// !$*UTF8*$!
{
	archiveVersion = 1;
	classes = {
	};
	objectVersion = 46;
	objects = {

/* Begin PBXAggregateTarget section */
		9069D08B0FCE185A0042E34C /* amalgamation */ = {
			isa = PBXAggregateTarget;
			buildConfigurationList = 9069D0900FCE18970042E34C /* Build configuration list for PBXAggregateTarget "amalgamation" */;
			buildPhases = (
				9069D08A0FCE185A0042E34C /* ShellScript */,
			);
			dependencies = (
			);
			name = amalgamation;
			productName = amalgamation;
		};
/* End PBXAggregateTarget section */

/* Begin PBXBuildFile section */
		28B46E6317CD07A700672510 /* Security.framework in Frameworks */ = {isa = PBXBuildFile; fileRef = 28B46E6217CD07A600672510 /* Security.framework */; };
		9069D0A30FCE1A4D0042E34C /* sqlite3.c in Sources */ = {isa = PBXBuildFile; fileRef = 9069D0A20FCE1A4D0042E34C /* sqlite3.c */; };
/* End PBXBuildFile section */

/* Begin PBXFileReference section */
		28B46E6217CD07A600672510 /* Security.framework */ = {isa = PBXFileReference; lastKnownFileType = wrapper.framework; name = Security.framework; path = System/Library/Frameworks/Security.framework; sourceTree = SDKROOT; };
		9069D0A20FCE1A4D0042E34C /* sqlite3.c */ = {isa = PBXFileReference; fileEncoding = 4; lastKnownFileType = sourcecode.c.c; path = sqlite3.c; sourceTree = "<group>"; };
		D2AAC046055464E500DB518D /* libsqlcipher.a */ = {isa = PBXFileReference; explicitFileType = archive.ar; includeInIndex = 0; path = libsqlcipher.a; sourceTree = BUILT_PRODUCTS_DIR; };
/* End PBXFileReference section */

/* Begin PBXFrameworksBuildPhase section */
		D289987405E68DCB004EDB86 /* Frameworks */ = {
			isa = PBXFrameworksBuildPhase;
			buildActionMask = 2147483647;
			files = (
				28B46E6317CD07A700672510 /* Security.framework in Frameworks */,
			);
			runOnlyForDeploymentPostprocessing = 0;
		};
/* End PBXFrameworksBuildPhase section */

/* Begin PBXGroup section */
		08FB7794FE84155DC02AAC07 /* sqlcipher */ = {
			isa = PBXGroup;
			children = (
				28B46E6217CD07A600672510 /* Security.framework */,
				08FB7795FE84155DC02AAC07 /* Source */,
				C6A0FF2B0290797F04C91782 /* Documentation */,
				1AB674ADFE9D54B511CA2CBB /* Products */,
			);
			name = sqlcipher;
			sourceTree = "<group>";
		};
		08FB7795FE84155DC02AAC07 /* Source */ = {
			isa = PBXGroup;
			children = (
				9069D0A20FCE1A4D0042E34C /* sqlite3.c */,
			);
			name = Source;
			sourceTree = "<group>";
		};
		1AB674ADFE9D54B511CA2CBB /* Products */ = {
			isa = PBXGroup;
			children = (
				D2AAC046055464E500DB518D /* libsqlcipher.a */,
			);
			name = Products;
			sourceTree = "<group>";
		};
		C6A0FF2B0290797F04C91782 /* Documentation */ = {
			isa = PBXGroup;
			children = (
			);
			name = Documentation;
			sourceTree = "<group>";
		};
/* End PBXGroup section */

/* Begin PBXHeadersBuildPhase section */
		D2AAC043055464E500DB518D /* Headers */ = {
			isa = PBXHeadersBuildPhase;
			buildActionMask = 2147483647;
			files = (
			);
			runOnlyForDeploymentPostprocessing = 0;
		};
/* End PBXHeadersBuildPhase section */

/* Begin PBXNativeTarget section */
		D2AAC045055464E500DB518D /* sqlcipher */ = {
			isa = PBXNativeTarget;
			buildConfigurationList = 1DEB91EB08733DB70010E9CD /* Build configuration list for PBXNativeTarget "sqlcipher" */;
			buildPhases = (
				D2AAC043055464E500DB518D /* Headers */,
				D2AAC044055464E500DB518D /* Sources */,
				D289987405E68DCB004EDB86 /* Frameworks */,
			);
			buildRules = (
			);
			dependencies = (
			);
			name = sqlcipher;
			productName = sqlcipher;
			productReference = D2AAC046055464E500DB518D /* libsqlcipher.a */;
			productType = "com.apple.product-type.library.static";
		};
/* End PBXNativeTarget section */

/* Begin PBXProject section */
		08FB7793FE84155DC02AAC07 /* Project object */ = {
			isa = PBXProject;
			attributes = {
				LastUpgradeCheck = 0450;
			};
			buildConfigurationList = 1DEB91EF08733DB70010E9CD /* Build configuration list for PBXProject "sqlcipher" */;
			compatibilityVersion = "Xcode 3.2";
			developmentRegion = English;
			hasScannedForEncodings = 1;
			knownRegions = (
				English,
				Japanese,
				French,
				German,
			);
			mainGroup = 08FB7794FE84155DC02AAC07 /* sqlcipher */;
			projectDirPath = "";
			projectRoot = "";
			targets = (
				D2AAC045055464E500DB518D /* sqlcipher */,
				9069D08B0FCE185A0042E34C /* amalgamation */,
			);
		};
/* End PBXProject section */

/* Begin PBXShellScriptBuildPhase section */
		9069D08A0FCE185A0042E34C /* ShellScript */ = {
			isa = PBXShellScriptBuildPhase;
			buildActionMask = 2147483647;
			files = (
			);
			inputPaths = (
				"$(SRCROOT)/sqlite3.c",
			);
			outputPaths = (
				"$(BUILT_PRODUCTS_DIR)/libsqlcipher.a",
			);
			runOnlyForDeploymentPostprocessing = 0;
			shellPath = /bin/sh;
<<<<<<< HEAD
			shellScript = "./configure --enable-tempstore=yes --with-crypto-lib=openssl CFLAGS=\"-DSQLITE_HAS_CODEC -DSQLITE_TEMP_STORE=2 -DSQLCIPHER_CRYPTO_OPENSSL\"\nmake sqlite3.c\nexit 0";
=======
			shellScript = "./configure --enable-tempstore=yes --with-crypto-lib=commoncrypto CFLAGS=\"-DSQLITE_HAS_CODEC -DSQLITE_TEMP_STORE=2 -DSQLCIPHER_CRYPTO_CC\"\nmake sqlite3.c\nexit 0";
>>>>>>> ccb36a07
		};
/* End PBXShellScriptBuildPhase section */

/* Begin PBXSourcesBuildPhase section */
		D2AAC044055464E500DB518D /* Sources */ = {
			isa = PBXSourcesBuildPhase;
			buildActionMask = 2147483647;
			files = (
				9069D0A30FCE1A4D0042E34C /* sqlite3.c in Sources */,
			);
			runOnlyForDeploymentPostprocessing = 0;
		};
/* End PBXSourcesBuildPhase section */

/* Begin XCBuildConfiguration section */
		1DEB91EC08733DB70010E9CD /* Debug */ = {
			isa = XCBuildConfiguration;
			buildSettings = {
				ALWAYS_SEARCH_USER_PATHS = NO;
				COMBINE_HIDPI_IMAGES = YES;
				COPY_PHASE_STRIP = NO;
				GCC_DYNAMIC_NO_PIC = NO;
				GCC_MODEL_TUNING = G5;
				GCC_OPTIMIZATION_LEVEL = 0;
<<<<<<< HEAD
				HEADER_SEARCH_PATHS = (
					"$(PROJECT_DIR)",
					"$(OPENSSL_SRC)/include",
					"$(DITTO_SRC)",
				);
=======
				HEADER_SEARCH_PATHS = "$(PROJECT_DIR)";
>>>>>>> ccb36a07
				INSTALL_PATH = /usr/local/lib;
				OTHER_CFLAGS = (
					"-DSQLITE_HAS_CODEC",
					"-DSQLITE_TEMP_STORE=2",
					"-DSQLITE_THREADSAFE",
					"-DSQLCIPHER_CRYPTO_CC",
				);
				"OTHER_CFLAGS[arch=armv6]" = (
					"-mno-thumb",
					"-DSQLITE_HAS_CODEC",
					"-DSQLITE_TEMP_STORE=2",
					"-DSQLITE_THREADSAFE",
					"-DSQLCIPHER_CRYPTO_CC",
				);
				OTHER_LDFLAGS = "";
				PRODUCT_NAME = sqlcipher;
			};
			name = Debug;
		};
		1DEB91ED08733DB70010E9CD /* Release */ = {
			isa = XCBuildConfiguration;
			buildSettings = {
				ALWAYS_SEARCH_USER_PATHS = NO;
				COMBINE_HIDPI_IMAGES = YES;
				DEBUG_INFORMATION_FORMAT = "dwarf-with-dsym";
				GCC_MODEL_TUNING = G5;
<<<<<<< HEAD
				HEADER_SEARCH_PATHS = (
					"$(PROJECT_DIR)",
					"$(OPENSSL_SRC)/include",
					"$(DITTO_SRC)",
				);
=======
				HEADER_SEARCH_PATHS = "$(PROJECT_DIR)";
>>>>>>> ccb36a07
				INSTALL_PATH = /usr/local/lib;
				OTHER_CFLAGS = (
					"-DSQLITE_HAS_CODEC",
					"-DNDEBUG",
					"-DSQLITE_OS_UNIX=1",
					"-DSQLITE_TEMP_STORE=2",
					"-DSQLITE_THREADSAFE",
					"-DSQLCIPHER_CRYPTO_CC",
				);
				"OTHER_CFLAGS[arch=armv6]" = (
					"-mno-thumb",
					"-DSQLITE_HAS_CODEC",
					"-DNDEBUG",
					"-DSQLITE_OS_UNIX=1",
					"-DSQLITE_TEMP_STORE=2",
					"-DSQLITE_THREADSAFE",
					"-DSQLCIPHER_CRYPTO_CC",
				);
				OTHER_LDFLAGS = "";
				PRODUCT_NAME = sqlcipher;
			};
			name = Release;
		};
		1DEB91F008733DB70010E9CD /* Debug */ = {
			isa = XCBuildConfiguration;
			buildSettings = {
<<<<<<< HEAD
				"ARCHS[sdk=iphoneos*]" = "$(ARCHS_STANDARD)";
=======
				"ARCHS[sdk=iphoneos*]" = "$(ARCHS_STANDARD_INCLUDING_64_BIT)";
				"ARCHS[sdk=iphonesimulator*]" = "$(ARCHS_STANDARD_INCLUDING_64_BIT)";
>>>>>>> ccb36a07
				"ARCHS[sdk=macosx*]" = (
					x86_64,
					i386,
				);
				GCC_C_LANGUAGE_STANDARD = c99;
				GCC_OPTIMIZATION_LEVEL = 0;
				GCC_WARN_ABOUT_RETURN_TYPE = YES;
				GCC_WARN_UNUSED_VARIABLE = YES;
				IPHONEOS_DEPLOYMENT_TARGET = 4.3;
				"IPHONEOS_DEPLOYMENT_TARGET[arch=arm64]" = 6.0;
				ONLY_ACTIVE_ARCH = YES;
				SDKROOT = iphoneos;
				SKIP_INSTALL = YES;
				SUPPORTED_PLATFORMS = "iphonesimulator macosx iphoneos";
				VALID_ARCHS = "arm64 armv7 armv7s x86_64 i386";
			};
			name = Debug;
		};
		1DEB91F108733DB70010E9CD /* Release */ = {
			isa = XCBuildConfiguration;
			buildSettings = {
<<<<<<< HEAD
				ARCHS = "$(ARCHS_STANDARD_32_BIT)";
				"ARCHS[sdk=iphoneos*]" = (
					armv7s,
					armv7,
				);
				"ARCHS[sdk=macosx*]" = "$(ARCHS_STANDARD)";
				GCC_C_LANGUAGE_STANDARD = c99;
				GCC_WARN_ABOUT_RETURN_TYPE = YES;
				GCC_WARN_UNUSED_VARIABLE = YES;
=======
				"ARCHS[sdk=iphoneos*]" = "$(ARCHS_STANDARD_INCLUDING_64_BIT)";
				"ARCHS[sdk=iphonesimulator*]" = "$(ARCHS_STANDARD_INCLUDING_64_BIT)";
				"ARCHS[sdk=macosx*]" = (
					i386,
					x86_64,
				);
				GCC_C_LANGUAGE_STANDARD = c99;
				GCC_WARN_ABOUT_RETURN_TYPE = YES;
				GCC_WARN_UNUSED_VARIABLE = YES;
				IPHONEOS_DEPLOYMENT_TARGET = 4.3;
				"IPHONEOS_DEPLOYMENT_TARGET[arch=arm64]" = 6.0;
>>>>>>> ccb36a07
				SDKROOT = iphoneos;
				SKIP_INSTALL = YES;
				SUPPORTED_PLATFORMS = "iphonesimulator macosx iphoneos";
				VALID_ARCHS = "arm64 armv7 armv7s x86_64 i386";
			};
			name = Release;
		};
		9069D08C0FCE185A0042E34C /* Debug */ = {
			isa = XCBuildConfiguration;
			buildSettings = {
				COMBINE_HIDPI_IMAGES = YES;
				COPY_PHASE_STRIP = NO;
				GCC_DYNAMIC_NO_PIC = NO;
				GCC_OPTIMIZATION_LEVEL = 0;
				PRODUCT_NAME = amalgamation;
			};
			name = Debug;
		};
		9069D08D0FCE185A0042E34C /* Release */ = {
			isa = XCBuildConfiguration;
			buildSettings = {
				COMBINE_HIDPI_IMAGES = YES;
				COPY_PHASE_STRIP = YES;
				DEBUG_INFORMATION_FORMAT = "dwarf-with-dsym";
				PRODUCT_NAME = amalgamation;
				ZERO_LINK = NO;
			};
			name = Release;
		};
/* End XCBuildConfiguration section */

/* Begin XCConfigurationList section */
		1DEB91EB08733DB70010E9CD /* Build configuration list for PBXNativeTarget "sqlcipher" */ = {
			isa = XCConfigurationList;
			buildConfigurations = (
				1DEB91EC08733DB70010E9CD /* Debug */,
				1DEB91ED08733DB70010E9CD /* Release */,
			);
			defaultConfigurationIsVisible = 0;
			defaultConfigurationName = Release;
		};
		1DEB91EF08733DB70010E9CD /* Build configuration list for PBXProject "sqlcipher" */ = {
			isa = XCConfigurationList;
			buildConfigurations = (
				1DEB91F008733DB70010E9CD /* Debug */,
				1DEB91F108733DB70010E9CD /* Release */,
			);
			defaultConfigurationIsVisible = 0;
			defaultConfigurationName = Release;
		};
		9069D0900FCE18970042E34C /* Build configuration list for PBXAggregateTarget "amalgamation" */ = {
			isa = XCConfigurationList;
			buildConfigurations = (
				9069D08C0FCE185A0042E34C /* Debug */,
				9069D08D0FCE185A0042E34C /* Release */,
			);
			defaultConfigurationIsVisible = 0;
			defaultConfigurationName = Release;
		};
/* End XCConfigurationList section */
	};
	rootObject = 08FB7793FE84155DC02AAC07 /* Project object */;
}<|MERGE_RESOLUTION|>--- conflicted
+++ resolved
@@ -149,11 +149,7 @@
 			);
 			runOnlyForDeploymentPostprocessing = 0;
 			shellPath = /bin/sh;
-<<<<<<< HEAD
-			shellScript = "./configure --enable-tempstore=yes --with-crypto-lib=openssl CFLAGS=\"-DSQLITE_HAS_CODEC -DSQLITE_TEMP_STORE=2 -DSQLCIPHER_CRYPTO_OPENSSL\"\nmake sqlite3.c\nexit 0";
-=======
 			shellScript = "./configure --enable-tempstore=yes --with-crypto-lib=commoncrypto CFLAGS=\"-DSQLITE_HAS_CODEC -DSQLITE_TEMP_STORE=2 -DSQLCIPHER_CRYPTO_CC\"\nmake sqlite3.c\nexit 0";
->>>>>>> ccb36a07
 		};
 /* End PBXShellScriptBuildPhase section */
 
@@ -178,15 +174,11 @@
 				GCC_DYNAMIC_NO_PIC = NO;
 				GCC_MODEL_TUNING = G5;
 				GCC_OPTIMIZATION_LEVEL = 0;
-<<<<<<< HEAD
 				HEADER_SEARCH_PATHS = (
 					"$(PROJECT_DIR)",
 					"$(OPENSSL_SRC)/include",
 					"$(DITTO_SRC)",
 				);
-=======
-				HEADER_SEARCH_PATHS = "$(PROJECT_DIR)";
->>>>>>> ccb36a07
 				INSTALL_PATH = /usr/local/lib;
 				OTHER_CFLAGS = (
 					"-DSQLITE_HAS_CODEC",
@@ -213,15 +205,11 @@
 				COMBINE_HIDPI_IMAGES = YES;
 				DEBUG_INFORMATION_FORMAT = "dwarf-with-dsym";
 				GCC_MODEL_TUNING = G5;
-<<<<<<< HEAD
 				HEADER_SEARCH_PATHS = (
 					"$(PROJECT_DIR)",
 					"$(OPENSSL_SRC)/include",
 					"$(DITTO_SRC)",
 				);
-=======
-				HEADER_SEARCH_PATHS = "$(PROJECT_DIR)";
->>>>>>> ccb36a07
 				INSTALL_PATH = /usr/local/lib;
 				OTHER_CFLAGS = (
 					"-DSQLITE_HAS_CODEC",
@@ -248,12 +236,8 @@
 		1DEB91F008733DB70010E9CD /* Debug */ = {
 			isa = XCBuildConfiguration;
 			buildSettings = {
-<<<<<<< HEAD
-				"ARCHS[sdk=iphoneos*]" = "$(ARCHS_STANDARD)";
-=======
 				"ARCHS[sdk=iphoneos*]" = "$(ARCHS_STANDARD_INCLUDING_64_BIT)";
 				"ARCHS[sdk=iphonesimulator*]" = "$(ARCHS_STANDARD_INCLUDING_64_BIT)";
->>>>>>> ccb36a07
 				"ARCHS[sdk=macosx*]" = (
 					x86_64,
 					i386,
@@ -275,17 +259,6 @@
 		1DEB91F108733DB70010E9CD /* Release */ = {
 			isa = XCBuildConfiguration;
 			buildSettings = {
-<<<<<<< HEAD
-				ARCHS = "$(ARCHS_STANDARD_32_BIT)";
-				"ARCHS[sdk=iphoneos*]" = (
-					armv7s,
-					armv7,
-				);
-				"ARCHS[sdk=macosx*]" = "$(ARCHS_STANDARD)";
-				GCC_C_LANGUAGE_STANDARD = c99;
-				GCC_WARN_ABOUT_RETURN_TYPE = YES;
-				GCC_WARN_UNUSED_VARIABLE = YES;
-=======
 				"ARCHS[sdk=iphoneos*]" = "$(ARCHS_STANDARD_INCLUDING_64_BIT)";
 				"ARCHS[sdk=iphonesimulator*]" = "$(ARCHS_STANDARD_INCLUDING_64_BIT)";
 				"ARCHS[sdk=macosx*]" = (
@@ -297,7 +270,6 @@
 				GCC_WARN_UNUSED_VARIABLE = YES;
 				IPHONEOS_DEPLOYMENT_TARGET = 4.3;
 				"IPHONEOS_DEPLOYMENT_TARGET[arch=arm64]" = 6.0;
->>>>>>> ccb36a07
 				SDKROOT = iphoneos;
 				SKIP_INSTALL = YES;
 				SUPPORTED_PLATFORMS = "iphonesimulator macosx iphoneos";
