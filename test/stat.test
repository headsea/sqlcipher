--- conflicted
+++ resolved
@@ -36,12 +36,8 @@
   do_execsql_test stat-0.1 {
     PRAGMA journal_mode = WAL;
     PRAGMA journal_mode = delete;
-<<<<<<< HEAD
-    SELECT * FROM stat;
-=======
     SELECT name, path, pageno, pagetype, ncell, payload, unused, mx_payload
       FROM stat;
->>>>>>> dea8ae9a
   } {wal delete sqlite_master / 1 leaf 0 0 916 0}
 }
 
