/*
** 2006 June 7
**
** The author disclaims copyright to this source code.  In place of
** a legal notice, here is a blessing:
**
**    May you do good and not evil.
**    May you find forgiveness for yourself and forgive others.
**    May you share freely, never taking more than you give.
**
*************************************************************************
** This file contains code used to dynamically load extensions into
** the SQLite library.
*/

#ifndef SQLITE_CORE
  #define SQLITE_CORE 1  /* Disable the API redefinition in sqlite3ext.h */
#endif
#include "sqlite3ext.h"
#include "sqliteInt.h"
#include <string.h>

#ifndef SQLITE_OMIT_LOAD_EXTENSION

/*
** Some API routines are omitted when various features are
** excluded from a build of SQLite.  Substitute a NULL pointer
** for any missing APIs.
*/
#ifndef SQLITE_ENABLE_COLUMN_METADATA
# define sqlite3_column_database_name   0
# define sqlite3_column_database_name16 0
# define sqlite3_column_table_name      0
# define sqlite3_column_table_name16    0
# define sqlite3_column_origin_name     0
# define sqlite3_column_origin_name16   0
# define sqlite3_table_column_metadata  0
#endif

#ifdef SQLITE_OMIT_AUTHORIZATION
# define sqlite3_set_authorizer         0
#endif

#ifdef SQLITE_OMIT_UTF16
# define sqlite3_bind_text16            0
# define sqlite3_collation_needed16     0
# define sqlite3_column_decltype16      0
# define sqlite3_column_name16          0
# define sqlite3_column_text16          0
# define sqlite3_complete16             0
# define sqlite3_create_collation16     0
# define sqlite3_create_function16      0
# define sqlite3_errmsg16               0
# define sqlite3_open16                 0
# define sqlite3_prepare16              0
# define sqlite3_prepare16_v2           0
# define sqlite3_result_error16         0
# define sqlite3_result_text16          0
# define sqlite3_result_text16be        0
# define sqlite3_result_text16le        0
# define sqlite3_value_text16           0
# define sqlite3_value_text16be         0
# define sqlite3_value_text16le         0
# define sqlite3_column_database_name16 0
# define sqlite3_column_table_name16    0
# define sqlite3_column_origin_name16   0
#endif

#ifdef SQLITE_OMIT_COMPLETE
# define sqlite3_complete 0
# define sqlite3_complete16 0
#endif

#ifdef SQLITE_OMIT_DECLTYPE
# define sqlite3_column_decltype16      0
# define sqlite3_column_decltype        0
#endif

#ifdef SQLITE_OMIT_PROGRESS_CALLBACK
# define sqlite3_progress_handler 0
#endif

#ifdef SQLITE_OMIT_VIRTUALTABLE
# define sqlite3_create_module 0
# define sqlite3_create_module_v2 0
# define sqlite3_declare_vtab 0
# define sqlite3_vtab_config 0
# define sqlite3_vtab_on_conflict 0
#endif

#ifdef SQLITE_OMIT_SHARED_CACHE
# define sqlite3_enable_shared_cache 0
#endif

#ifdef SQLITE_OMIT_TRACE
# define sqlite3_profile       0
# define sqlite3_trace         0
#endif

#ifdef SQLITE_OMIT_GET_TABLE
# define sqlite3_free_table    0
# define sqlite3_get_table     0
#endif

#ifdef SQLITE_OMIT_INCRBLOB
#define sqlite3_bind_zeroblob  0
#define sqlite3_blob_bytes     0
#define sqlite3_blob_close     0
#define sqlite3_blob_open      0
#define sqlite3_blob_read      0
#define sqlite3_blob_write     0
#define sqlite3_blob_reopen    0
#endif

/*
** The following structure contains pointers to all SQLite API routines.
** A pointer to this structure is passed into extensions when they are
** loaded so that the extension can make calls back into the SQLite
** library.
**
** When adding new APIs, add them to the bottom of this structure
** in order to preserve backwards compatibility.
**
** Extensions that use newer APIs should first call the
** sqlite3_libversion_number() to make sure that the API they
** intend to use is supported by the library.  Extensions should
** also check to make sure that the pointer to the function is
** not NULL before calling it.
*/
static const sqlite3_api_routines sqlite3Apis = {
  sqlite3_aggregate_context,
#ifndef SQLITE_OMIT_DEPRECATED
  sqlite3_aggregate_count,
#else
  0,
#endif
  sqlite3_bind_blob,
  sqlite3_bind_double,
  sqlite3_bind_int,
  sqlite3_bind_int64,
  sqlite3_bind_null,
  sqlite3_bind_parameter_count,
  sqlite3_bind_parameter_index,
  sqlite3_bind_parameter_name,
  sqlite3_bind_text,
  sqlite3_bind_text16,
  sqlite3_bind_value,
  sqlite3_busy_handler,
  sqlite3_busy_timeout,
  sqlite3_changes,
  sqlite3_close,
  sqlite3_collation_needed,
  sqlite3_collation_needed16,
  sqlite3_column_blob,
  sqlite3_column_bytes,
  sqlite3_column_bytes16,
  sqlite3_column_count,
  sqlite3_column_database_name,
  sqlite3_column_database_name16,
  sqlite3_column_decltype,
  sqlite3_column_decltype16,
  sqlite3_column_double,
  sqlite3_column_int,
  sqlite3_column_int64,
  sqlite3_column_name,
  sqlite3_column_name16,
  sqlite3_column_origin_name,
  sqlite3_column_origin_name16,
  sqlite3_column_table_name,
  sqlite3_column_table_name16,
  sqlite3_column_text,
  sqlite3_column_text16,
  sqlite3_column_type,
  sqlite3_column_value,
  sqlite3_commit_hook,
  sqlite3_complete,
  sqlite3_complete16,
  sqlite3_create_collation,
  sqlite3_create_collation16,
  sqlite3_create_function,
  sqlite3_create_function16,
  sqlite3_create_module,
  sqlite3_data_count,
  sqlite3_db_handle,
  sqlite3_declare_vtab,
  sqlite3_enable_shared_cache,
  sqlite3_errcode,
  sqlite3_errmsg,
  sqlite3_errmsg16,
  sqlite3_exec,
#ifndef SQLITE_OMIT_DEPRECATED
  sqlite3_expired,
#else
  0,
#endif
  sqlite3_finalize,
  sqlite3_free,
  sqlite3_free_table,
  sqlite3_get_autocommit,
  sqlite3_get_auxdata,
  sqlite3_get_table,
  0,     /* Was sqlite3_global_recover(), but that function is deprecated */
  sqlite3_interrupt,
  sqlite3_last_insert_rowid,
  sqlite3_libversion,
  sqlite3_libversion_number,
  sqlite3_malloc,
  sqlite3_mprintf,
  sqlite3_open,
  sqlite3_open16,
  sqlite3_prepare,
  sqlite3_prepare16,
  sqlite3_profile,
  sqlite3_progress_handler,
  sqlite3_realloc,
  sqlite3_reset,
  sqlite3_result_blob,
  sqlite3_result_double,
  sqlite3_result_error,
  sqlite3_result_error16,
  sqlite3_result_int,
  sqlite3_result_int64,
  sqlite3_result_null,
  sqlite3_result_text,
  sqlite3_result_text16,
  sqlite3_result_text16be,
  sqlite3_result_text16le,
  sqlite3_result_value,
  sqlite3_rollback_hook,
  sqlite3_set_authorizer,
  sqlite3_set_auxdata,
  sqlite3_snprintf,
  sqlite3_step,
  sqlite3_table_column_metadata,
#ifndef SQLITE_OMIT_DEPRECATED
  sqlite3_thread_cleanup,
#else
  0,
#endif
  sqlite3_total_changes,
  sqlite3_trace,
#ifndef SQLITE_OMIT_DEPRECATED
  sqlite3_transfer_bindings,
#else
  0,
#endif
  sqlite3_update_hook,
  sqlite3_user_data,
  sqlite3_value_blob,
  sqlite3_value_bytes,
  sqlite3_value_bytes16,
  sqlite3_value_double,
  sqlite3_value_int,
  sqlite3_value_int64,
  sqlite3_value_numeric_type,
  sqlite3_value_text,
  sqlite3_value_text16,
  sqlite3_value_text16be,
  sqlite3_value_text16le,
  sqlite3_value_type,
  sqlite3_vmprintf,
  /*
  ** The original API set ends here.  All extensions can call any
  ** of the APIs above provided that the pointer is not NULL.  But
  ** before calling APIs that follow, extension should check the
  ** sqlite3_libversion_number() to make sure they are dealing with
  ** a library that is new enough to support that API.
  *************************************************************************
  */
  sqlite3_overload_function,

  /*
  ** Added after 3.3.13
  */
  sqlite3_prepare_v2,
  sqlite3_prepare16_v2,
  sqlite3_clear_bindings,

  /*
  ** Added for 3.4.1
  */
  sqlite3_create_module_v2,

  /*
  ** Added for 3.5.0
  */
  sqlite3_bind_zeroblob,
  sqlite3_blob_bytes,
  sqlite3_blob_close,
  sqlite3_blob_open,
  sqlite3_blob_read,
  sqlite3_blob_write,
  sqlite3_create_collation_v2,
  sqlite3_file_control,
  sqlite3_memory_highwater,
  sqlite3_memory_used,
#ifdef SQLITE_MUTEX_OMIT
  0, 
  0, 
  0,
  0,
  0,
#else
  sqlite3_mutex_alloc,
  sqlite3_mutex_enter,
  sqlite3_mutex_free,
  sqlite3_mutex_leave,
  sqlite3_mutex_try,
#endif
  sqlite3_open_v2,
  sqlite3_release_memory,
  sqlite3_result_error_nomem,
  sqlite3_result_error_toobig,
  sqlite3_sleep,
  sqlite3_soft_heap_limit,
  sqlite3_vfs_find,
  sqlite3_vfs_register,
  sqlite3_vfs_unregister,

  /*
  ** Added for 3.5.8
  */
  sqlite3_threadsafe,
  sqlite3_result_zeroblob,
  sqlite3_result_error_code,
  sqlite3_test_control,
  sqlite3_randomness,
  sqlite3_context_db_handle,

  /*
  ** Added for 3.6.0
  */
  sqlite3_extended_result_codes,
  sqlite3_limit,
  sqlite3_next_stmt,
  sqlite3_sql,
  sqlite3_status,

  /*
  ** Added for 3.7.4
  */
  sqlite3_backup_finish,
  sqlite3_backup_init,
  sqlite3_backup_pagecount,
  sqlite3_backup_remaining,
  sqlite3_backup_step,
#ifndef SQLITE_OMIT_COMPILEOPTION_DIAGS
  sqlite3_compileoption_get,
  sqlite3_compileoption_used,
#else
  0,
  0,
#endif
  sqlite3_create_function_v2,
  sqlite3_db_config,
  sqlite3_db_mutex,
  sqlite3_db_status,
  sqlite3_extended_errcode,
  sqlite3_log,
  sqlite3_soft_heap_limit64,
  sqlite3_sourceid,
  sqlite3_stmt_status,
  sqlite3_strnicmp,
#ifdef SQLITE_ENABLE_UNLOCK_NOTIFY
  sqlite3_unlock_notify,
#else
  0,
#endif
#ifndef SQLITE_OMIT_WAL
  sqlite3_wal_autocheckpoint,
  sqlite3_wal_checkpoint,
  sqlite3_wal_hook,
#else
  0,
  0,
  0,
#endif
<<<<<<< HEAD
=======
  sqlite3_blob_reopen,
  sqlite3_vtab_config,
  sqlite3_vtab_on_conflict,
>>>>>>> dea8ae9a
};

/*
** Attempt to load an SQLite extension library contained in the file
** zFile.  The entry point is zProc.  zProc may be 0 in which case a
** default entry point name (sqlite3_extension_init) is used.  Use
** of the default name is recommended.
**
** Return SQLITE_OK on success and SQLITE_ERROR if something goes wrong.
**
** If an error occurs and pzErrMsg is not 0, then fill *pzErrMsg with 
** error message text.  The calling function should free this memory
** by calling sqlite3DbFree(db, ).
*/
static int sqlite3LoadExtension(
  sqlite3 *db,          /* Load the extension into this database connection */
  const char *zFile,    /* Name of the shared library containing extension */
  const char *zProc,    /* Entry point.  Use "sqlite3_extension_init" if 0 */
  char **pzErrMsg       /* Put error message here if not 0 */
){
  sqlite3_vfs *pVfs = db->pVfs;
  void *handle;
  int (*xInit)(sqlite3*,char**,const sqlite3_api_routines*);
  char *zErrmsg = 0;
  void **aHandle;
  int nMsg = 300 + sqlite3Strlen30(zFile);

  if( pzErrMsg ) *pzErrMsg = 0;

  /* Ticket #1863.  To avoid a creating security problems for older
  ** applications that relink against newer versions of SQLite, the
  ** ability to run load_extension is turned off by default.  One
  ** must call sqlite3_enable_load_extension() to turn on extension
  ** loading.  Otherwise you get the following error.
  */
  if( (db->flags & SQLITE_LoadExtension)==0 ){
    if( pzErrMsg ){
      *pzErrMsg = sqlite3_mprintf("not authorized");
    }
    return SQLITE_ERROR;
  }

  if( zProc==0 ){
    zProc = "sqlite3_extension_init";
  }

  handle = sqlite3OsDlOpen(pVfs, zFile);
  if( handle==0 ){
    if( pzErrMsg ){
      *pzErrMsg = zErrmsg = sqlite3_malloc(nMsg);
      if( zErrmsg ){
        sqlite3_snprintf(nMsg, zErrmsg, 
            "unable to open shared library [%s]", zFile);
        sqlite3OsDlError(pVfs, nMsg-1, zErrmsg);
      }
    }
    return SQLITE_ERROR;
  }
  xInit = (int(*)(sqlite3*,char**,const sqlite3_api_routines*))
                   sqlite3OsDlSym(pVfs, handle, zProc);
  if( xInit==0 ){
    if( pzErrMsg ){
      nMsg += sqlite3Strlen30(zProc);
      *pzErrMsg = zErrmsg = sqlite3_malloc(nMsg);
      if( zErrmsg ){
        sqlite3_snprintf(nMsg, zErrmsg,
            "no entry point [%s] in shared library [%s]", zProc,zFile);
        sqlite3OsDlError(pVfs, nMsg-1, zErrmsg);
      }
      sqlite3OsDlClose(pVfs, handle);
    }
    return SQLITE_ERROR;
  }else if( xInit(db, &zErrmsg, &sqlite3Apis) ){
    if( pzErrMsg ){
      *pzErrMsg = sqlite3_mprintf("error during initialization: %s", zErrmsg);
    }
    sqlite3_free(zErrmsg);
    sqlite3OsDlClose(pVfs, handle);
    return SQLITE_ERROR;
  }

  /* Append the new shared library handle to the db->aExtension array. */
  aHandle = sqlite3DbMallocZero(db, sizeof(handle)*(db->nExtension+1));
  if( aHandle==0 ){
    return SQLITE_NOMEM;
  }
  if( db->nExtension>0 ){
    memcpy(aHandle, db->aExtension, sizeof(handle)*db->nExtension);
  }
  sqlite3DbFree(db, db->aExtension);
  db->aExtension = aHandle;

  db->aExtension[db->nExtension++] = handle;
  return SQLITE_OK;
}
int sqlite3_load_extension(
  sqlite3 *db,          /* Load the extension into this database connection */
  const char *zFile,    /* Name of the shared library containing extension */
  const char *zProc,    /* Entry point.  Use "sqlite3_extension_init" if 0 */
  char **pzErrMsg       /* Put error message here if not 0 */
){
  int rc;
  sqlite3_mutex_enter(db->mutex);
  rc = sqlite3LoadExtension(db, zFile, zProc, pzErrMsg);
  rc = sqlite3ApiExit(db, rc);
  sqlite3_mutex_leave(db->mutex);
  return rc;
}

/*
** Call this routine when the database connection is closing in order
** to clean up loaded extensions
*/
void sqlite3CloseExtensions(sqlite3 *db){
  int i;
  assert( sqlite3_mutex_held(db->mutex) );
  for(i=0; i<db->nExtension; i++){
    sqlite3OsDlClose(db->pVfs, db->aExtension[i]);
  }
  sqlite3DbFree(db, db->aExtension);
}

/*
** Enable or disable extension loading.  Extension loading is disabled by
** default so as not to open security holes in older applications.
*/
int sqlite3_enable_load_extension(sqlite3 *db, int onoff){
  sqlite3_mutex_enter(db->mutex);
  if( onoff ){
    db->flags |= SQLITE_LoadExtension;
  }else{
    db->flags &= ~SQLITE_LoadExtension;
  }
  sqlite3_mutex_leave(db->mutex);
  return SQLITE_OK;
}

#endif /* SQLITE_OMIT_LOAD_EXTENSION */

/*
** The auto-extension code added regardless of whether or not extension
** loading is supported.  We need a dummy sqlite3Apis pointer for that
** code if regular extension loading is not available.  This is that
** dummy pointer.
*/
#ifdef SQLITE_OMIT_LOAD_EXTENSION
static const sqlite3_api_routines sqlite3Apis = { 0 };
#endif


/*
** The following object holds the list of automatically loaded
** extensions.
**
** This list is shared across threads.  The SQLITE_MUTEX_STATIC_MASTER
** mutex must be held while accessing this list.
*/
typedef struct sqlite3AutoExtList sqlite3AutoExtList;
static SQLITE_WSD struct sqlite3AutoExtList {
  int nExt;              /* Number of entries in aExt[] */          
  void (**aExt)(void);   /* Pointers to the extension init functions */
} sqlite3Autoext = { 0, 0 };

/* The "wsdAutoext" macro will resolve to the autoextension
** state vector.  If writable static data is unsupported on the target,
** we have to locate the state vector at run-time.  In the more common
** case where writable static data is supported, wsdStat can refer directly
** to the "sqlite3Autoext" state vector declared above.
*/
#ifdef SQLITE_OMIT_WSD
# define wsdAutoextInit \
  sqlite3AutoExtList *x = &GLOBAL(sqlite3AutoExtList,sqlite3Autoext)
# define wsdAutoext x[0]
#else
# define wsdAutoextInit
# define wsdAutoext sqlite3Autoext
#endif


/*
** Register a statically linked extension that is automatically
** loaded by every new database connection.
*/
int sqlite3_auto_extension(void (*xInit)(void)){
  int rc = SQLITE_OK;
#ifndef SQLITE_OMIT_AUTOINIT
  rc = sqlite3_initialize();
  if( rc ){
    return rc;
  }else
#endif
  {
    int i;
#if SQLITE_THREADSAFE
    sqlite3_mutex *mutex = sqlite3MutexAlloc(SQLITE_MUTEX_STATIC_MASTER);
#endif
    wsdAutoextInit;
    sqlite3_mutex_enter(mutex);
    for(i=0; i<wsdAutoext.nExt; i++){
      if( wsdAutoext.aExt[i]==xInit ) break;
    }
    if( i==wsdAutoext.nExt ){
      int nByte = (wsdAutoext.nExt+1)*sizeof(wsdAutoext.aExt[0]);
      void (**aNew)(void);
      aNew = sqlite3_realloc(wsdAutoext.aExt, nByte);
      if( aNew==0 ){
        rc = SQLITE_NOMEM;
      }else{
        wsdAutoext.aExt = aNew;
        wsdAutoext.aExt[wsdAutoext.nExt] = xInit;
        wsdAutoext.nExt++;
      }
    }
    sqlite3_mutex_leave(mutex);
    assert( (rc&0xff)==rc );
    return rc;
  }
}

/*
** Reset the automatic extension loading mechanism.
*/
void sqlite3_reset_auto_extension(void){
#ifndef SQLITE_OMIT_AUTOINIT
  if( sqlite3_initialize()==SQLITE_OK )
#endif
  {
#if SQLITE_THREADSAFE
    sqlite3_mutex *mutex = sqlite3MutexAlloc(SQLITE_MUTEX_STATIC_MASTER);
#endif
    wsdAutoextInit;
    sqlite3_mutex_enter(mutex);
    sqlite3_free(wsdAutoext.aExt);
    wsdAutoext.aExt = 0;
    wsdAutoext.nExt = 0;
    sqlite3_mutex_leave(mutex);
  }
}

/*
** Load all automatic extensions.
**
** If anything goes wrong, set an error in the database connection.
*/
void sqlite3AutoLoadExtensions(sqlite3 *db){
  int i;
  int go = 1;
  int (*xInit)(sqlite3*,char**,const sqlite3_api_routines*);

  wsdAutoextInit;
  if( wsdAutoext.nExt==0 ){
    /* Common case: early out without every having to acquire a mutex */
    return;
  }
  for(i=0; go; i++){
    char *zErrmsg;
#if SQLITE_THREADSAFE
    sqlite3_mutex *mutex = sqlite3MutexAlloc(SQLITE_MUTEX_STATIC_MASTER);
#endif
    sqlite3_mutex_enter(mutex);
    if( i>=wsdAutoext.nExt ){
      xInit = 0;
      go = 0;
    }else{
      xInit = (int(*)(sqlite3*,char**,const sqlite3_api_routines*))
              wsdAutoext.aExt[i];
    }
    sqlite3_mutex_leave(mutex);
    zErrmsg = 0;
    if( xInit && xInit(db, &zErrmsg, &sqlite3Apis) ){
      sqlite3Error(db, SQLITE_ERROR,
            "automatic extension loading failed: %s", zErrmsg);
      go = 0;
    }
    sqlite3_free(zErrmsg);
  }
}<|MERGE_RESOLUTION|>--- conflicted
+++ resolved
@@ -375,12 +375,9 @@
   0,
   0,
 #endif
-<<<<<<< HEAD
-=======
   sqlite3_blob_reopen,
   sqlite3_vtab_config,
   sqlite3_vtab_on_conflict,
->>>>>>> dea8ae9a
 };
 
 /*
