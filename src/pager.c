/*
** 2001 September 15
**
** The author disclaims copyright to this source code.  In place of
** a legal notice, here is a blessing:
**
**    May you do good and not evil.
**    May you find forgiveness for yourself and forgive others.
**    May you share freely, never taking more than you give.
**
*************************************************************************
** This is the implementation of the page cache subsystem or "pager".
** 
** The pager is used to access a database disk file.  It implements
** atomic commit and rollback through the use of a journal file that
** is separate from the database file.  The pager also implements file
** locking to prevent two processes from writing the same database
** file simultaneously, or one process from reading the database while
** another is writing.
**
** @(#) $Id: pager.c,v 1.570 2009/02/17 17:56:30 danielk1977 Exp $
*/
#ifndef SQLITE_OMIT_DISKIO
#include "sqliteInt.h"

/*
** Macros for troubleshooting.  Normally turned off
*/
#if 0
int sqlite3PagerTrace=1;  /* True to enable tracing */
#define sqlite3DebugPrintf printf
#define PAGERTRACE(X)     if( sqlite3PagerTrace ){ sqlite3DebugPrintf X; }
#else
#define PAGERTRACE(X)
#endif

/*
** The following two macros are used within the PAGERTRACE() macros above
** to print out file-descriptors. 
**
** PAGERID() takes a pointer to a Pager struct as its argument. The
** associated file-descriptor is returned. FILEHANDLEID() takes an sqlite3_file
** struct as its argument.
*/
#define PAGERID(p) ((int)(p->fd))
#define FILEHANDLEID(fd) ((int)fd)

/*
** The page cache as a whole is always in one of the following
** states:
**
**   PAGER_UNLOCK        The page cache is not currently reading or 
**                       writing the database file.  There is no
**                       data held in memory.  This is the initial
**                       state.
**
**   PAGER_SHARED        The page cache is reading the database.
**                       Writing is not permitted.  There can be
**                       multiple readers accessing the same database
**                       file at the same time.
**
**   PAGER_RESERVED      This process has reserved the database for writing
**                       but has not yet made any changes.  Only one process
**                       at a time can reserve the database.  The original
**                       database file has not been modified so other
**                       processes may still be reading the on-disk
**                       database file.
**
**   PAGER_EXCLUSIVE     The page cache is writing the database.
**                       Access is exclusive.  No other processes or
**                       threads can be reading or writing while one
**                       process is writing.
**
**   PAGER_SYNCED        The pager moves to this state from PAGER_EXCLUSIVE
**                       after all dirty pages have been written to the
**                       database file and the file has been synced to
**                       disk. All that remains to do is to remove or
**                       truncate the journal file and the transaction 
**                       will be committed.
**
** The page cache comes up in PAGER_UNLOCK.  The first time a
** sqlite3PagerGet() occurs, the state transitions to PAGER_SHARED.
** After all pages have been released using sqlite_page_unref(),
** the state transitions back to PAGER_UNLOCK.  The first time
** that sqlite3PagerWrite() is called, the state transitions to
** PAGER_RESERVED.  (Note that sqlite3PagerWrite() can only be
** called on an outstanding page which means that the pager must
** be in PAGER_SHARED before it transitions to PAGER_RESERVED.)
** PAGER_RESERVED means that there is an open rollback journal.
** The transition to PAGER_EXCLUSIVE occurs before any changes
** are made to the database file, though writes to the rollback
** journal occurs with just PAGER_RESERVED.  After an sqlite3PagerRollback()
** or sqlite3PagerCommitPhaseTwo(), the state can go back to PAGER_SHARED,
** or it can stay at PAGER_EXCLUSIVE if we are in exclusive access mode.
*/
#define PAGER_UNLOCK      0
#define PAGER_SHARED      1   /* same as SHARED_LOCK */
#define PAGER_RESERVED    2   /* same as RESERVED_LOCK */
#define PAGER_EXCLUSIVE   4   /* same as EXCLUSIVE_LOCK */
#define PAGER_SYNCED      5

/*
** This macro rounds values up so that if the value is an address it
** is guaranteed to be an address that is aligned to an 8-byte boundary.
*/
#define FORCE_ALIGNMENT(X)   (((X)+7)&~7)

/*
** A macro used for invoking the codec if there is one
*/
#ifdef SQLITE_HAS_CODEC
# define CODEC1(P,D,N,X) if( P->xCodec!=0 ){ P->xCodec(P->pCodecArg,D,N,X); }
# define CODEC2(P,D,N,X) ((char*)(P->xCodec!=0?P->xCodec(P->pCodecArg,D,N,X):D))
#else
# define CODEC1(P,D,N,X) /* NO-OP */
# define CODEC2(P,D,N,X) ((char*)D)
#endif

/*
** The maximum allowed sector size. 16MB. If the xSectorsize() method 
** returns a value larger than this, then MAX_SECTOR_SIZE is used instead.
** This could conceivably cause corruption following a power failure on
** such a system. This is currently an undocumented limit.
*/
#define MAX_SECTOR_SIZE 0x0100000

/*
** An instance of the following structure is allocated for each active
** savepoint and statement transaction in the system. All such structures
** are stored in the Pager.aSavepoint[] array, which is allocated and
** resized using sqlite3Realloc().
**
** When a savepoint is created, the PagerSavepoint.iHdrOffset field is
** set to 0. If a journal-header is written into the main journal while
** the savepoint is active, then iHdrOffset is set to the byte offset 
** immediately following the last journal record written into the main
** journal before the journal-header. This is required during savepoint
** rollback (see pagerPlaybackSavepoint()).
*/
typedef struct PagerSavepoint PagerSavepoint;
struct PagerSavepoint {
  i64 iOffset;                 /* Starting offset in main journal */
  i64 iHdrOffset;              /* See above */
  Bitvec *pInSavepoint;        /* Set of pages in this savepoint */
  Pgno nOrig;                  /* Original number of pages in file */
  Pgno iSubRec;                /* Index of first record in sub-journal */
};

/*
** A open page cache is an instance of the following structure.
**
** errCode
**
**   Pager.errCode may be set to SQLITE_IOERR, SQLITE_CORRUPT, or
**   or SQLITE_FULL. Once one of the first three errors occurs, it persists
**   and is returned as the result of every major pager API call.  The
**   SQLITE_FULL return code is slightly different. It persists only until the
**   next successful rollback is performed on the pager cache. Also,
**   SQLITE_FULL does not affect the sqlite3PagerGet() and sqlite3PagerLookup()
**   APIs, they may still be used successfully.
**
** dbSizeValid, dbSize, dbOrigSize, dbFileSize
**
**   Managing the size of the database file in pages is a little complicated.
**   The variable Pager.dbSize contains the number of pages that the database
**   image currently contains. As the database image grows or shrinks this
**   variable is updated. The variable Pager.dbFileSize contains the number
**   of pages in the database file. This may be different from Pager.dbSize
**   if some pages have been appended to the database image but not yet written
**   out from the cache to the actual file on disk. Or if the image has been
**   truncated by an incremental-vacuum operation. The Pager.dbOrigSize variable
**   contains the number of pages in the database image when the current
**   transaction was opened. The contents of all three of these variables is
**   only guaranteed to be correct if the boolean Pager.dbSizeValid is true.
**
**   TODO: Under what conditions is dbSizeValid set? Cleared?
**
** changeCountDone
**
**   This boolean variable is used to make sure that the change-counter 
**   (the 4-byte header field at byte offset 24 of the database file) is 
**   not updated more often than necessary. 
**
**   It is set to true when the change-counter field is updated, which 
**   can only happen if an exclusive lock is held on the database file.
**   It is cleared (set to false) whenever an exclusive lock is 
**   relinquished on the database file. Each time a transaction is committed,
**   The changeCountDone flag is inspected. If it is true, the work of
**   updating the change-counter is omitted for the current transaction.
**
**   This mechanism means that when running in exclusive mode, a connection 
**   need only update the change-counter once, for the first transaction
**   committed.
**
** dbModified
**
**   The dbModified flag is set whenever a database page is dirtied.
**   It is cleared at the end of each transaction.
**
**   It is used when committing or otherwise ending a transaction. If
**   the dbModified flag is clear then less work has to be done.
**
** journalStarted
**
**   This flag is set whenever the the main journal is synced. 
**
**   The point of this flag is that it must be set after the 
**   first journal header in a journal file has been synced to disk.
**   After this has happened, new pages appended to the database 
**   do not need the PGHDR_NEED_SYNC flag set, as they do not need
**   to wait for a journal sync before they can be written out to
**   the database file (see function pager_write()).
**   
** setMaster
**
**   This variable is used to ensure that the master journal file name
**   (if any) is only written into the journal file once.
**
**   When committing a transaction, the master journal file name (if any)
**   may be written into the journal file while the pager is still in
**   PAGER_RESERVED state (see CommitPhaseOne() for the action). It
**   then attempts to upgrade to an exclusive lock. If this attempt
**   fails, then SQLITE_BUSY may be returned to the user and the user
**   may attempt to commit the transaction again later (calling
**   CommitPhaseOne() again). This flag is used to ensure that the 
**   master journal name is only written to the journal file the first
**   time CommitPhaseOne() is called.
**
** doNotSync
**
**   This variable is set and cleared by sqlite3PagerWrite().
**
** needSync
**
**   TODO: It might be easier to set this variable in writeJournalHdr()
**   and writeMasterJournal() only. Change its meaning to "unsynced data
**   has been written to the journal".
*/
struct Pager {
  sqlite3_vfs *pVfs;          /* OS functions to use for IO */
  u8 exclusiveMode;           /* Boolean. True if locking_mode==EXCLUSIVE */
  u8 journalMode;             /* On of the PAGER_JOURNALMODE_* values */
  u8 useJournal;              /* Use a rollback journal on this file */
  u8 noReadlock;              /* Do not bother to obtain readlocks */
  u8 noSync;                  /* Do not sync the journal if true */
  u8 fullSync;                /* Do extra syncs of the journal for robustness */
  u8 sync_flags;              /* One of SYNC_NORMAL or SYNC_FULL */
  u8 tempFile;                /* zFilename is a temporary file */
  u8 readOnly;                /* True for a read-only database */
  u8 memDb;                   /* True to inhibit all file I/O */

  /* The following block contains those class members that are dynamically
  ** modified during normal operations. The other variables in this structure
  ** are either constant throughout the lifetime of the pager, or else
  ** used to store configuration parameters that affect the way the pager 
  ** operates.
  **
  ** The 'state' variable is described in more detail along with the
  ** descriptions of the values it may take - PAGER_UNLOCK etc. Many of the
  ** other variables in this block are described in the comment directly 
  ** above this class definition.
  */
  u8 state;                   /* PAGER_UNLOCK, _SHARED, _RESERVED, etc. */
  u8 dbModified;              /* True if there are any changes to the Db */
  u8 needSync;                /* True if an fsync() is needed on the journal */
  u8 journalStarted;          /* True if header of journal is synced */
  u8 changeCountDone;         /* Set after incrementing the change-counter */
  u8 setMaster;               /* True if a m-j name has been written to jrnl */
  u8 doNotSync;               /* Boolean. While true, do not spill the cache */
  u8 dbSizeValid;             /* Set when dbSize is correct */
  Pgno dbSize;                /* Number of pages in the database */
  Pgno dbOrigSize;            /* dbSize before the current transaction */
  Pgno dbFileSize;            /* Number of pages in the database file */
  int errCode;                /* One of several kinds of errors */
  int nRec;                   /* Pages journalled since last j-header written */
  u32 cksumInit;              /* Quasi-random value added to every checksum */
  u32 nSubRec;                /* Number of records written to sub-journal */
  Bitvec *pInJournal;         /* One bit for each page in the database file */
  sqlite3_file *fd;           /* File descriptor for database */
  sqlite3_file *jfd;          /* File descriptor for main journal */
  sqlite3_file *sjfd;         /* File descriptor for sub-journal */
  i64 journalOff;             /* Current write offset in the journal file */
  i64 journalHdr;             /* Byte offset to previous journal header */
  PagerSavepoint *aSavepoint; /* Array of active savepoints */
  int nSavepoint;             /* Number of elements in aSavepoint[] */
  char dbFileVers[16];        /* Changes whenever database file changes */
  u32 sectorSize;             /* Assumed sector size during rollback */

  int nExtra;                 /* Add this many bytes to each in-memory page */
  u32 vfsFlags;               /* Flags for sqlite3_vfs.xOpen() */
  int pageSize;               /* Number of bytes in a page */
  Pgno mxPgno;                /* Maximum allowed size of the database */
  char *zFilename;            /* Name of the database file */
  char *zJournal;             /* Name of the journal file */
  int (*xBusyHandler)(void*); /* Function to call when busy */
  void *pBusyHandlerArg;      /* Context argument for xBusyHandler */
#ifdef SQLITE_TEST
  int nHit, nMiss;            /* Cache hits and missing */
  int nRead, nWrite;          /* Database pages read/written */
#endif
  void (*xReiniter)(DbPage*); /* Call this routine when reloading pages */
#ifdef SQLITE_HAS_CODEC
  void *(*xCodec)(void*,void*,Pgno,int); /* Routine for en/decoding data */
  void *pCodecArg;            /* First argument to xCodec() */
#endif
  char *pTmpSpace;            /* Pager.pageSize bytes of space for tmp use */
  i64 journalSizeLimit;       /* Size limit for persistent journal files */
  PCache *pPCache;            /* Pointer to page cache object */
  sqlite3_backup *pBackup;    /* Pointer to list of ongoing backup processes */
};

/*
** The following global variables hold counters used for
** testing purposes only.  These variables do not exist in
** a non-testing build.  These variables are not thread-safe.
*/
#ifdef SQLITE_TEST
int sqlite3_pager_readdb_count = 0;    /* Number of full pages read from DB */
int sqlite3_pager_writedb_count = 0;   /* Number of full pages written to DB */
int sqlite3_pager_writej_count = 0;    /* Number of pages written to journal */
# define PAGER_INCR(v)  v++
#else
# define PAGER_INCR(v)
#endif



/*
** Journal files begin with the following magic string.  The data
** was obtained from /dev/random.  It is used only as a sanity check.
**
** Since version 2.8.0, the journal format contains additional sanity
** checking information.  If the power fails while the journal is being
** written, semi-random garbage data might appear in the journal
** file after power is restored.  If an attempt is then made
** to roll the journal back, the database could be corrupted.  The additional
** sanity checking data is an attempt to discover the garbage in the
** journal and ignore it.
**
** The sanity checking information for the new journal format consists
** of a 32-bit checksum on each page of data.  The checksum covers both
** the page number and the pPager->pageSize bytes of data for the page.
** This cksum is initialized to a 32-bit random value that appears in the
** journal file right after the header.  The random initializer is important,
** because garbage data that appears at the end of a journal is likely
** data that was once in other files that have now been deleted.  If the
** garbage data came from an obsolete journal file, the checksums might
** be correct.  But by initializing the checksum to random value which
** is different for every journal, we minimize that risk.
*/
static const unsigned char aJournalMagic[] = {
  0xd9, 0xd5, 0x05, 0xf9, 0x20, 0xa1, 0x63, 0xd7,
};

/*
** The size of the of each page record in the journal is given by
** the following macro.
*/
#define JOURNAL_PG_SZ(pPager)  ((pPager->pageSize) + 8)

/*
** The journal header size for this pager. This is usually the same 
** size as a single disk sector. See also setSectorSize().
*/
#define JOURNAL_HDR_SZ(pPager) (pPager->sectorSize)

/*
** The macro MEMDB is true if we are dealing with an in-memory database.
** We do this as a macro so that if the SQLITE_OMIT_MEMORYDB macro is set,
** the value of MEMDB will be a constant and the compiler will optimize
** out code that would never execute.
*/
#ifdef SQLITE_OMIT_MEMORYDB
# define MEMDB 0
#else
# define MEMDB pPager->memDb
#endif

/*
** The maximum legal page number is (2^31 - 1).
*/
#define PAGER_MAX_PGNO 2147483647

#ifndef NDEBUG 
/*
** Usage:
**
**   assert( assert_pager_state(pPager) );
*/
static int assert_pager_state(Pager *pPager){

  /* A temp-file is always in PAGER_EXCLUSIVE or PAGER_SYNCED state. */
  assert( pPager->tempFile==0 || pPager->state>=PAGER_EXCLUSIVE );

  /* The changeCountDone flag is always set for temp-files */
  assert( pPager->tempFile==0 || pPager->changeCountDone );

  return 1;
}
#endif

/*
** Return true if it is necessary to write page *pPg into the sub-journal.
** A page needs to be written into the sub-journal if there exists one
** or more open savepoints for which:
**
**   * The page-number is less than or equal to PagerSavepoint.nOrig, and
**   * The bit corresponding to the page-number is not set in
**     PagerSavepoint.pInSavepoint.
*/
static int subjRequiresPage(PgHdr *pPg){
  Pgno pgno = pPg->pgno;
  Pager *pPager = pPg->pPager;
  int i;
  for(i=0; i<pPager->nSavepoint; i++){
    PagerSavepoint *p = &pPager->aSavepoint[i];
    if( p->nOrig>=pgno && 0==sqlite3BitvecTest(p->pInSavepoint, pgno) ){
      return 1;
    }
  }
  return 0;
}

/*
** Return true if the page is already in the journal file.
*/
static int pageInJournal(PgHdr *pPg){
  return sqlite3BitvecTest(pPg->pPager->pInJournal, pPg->pgno);
}

/*
** Read a 32-bit integer from the given file descriptor.  Store the integer
** that is read in *pRes.  Return SQLITE_OK if everything worked, or an
** error code is something goes wrong.
**
** All values are stored on disk as big-endian.
*/
static int read32bits(sqlite3_file *fd, i64 offset, u32 *pRes){
  unsigned char ac[4];
  int rc = sqlite3OsRead(fd, ac, sizeof(ac), offset);
  if( rc==SQLITE_OK ){
    *pRes = sqlite3Get4byte(ac);
  }
  return rc;
}

/*
** Write a 32-bit integer into a string buffer in big-endian byte order.
*/
#define put32bits(A,B)  sqlite3Put4byte((u8*)A,B)

/*
** Write a 32-bit integer into the given file descriptor.  Return SQLITE_OK
** on success or an error code is something goes wrong.
*/
static int write32bits(sqlite3_file *fd, i64 offset, u32 val){
  char ac[4];
  put32bits(ac, val);
  return sqlite3OsWrite(fd, ac, 4, offset);
}

/*
** The argument to this macro is a file descriptor (type sqlite3_file*).
** Return 0 if it is not open, or non-zero (but not 1) if it is.
**
** This is so that expressions can be written as:
**
**   if( isOpen(pPager->jfd) ){ ...
**
** instead of
**
**   if( pPager->jfd->pMethods ){ ...
*/
#define isOpen(pFd) ((pFd)->pMethods)

/*
** If file pFd is open, call sqlite3OsUnlock() on it.
*/
static int osUnlock(sqlite3_file *pFd, int eLock){
  if( !isOpen(pFd) ){
    return SQLITE_OK;
  }
  return sqlite3OsUnlock(pFd, eLock);
}

/*
** This function determines whether or not the atomic-write optimization
** can be used with this pager. The optimization can be used if:
**
**  (a) the value returned by OsDeviceCharacteristics() indicates that
**      a database page may be written atomically, and
**  (b) the value returned by OsSectorSize() is less than or equal
**      to the page size.
**
** The optimization is also always enabled for temporary files. It is
** an error to call this function if pPager is opened on an in-memory
** database.
**
** If the optimization cannot be used, 0 is returned. If it can be used,
** then the value returned is the size of the journal file when it
** contains rollback data for exactly one page.
*/
#ifdef SQLITE_ENABLE_ATOMIC_WRITE
static int jrnlBufferSize(Pager *pPager){
  assert( !MEMDB );
  if( !pPager->tempFile ){
    int dc;                           /* Device characteristics */
    int nSector;                      /* Sector size */
    int szPage;                       /* Page size */

    assert( isOpen(pPager->fd) );
    dc = sqlite3OsDeviceCharacteristics(pPager->fd);
    nSector = pPager->sectorSize;
    szPage = pPager->pageSize;

    assert(SQLITE_IOCAP_ATOMIC512==(512>>8));
    assert(SQLITE_IOCAP_ATOMIC64K==(65536>>8));
    if( 0==(dc&(SQLITE_IOCAP_ATOMIC|(szPage>>8)) || nSector>szPage) ){
      return 0;
    }
  }

  return JOURNAL_HDR_SZ(pPager) + JOURNAL_PG_SZ(pPager);
}
#endif

/*
** If SQLITE_CHECK_PAGES is defined then we do some sanity checking
** on the cache using a hash function.  This is used for testing
** and debugging only.
*/
#ifdef SQLITE_CHECK_PAGES
/*
** Return a 32-bit hash of the page data for pPage.
*/
static u32 pager_datahash(int nByte, unsigned char *pData){
  u32 hash = 0;
  int i;
  for(i=0; i<nByte; i++){
    hash = (hash*1039) + pData[i];
  }
  return hash;
}
static u32 pager_pagehash(PgHdr *pPage){
  return pager_datahash(pPage->pPager->pageSize, (unsigned char *)pPage->pData);
}
static void pager_set_pagehash(PgHdr *pPage){
  pPage->pageHash = pager_pagehash(pPage);
}

/*
** The CHECK_PAGE macro takes a PgHdr* as an argument. If SQLITE_CHECK_PAGES
** is defined, and NDEBUG is not defined, an assert() statement checks
** that the page is either dirty or still matches the calculated page-hash.
*/
#define CHECK_PAGE(x) checkPage(x)
static void checkPage(PgHdr *pPg){
  Pager *pPager = pPg->pPager;
  assert( !pPg->pageHash || pPager->errCode
      || (pPg->flags&PGHDR_DIRTY) || pPg->pageHash==pager_pagehash(pPg) );
}

#else
#define pager_datahash(X,Y)  0
#define pager_pagehash(X)  0
#define CHECK_PAGE(x)
#endif  /* SQLITE_CHECK_PAGES */

/*
** When this is called the journal file for pager pPager must be open.
** This function attempts to read a master journal file name from the 
** end of the file and, if successful, copies it into memory supplied 
** by the caller. See comments above writeMasterJournal() for the format
** used to store a master journal file name at the end of a journal file.
**
** zMaster must point to a buffer of at least nMaster bytes allocated by
** the caller. This should be sqlite3_vfs.mxPathname+1 (to ensure there is
** enough space to write the master journal name). If the master journal
** name in the journal is longer than nMaster bytes (including a
** nul-terminator), then this is handled as if no master journal name
** were present in the journal.
**
** If a master journal file name is present at the end of the journal
** file, then it is copied into the buffer pointed to by zMaster. A
** nul-terminator byte is appended to the buffer following the master
** journal file name.
**
** If it is determined that no master journal file name is present 
** zMaster[0] is set to 0 and SQLITE_OK returned.
**
** If an error occurs while reading from the journal file, an SQLite
** error code is returned.
*/
static int readMasterJournal(sqlite3_file *pJrnl, char *zMaster, u32 nMaster){
  int rc;                    /* Return code */
  u32 len;                   /* Length in bytes of master journal name */
  i64 szJ;                   /* Total size in bytes of journal file pJrnl */
  u32 cksum;                 /* MJ checksum value read from journal */
  u32 u;                     /* Unsigned loop counter */
  unsigned char aMagic[8];   /* A buffer to hold the magic header */
  zMaster[0] = '\0';

  if( SQLITE_OK!=(rc = sqlite3OsFileSize(pJrnl, &szJ))
   || szJ<16
   || SQLITE_OK!=(rc = read32bits(pJrnl, szJ-16, &len))
   || len>=nMaster 
   || SQLITE_OK!=(rc = read32bits(pJrnl, szJ-12, &cksum))
   || SQLITE_OK!=(rc = sqlite3OsRead(pJrnl, aMagic, 8, szJ-8))
   || memcmp(aMagic, aJournalMagic, 8)
   || SQLITE_OK!=(rc = sqlite3OsRead(pJrnl, zMaster, len, szJ-16-len))
  ){
    return rc;
  }

  /* See if the checksum matches the master journal name */
  for(u=0; u<len; u++){
    cksum -= zMaster[u];
  }
  if( cksum ){
    /* If the checksum doesn't add up, then one or more of the disk sectors
    ** containing the master journal filename is corrupted. This means
    ** definitely roll back, so just return SQLITE_OK and report a (nul)
    ** master-journal filename.
    */
    len = 0;
  }
  zMaster[len] = '\0';
   
  return SQLITE_OK;
}

/*
** Return the offset of the sector boundary at or immediately 
** following the value in pPager->journalOff, assuming a sector 
** size of pPager->sectorSize bytes.
**
** i.e for a sector size of 512:
**
**   Pager.journalOff          Return value
**   ---------------------------------------
**   0                         0
**   512                       512
**   100                       512
**   2000                      2048
** 
*/
static i64 journalHdrOffset(Pager *pPager){
  i64 offset = 0;
  i64 c = pPager->journalOff;
  if( c ){
    offset = ((c-1)/JOURNAL_HDR_SZ(pPager) + 1) * JOURNAL_HDR_SZ(pPager);
  }
  assert( offset%JOURNAL_HDR_SZ(pPager)==0 );
  assert( offset>=c );
  assert( (offset-c)<JOURNAL_HDR_SZ(pPager) );
  return offset;
}

/*
** The journal file must be open when this function is called.
**
** This function is a no-op if the journal file has not been written to
** within the current transaction (i.e. if Pager.journalOff==0).
**
** If doTruncate is non-zero or the Pager.journalSizeLimit variable is
** set to 0, then truncate the journal file to zero bytes in size. Otherwise,
** zero the 28-byte header at the start of the journal file. In either case, 
** if the pager is not in no-sync mode, sync the journal file immediately 
** after writing or truncating it.
**
** If Pager.journalSizeLimit is set to a positive, non-zero value, and
** following the truncation or zeroing described above the size of the 
** journal file in bytes is larger than this value, then truncate the
** journal file to Pager.journalSizeLimit bytes. The journal file does
** not need to be synced following this operation.
**
** If an IO error occurs, abandon processing and return the IO error code.
** Otherwise, return SQLITE_OK.
*/
static int zeroJournalHdr(Pager *pPager, int doTruncate){
  int rc = SQLITE_OK;                               /* Return code */
  assert( isOpen(pPager->jfd) );
  if( pPager->journalOff ){
    const i64 iLimit = pPager->journalSizeLimit;    /* Local cache of jsl */

    IOTRACE(("JZEROHDR %p\n", pPager))
    if( doTruncate || iLimit==0 ){
      rc = sqlite3OsTruncate(pPager->jfd, 0);
    }else{
      static const char zeroHdr[28] = {0};
      rc = sqlite3OsWrite(pPager->jfd, zeroHdr, sizeof(zeroHdr), 0);
    }
    if( rc==SQLITE_OK && !pPager->noSync ){
      rc = sqlite3OsSync(pPager->jfd, SQLITE_SYNC_DATAONLY|pPager->sync_flags);
    }

    /* At this point the transaction is committed but the write lock 
    ** is still held on the file. If there is a size limit configured for 
    ** the persistent journal and the journal file currently consumes more
    ** space than that limit allows for, truncate it now. There is no need
    ** to sync the file following this operation.
    */
    if( rc==SQLITE_OK && iLimit>0 ){
      i64 sz;
      rc = sqlite3OsFileSize(pPager->jfd, &sz);
      if( rc==SQLITE_OK && sz>iLimit ){
        rc = sqlite3OsTruncate(pPager->jfd, iLimit);
      }
    }
  }
  return rc;
}

/*
** The journal file must be open when this routine is called. A journal
** header (JOURNAL_HDR_SZ bytes) is written into the journal file at the
** current location.
**
** The format for the journal header is as follows:
** - 8 bytes: Magic identifying journal format.
** - 4 bytes: Number of records in journal, or -1 no-sync mode is on.
** - 4 bytes: Random number used for page hash.
** - 4 bytes: Initial database page count.
** - 4 bytes: Sector size used by the process that wrote this journal.
** - 4 bytes: Database page size.
** 
** Followed by (JOURNAL_HDR_SZ - 28) bytes of unused space.
*/
static int writeJournalHdr(Pager *pPager){
  int rc = SQLITE_OK;                 /* Return code */
  char *zHeader = pPager->pTmpSpace;  /* Temporary space used to build header */
  u32 nHeader = pPager->pageSize;     /* Size of buffer pointed to by zHeader */
  u32 nWrite;                         /* Bytes of header sector written */
  int ii;                             /* Loop counter */

  assert( isOpen(pPager->jfd) );      /* Journal file must be open. */

  if( nHeader>JOURNAL_HDR_SZ(pPager) ){
    nHeader = JOURNAL_HDR_SZ(pPager);
  }

  /* If there are active savepoints and any of them were created 
  ** since the most recent journal header was written, update the 
  ** PagerSavepoint.iHdrOffset fields now.
  */
  for(ii=0; ii<pPager->nSavepoint; ii++){
    if( pPager->aSavepoint[ii].iHdrOffset==0 ){
      pPager->aSavepoint[ii].iHdrOffset = pPager->journalOff;
    }
  }

  pPager->journalHdr = pPager->journalOff = journalHdrOffset(pPager);
  memcpy(zHeader, aJournalMagic, sizeof(aJournalMagic));

  /* 
  ** Write the nRec Field - the number of page records that follow this
  ** journal header. Normally, zero is written to this value at this time.
  ** After the records are added to the journal (and the journal synced, 
  ** if in full-sync mode), the zero is overwritten with the true number
  ** of records (see syncJournal()).
  **
  ** A faster alternative is to write 0xFFFFFFFF to the nRec field. When
  ** reading the journal this value tells SQLite to assume that the
  ** rest of the journal file contains valid page records. This assumption
  ** is dangerous, as if a failure occured whilst writing to the journal
  ** file it may contain some garbage data. There are two scenarios
  ** where this risk can be ignored:
  **
  **   * When the pager is in no-sync mode. Corruption can follow a
  **     power failure in this case anyway.
  **
  **   * When the SQLITE_IOCAP_SAFE_APPEND flag is set. This guarantees
  **     that garbage data is never appended to the journal file.
  */
  assert( isOpen(pPager->fd) || pPager->noSync );
  if( (pPager->noSync) || (pPager->journalMode==PAGER_JOURNALMODE_MEMORY)
   || (sqlite3OsDeviceCharacteristics(pPager->fd)&SQLITE_IOCAP_SAFE_APPEND) 
  ){
    put32bits(&zHeader[sizeof(aJournalMagic)], 0xffffffff);
  }else{
    put32bits(&zHeader[sizeof(aJournalMagic)], 0);
  }

  /* The random check-hash initialiser */ 
  sqlite3_randomness(sizeof(pPager->cksumInit), &pPager->cksumInit);
  put32bits(&zHeader[sizeof(aJournalMagic)+4], pPager->cksumInit);
  /* The initial database size */
  put32bits(&zHeader[sizeof(aJournalMagic)+8], pPager->dbOrigSize);
  /* The assumed sector size for this process */
  put32bits(&zHeader[sizeof(aJournalMagic)+12], pPager->sectorSize);

  /* The page size */
  put32bits(&zHeader[sizeof(aJournalMagic)+16], pPager->pageSize);

  /* Initializing the tail of the buffer is not necessary.  Everything
  ** works find if the following memset() is omitted.  But initializing
  ** the memory prevents valgrind from complaining, so we are willing to
  ** take the performance hit.
  */
  memset(&zHeader[sizeof(aJournalMagic)+20], 0,
         nHeader-(sizeof(aJournalMagic)+20));

  /* In theory, it is only necessary to write the 28 bytes that the 
  ** journal header consumes to the journal file here. Then increment the 
  ** Pager.journalOff variable by JOURNAL_HDR_SZ so that the next 
  ** record is written to the following sector (leaving a gap in the file
  ** that will be implicitly filled in by the OS).
  **
  ** However it has been discovered that on some systems this pattern can 
  ** be significantly slower than contiguously writing data to the file,
  ** even if that means explicitly writing data to the block of 
  ** (JOURNAL_HDR_SZ - 28) bytes that will not be used. So that is what
  ** is done. 
  **
  ** The loop is required here in case the sector-size is larger than the 
  ** database page size. Since the zHeader buffer is only Pager.pageSize
  ** bytes in size, more than one call to sqlite3OsWrite() may be required
  ** to populate the entire journal header sector.
  */ 
  for(nWrite=0; rc==SQLITE_OK&&nWrite<JOURNAL_HDR_SZ(pPager); nWrite+=nHeader){
    IOTRACE(("JHDR %p %lld %d\n", pPager, pPager->journalHdr, nHeader))
    rc = sqlite3OsWrite(pPager->jfd, zHeader, nHeader, pPager->journalOff);
    pPager->journalOff += nHeader;
  }

  return rc;
}

/*
** The journal file must be open when this is called. A journal header file
** (JOURNAL_HDR_SZ bytes) is read from the current location in the journal
** file. The current location in the journal file is given by
** pPager->journalOff. See comments above function writeJournalHdr() for
** a description of the journal header format.
**
** If the header is read successfully, *pNRec is set to the number of
** page records following this header and *pDbSize is set to the size of the
** database before the transaction began, in pages. Also, pPager->cksumInit
** is set to the value read from the journal header. SQLITE_OK is returned
** in this case.
**
** If the journal header file appears to be corrupted, SQLITE_DONE is
** returned and *pNRec and *PDbSize are undefined.  If JOURNAL_HDR_SZ bytes
** cannot be read from the journal file an error code is returned.
*/
static int readJournalHdr(
  Pager *pPager,               /* Pager object */
  i64 journalSize,             /* Size of the open journal file in bytes */
  u32 *pNRec,                  /* OUT: Value read from the nRec field */
  u32 *pDbSize                 /* OUT: Value of original database size field */
){
  int rc;                      /* Return code */
  unsigned char aMagic[8];     /* A buffer to hold the magic header */
  i64 iHdrOff;                 /* Offset of journal header being read */

  assert( isOpen(pPager->jfd) );      /* Journal file must be open. */

  /* Advance Pager.journalOff to the start of the next sector. If the
  ** journal file is too small for there to be a header stored at this
  ** point, return SQLITE_DONE.
  */
  pPager->journalOff = journalHdrOffset(pPager);
  if( pPager->journalOff+JOURNAL_HDR_SZ(pPager) > journalSize ){
    return SQLITE_DONE;
  }
  iHdrOff = pPager->journalOff;

  /* Read in the first 8 bytes of the journal header. If they do not match
  ** the  magic string found at the start of each journal header, return
  ** SQLITE_DONE. If an IO error occurs, return an error code. Otherwise,
  ** proceed.
  */
  rc = sqlite3OsRead(pPager->jfd, aMagic, sizeof(aMagic), iHdrOff);
  if( rc ){
    return rc;
  }
  if( memcmp(aMagic, aJournalMagic, sizeof(aMagic))!=0 ){
    return SQLITE_DONE;
  }

  /* Read the first three 32-bit fields of the journal header: The nRec
  ** field, the checksum-initializer and the database size at the start
  ** of the transaction. Return an error code if anything goes wrong.
  */
  if( SQLITE_OK!=(rc = read32bits(pPager->jfd, iHdrOff+8, pNRec))
   || SQLITE_OK!=(rc = read32bits(pPager->jfd, iHdrOff+12, &pPager->cksumInit))
   || SQLITE_OK!=(rc = read32bits(pPager->jfd, iHdrOff+16, pDbSize))
  ){
    return rc;
  }

  if( pPager->journalOff==0 ){
    u32 iPageSize;               /* Page-size field of journal header */
    u32 iSectorSize;             /* Sector-size field of journal header */
    u16 iPageSize16;             /* Copy of iPageSize in 16-bit variable */

    /* Read the page-size and sector-size journal header fields. */
    if( SQLITE_OK!=(rc = read32bits(pPager->jfd, iHdrOff+20, &iSectorSize))
     || SQLITE_OK!=(rc = read32bits(pPager->jfd, iHdrOff+24, &iPageSize))
    ){
      return rc;
    }

    /* Check that the values read from the page-size and sector-size fields
    ** are within range. To be 'in range', both values need to be a power
    ** of two greater than or equal to 512, and not greater than their 
    ** respective compile time maximum limits.
    */
    if( iPageSize<512                  || iSectorSize<512
     || iPageSize>SQLITE_MAX_PAGE_SIZE || iSectorSize>MAX_SECTOR_SIZE
     || ((iPageSize-1)&iPageSize)!=0   || ((iSectorSize-1)&iSectorSize)!=0 
    ){
      /* If the either the page-size or sector-size in the journal-header is 
      ** invalid, then the process that wrote the journal-header must have 
      ** crashed before the header was synced. In this case stop reading 
      ** the journal file here.
      */
      return SQLITE_DONE;
    }

    /* Update the page-size to match the value read from the journal. 
    ** Use a testcase() macro to make sure that malloc failure within 
    ** PagerSetPagesize() is tested.
    */
    iPageSize16 = (u16)iPageSize;
    rc = sqlite3PagerSetPagesize(pPager, &iPageSize16);
    testcase( rc!=SQLITE_OK );
    assert( rc!=SQLITE_OK || iPageSize16==(u16)iPageSize );

    /* Update the assumed sector-size to match the value used by 
    ** the process that created this journal. If this journal was
    ** created by a process other than this one, then this routine
    ** is being called from within pager_playback(). The local value
    ** of Pager.sectorSize is restored at the end of that routine.
    */
    pPager->sectorSize = iSectorSize;
  }

  pPager->journalOff += JOURNAL_HDR_SZ(pPager);
  return rc;
}


/*
** Write the supplied master journal name into the journal file for pager
** pPager at the current location. The master journal name must be the last
** thing written to a journal file. If the pager is in full-sync mode, the
** journal file descriptor is advanced to the next sector boundary before
** anything is written. The format is:
**
**   + 4 bytes: PAGER_MJ_PGNO.
**   + N bytes: Master journal filename in utf-8.
**   + 4 bytes: N (length of master journal name in bytes, no nul-terminator).
**   + 4 bytes: Master journal name checksum.
**   + 8 bytes: aJournalMagic[].
**
** The master journal page checksum is the sum of the bytes in the master
** journal name, where each byte is interpreted as a signed 8-bit integer.
**
** If zMaster is a NULL pointer (occurs for a single database transaction), 
** this call is a no-op.
*/
static int writeMasterJournal(Pager *pPager, const char *zMaster){
  int rc;                          /* Return code */
  int nMaster;                     /* Length of string zMaster */
  i64 iHdrOff;                     /* Offset of header in journal file */
  i64 jrnlSize;                    /* Size of journal file on disk */
  u32 cksum = 0;                   /* Checksum of string zMaster */

  if( !zMaster || pPager->setMaster
   || pPager->journalMode==PAGER_JOURNALMODE_MEMORY 
   || pPager->journalMode==PAGER_JOURNALMODE_OFF 
  ){
    return SQLITE_OK;
  }
  pPager->setMaster = 1;
  assert( isOpen(pPager->jfd) );

  /* Calculate the length in bytes and the checksum of zMaster */
  for(nMaster=0; zMaster[nMaster]; nMaster++){
    cksum += zMaster[nMaster];
  }

  /* If in full-sync mode, advance to the next disk sector before writing
  ** the master journal name. This is in case the previous page written to
  ** the journal has already been synced.
  */
  if( pPager->fullSync ){
    pPager->journalOff = journalHdrOffset(pPager);
  }
  iHdrOff = pPager->journalOff;

  /* Write the master journal data to the end of the journal file. If
  ** an error occurs, return the error code to the caller.
  */
  if( (0 != (rc = write32bits(pPager->jfd, iHdrOff, PAGER_MJ_PGNO(pPager))))
   || (0 != (rc = sqlite3OsWrite(pPager->jfd, zMaster, nMaster, iHdrOff+4)))
   || (0 != (rc = write32bits(pPager->jfd, iHdrOff+4+nMaster, nMaster)))
   || (0 != (rc = write32bits(pPager->jfd, iHdrOff+4+nMaster+4, cksum)))
   || (0 != (rc = sqlite3OsWrite(pPager->jfd, aJournalMagic, 8, iHdrOff+4+nMaster+8)))
  ){
    return rc;
  }
  pPager->journalOff += (nMaster+20);
  pPager->needSync = !pPager->noSync;

  /* If the pager is in peristent-journal mode, then the physical 
  ** journal-file may extend past the end of the master-journal name
  ** and 8 bytes of magic data just written to the file. This is 
  ** dangerous because the code to rollback a hot-journal file
  ** will not be able to find the master-journal name to determine 
  ** whether or not the journal is hot. 
  **
  ** Easiest thing to do in this scenario is to truncate the journal 
  ** file to the required size.
  */ 
  if( SQLITE_OK==(rc = sqlite3OsFileSize(pPager->jfd, &jrnlSize))
   && jrnlSize>pPager->journalOff
  ){
    rc = sqlite3OsTruncate(pPager->jfd, pPager->journalOff);
  }
  return rc;
}

/*
** Find a page in the hash table given its page number. Return
** a pointer to the page or NULL if the requested page is not 
** already in memory.
*/
static PgHdr *pager_lookup(Pager *pPager, Pgno pgno){
  PgHdr *p;                         /* Return value */

  /* It is not possible for a call to PcacheFetch() with createFlag==0 to
  ** fail, since no attempt to allocate dynamic memory will be made.
  */
  (void)sqlite3PcacheFetch(pPager->pPCache, pgno, 0, &p);
  return p;
}

/*
** Unless the pager is in error-state, discard all in-memory pages. If
** the pager is in error-state, then this call is a no-op.
**
** TODO: Why can we not reset the pager while in error state?
*/
static void pager_reset(Pager *pPager){
  if( SQLITE_OK==pPager->errCode ){
    sqlite3BackupRestart(pPager->pBackup);
    sqlite3PcacheClear(pPager->pPCache);
  }
}

/*
** Free all structures in the Pager.aSavepoint[] array and set both
** Pager.aSavepoint and Pager.nSavepoint to zero. Close the sub-journal
** if it is open and the pager is not in exclusive mode.
*/
static void releaseAllSavepoints(Pager *pPager){
  int ii;               /* Iterator for looping through Pager.aSavepoint */
  for(ii=0; ii<pPager->nSavepoint; ii++){
    sqlite3BitvecDestroy(pPager->aSavepoint[ii].pInSavepoint);
  }
  if( !pPager->exclusiveMode ){
    sqlite3OsClose(pPager->sjfd);
  }
  sqlite3_free(pPager->aSavepoint);
  pPager->aSavepoint = 0;
  pPager->nSavepoint = 0;
  pPager->nSubRec = 0;
}

/*
** Set the bit number pgno in the PagerSavepoint.pInSavepoint 
** bitvecs of all open savepoints. Return SQLITE_OK if successful
** or SQLITE_NOMEM if a malloc failure occurs.
*/
static int addToSavepointBitvecs(Pager *pPager, Pgno pgno){
  int ii;                   /* Loop counter */
  int rc = SQLITE_OK;       /* Result code */

  for(ii=0; ii<pPager->nSavepoint; ii++){
    PagerSavepoint *p = &pPager->aSavepoint[ii];
    if( pgno<=p->nOrig ){
      rc |= sqlite3BitvecSet(p->pInSavepoint, pgno);
      testcase( rc==SQLITE_NOMEM );
      assert( rc==SQLITE_OK || rc==SQLITE_NOMEM );
    }
  }
  return rc;
}

/*
** Unlock the database file. This function is a no-op if the pager
** is in exclusive mode.
**
** If the pager is currently in error state, discard the contents of 
** the cache and reset the Pager structure internal state. If there is
** an open journal-file, then the next time a shared-lock is obtained
** on the pager file (by this or any other process), it will be
** treated as a hot-journal and rolled back.
*/
static void pager_unlock(Pager *pPager){
  if( !pPager->exclusiveMode ){
    int rc;                      /* Return code */

    /* Always close the journal file when dropping the database lock.
    ** Otherwise, another connection with journal_mode=delete might
    ** delete the file out from under us.
    */
    sqlite3OsClose(pPager->jfd);
    sqlite3BitvecDestroy(pPager->pInJournal);
    pPager->pInJournal = 0;
    releaseAllSavepoints(pPager);

    /* If the file is unlocked, somebody else might change it. The
    ** values stored in Pager.dbSize etc. might become invalid if
    ** this happens. TODO: Really, this doesn't need to be cleared
    ** until the change-counter check fails in pagerSharedLock().
    */
    pPager->dbSizeValid = 0;

    rc = osUnlock(pPager->fd, NO_LOCK);
    if( rc ){
      pPager->errCode = rc;
    }
    IOTRACE(("UNLOCK %p\n", pPager))

    /* If Pager.errCode is set, the contents of the pager cache cannot be
    ** trusted. Now that the pager file is unlocked, the contents of the
    ** cache can be discarded and the error code safely cleared.
    */
    if( pPager->errCode ){
      if( rc==SQLITE_OK ){
        pPager->errCode = SQLITE_OK;
      }
      pager_reset(pPager);
    }

    pPager->changeCountDone = 0;
    pPager->state = PAGER_UNLOCK;
  }
}

/*
** This function should be called when an IOERR, CORRUPT or FULL error
** may have occured. The first argument is a pointer to the pager 
** structure, the second the error-code about to be returned by a pager 
** API function. The value returned is a copy of the second argument 
** to this function. 
**
** If the second argument is SQLITE_IOERR, SQLITE_CORRUPT, or SQLITE_FULL
** the error becomes persistent. Until the persisten error is cleared,
** subsequent API calls on this Pager will immediately return the same 
** error code.
**
** A persistent error indicates that the contents of the pager-cache 
** cannot be trusted. This state can be cleared by completely discarding 
** the contents of the pager-cache. If a transaction was active when
** the persistent error occured, then the rollback journal may need
** to be replayed to restore the contents of the database file (as if
** it were a hot-journal).
*/
static int pager_error(Pager *pPager, int rc){
  int rc2 = rc & 0xff;
  assert(
       pPager->errCode==SQLITE_FULL ||
       pPager->errCode==SQLITE_OK ||
       (pPager->errCode & 0xff)==SQLITE_IOERR
  );
  if(
    rc2==SQLITE_FULL ||
    rc2==SQLITE_IOERR ||
    rc2==SQLITE_CORRUPT
  ){
    pPager->errCode = rc;
    if( pPager->state==PAGER_UNLOCK 
     && sqlite3PcacheRefCount(pPager->pPCache)==0 
    ){
      /* If the pager is already unlocked, call pager_unlock() now to
      ** clear the error state and ensure that the pager-cache is 
      ** completely empty.
      */
      pager_unlock(pPager);
    }
  }
  return rc;
}

/*
** Execute a rollback if a transaction is active and unlock the 
** database file. 
**
** If the pager has already entered the error state, do not attempt 
** the rollback at this time. Instead, pager_unlock() is called. The
** call to pager_unlock() will discard all in-memory pages, unlock
** the database file and clear the error state. If this means that
** there is a hot-journal left in the file-system, the next connection
** to obtain a shared lock on the pager (which may be this one) will
** roll it back.
**
** If the pager has not already entered the error state, but an IO or
** malloc error occurs during a rollback, then this will itself cause 
** the pager to enter the error state. Which will be cleared by the
** call to pager_unlock(), as described above.
*/
static void pagerUnlockAndRollback(Pager *pPager){
  if( pPager->errCode==SQLITE_OK && pPager->state>=PAGER_RESERVED ){
    sqlite3BeginBenignMalloc();
    sqlite3PagerRollback(pPager);
    sqlite3EndBenignMalloc();
  }
  pager_unlock(pPager);
}

/*
** This routine ends a transaction. A transaction is usually ended by 
** either a COMMIT or a ROLLBACK operation. This routine may be called 
** after rollback of a hot-journal, or if an error occurs while opening
** the journal file or writing the very first journal-header of a
** database transaction.
** 
** If the pager is in PAGER_SHARED or PAGER_UNLOCK state when this
** routine is called, it is a no-op (returns SQLITE_OK).
**
** Otherwise, any active savepoints are released.
**
** If the journal file is open, then it is "finalized". Once a journal 
** file has been finalized it is not possible to use it to roll back a 
** transaction. Nor will it be considered to be a hot-journal by this
** or any other database connection. Exactly how a journal is finalized
** depends on whether or not the pager is running in exclusive mode and
** the current journal-mode (Pager.journalMode value), as follows:
**
**   journalMode==MEMORY
**     Journal file descriptor is simply closed. This destroys an 
**     in-memory journal.
**
**   journalMode==TRUNCATE
**     Journal file is truncated to zero bytes in size.
**
**   journalMode==PERSIST
**     The first 28 bytes of the journal file are zeroed. This invalidates
**     the first journal header in the file, and hence the entire journal
**     file. An invalid journal file cannot be rolled back.
**
**   journalMode==DELETE
**     The journal file is closed and deleted using sqlite3OsDelete().
**
**     If the pager is running in exclusive mode, this method of finalizing
**     the journal file is never used. Instead, if the journalMode is
**     DELETE and the pager is in exclusive mode, the method described under
**     journalMode==PERSIST is used instead.
**
** After the journal is finalized, if running in non-exclusive mode, the
** pager moves to PAGER_SHARED state (and downgrades the lock on the
** database file accordingly).
**
** If the pager is running in exclusive mode and is in PAGER_SYNCED state,
** it moves to PAGER_EXCLUSIVE. No locks are downgraded when running in
** exclusive mode.
**
** SQLITE_OK is returned if no error occurs. If an error occurs during
** any of the IO operations to finalize the journal file or unlock the
** database then the IO error code is returned to the user. If the 
** operation to finalize the journal file fails, then the code still
** tries to unlock the database file if not in exclusive mode. If the
** unlock operation fails as well, then the first error code related
** to the first error encountered (the journal finalization one) is
** returned.
*/
static int pager_end_transaction(Pager *pPager, int hasMaster){
  int rc = SQLITE_OK;      /* Error code from journal finalization operation */
  int rc2 = SQLITE_OK;     /* Error code from db file unlock operation */

  if( pPager->state<PAGER_RESERVED ){
    return SQLITE_OK;
  }
  releaseAllSavepoints(pPager);

  assert( isOpen(pPager->jfd) || pPager->pInJournal==0 );
  if( isOpen(pPager->jfd) ){

    /* TODO: There's a problem here if a journal-file was opened in MEMORY
    ** mode and then the journal-mode is changed to TRUNCATE or PERSIST
    ** during the transaction. This code should be changed to assume
    ** that the journal mode has not changed since the transaction was
    ** started. And the sqlite3PagerJournalMode() function should be
    ** changed to make sure that this is the case too.
    */

    /* Finalize the journal file. */
    if( pPager->journalMode==PAGER_JOURNALMODE_MEMORY ){
      int isMemoryJournal = sqlite3IsMemJournal(pPager->jfd);
      sqlite3OsClose(pPager->jfd);
      if( !isMemoryJournal ){
        rc = sqlite3OsDelete(pPager->pVfs, pPager->zJournal, 0);
      }
    }else if( pPager->journalMode==PAGER_JOURNALMODE_TRUNCATE ){
      rc = sqlite3OsTruncate(pPager->jfd, 0);
      pPager->journalOff = 0;
      pPager->journalStarted = 0;
    }else if( pPager->exclusiveMode 
     || pPager->journalMode==PAGER_JOURNALMODE_PERSIST
    ){
      rc = zeroJournalHdr(pPager, hasMaster);
      pager_error(pPager, rc);
      pPager->journalOff = 0;
      pPager->journalStarted = 0;
    }else{
      assert( pPager->journalMode==PAGER_JOURNALMODE_DELETE || rc );
      sqlite3OsClose(pPager->jfd);
      if( rc==SQLITE_OK && !pPager->tempFile ){
        rc = sqlite3OsDelete(pPager->pVfs, pPager->zJournal, 0);
      }
    }

#ifdef SQLITE_CHECK_PAGES
    sqlite3PcacheIterateDirty(pPager->pPCache, pager_set_pagehash);
#endif

    sqlite3PcacheCleanAll(pPager->pPCache);
    sqlite3BitvecDestroy(pPager->pInJournal);
    pPager->pInJournal = 0;
    pPager->nRec = 0;
  }

  if( !pPager->exclusiveMode ){
    rc2 = osUnlock(pPager->fd, SHARED_LOCK);
    pPager->state = PAGER_SHARED;
    pPager->changeCountDone = 0;
  }else if( pPager->state==PAGER_SYNCED ){
    pPager->state = PAGER_EXCLUSIVE;
  }
  pPager->setMaster = 0;
  pPager->needSync = 0;
  pPager->dbModified = 0;

  /* TODO: Is this optimal? Why is the db size invalidated here 
  ** when the database file is not unlocked? */
  pPager->dbOrigSize = 0;
  sqlite3PcacheTruncate(pPager->pPCache, pPager->dbSize);
  if( !MEMDB ){
    pPager->dbSizeValid = 0;
  }

  return (rc==SQLITE_OK?rc2:rc);
}

/*
** Parameter aData must point to a buffer of pPager->pageSize bytes
** of data. Compute and return a checksum based ont the contents of the 
** page of data and the current value of pPager->cksumInit.
**
** This is not a real checksum. It is really just the sum of the 
** random initial value (pPager->cksumInit) and every 200th byte
** of the page data, starting with byte offset (pPager->pageSize%200).
** Each byte is interpreted as an 8-bit unsigned integer.
**
** Changing the formula used to compute this checksum results in an
** incompatible journal file format.
**
** If journal corruption occurs due to a power failure, the most likely 
** scenario is that one end or the other of the record will be changed. 
** It is much less likely that the two ends of the journal record will be
** correct and the middle be corrupt.  Thus, this "checksum" scheme,
** though fast and simple, catches the mostly likely kind of corruption.
*/
static u32 pager_cksum(Pager *pPager, const u8 *aData){
  u32 cksum = pPager->cksumInit;         /* Checksum value to return */
  int i = pPager->pageSize-200;          /* Loop counter */
  while( i>0 ){
    cksum += aData[i];
    i -= 200;
  }
  return cksum;
}

/*
** Read a single page from either the journal file (if isMainJrnl==1) or
** from the sub-journal (if isMainJrnl==0) and playback that page.
** The page begins at offset *pOffset into the file. The *pOffset
** value is increased to the start of the next page in the journal.
**
** The isMainJrnl flag is true if this is the main rollback journal and
** false for the statement journal.  The main rollback journal uses
** checksums - the statement journal does not.
**
** If the page number of the page record read from the (sub-)journal file
** is greater than the current value of Pager.dbSize, then playback is
** skipped and SQLITE_OK is returned.
**
** If pDone is not NULL, then it is a record of pages that have already
** been played back.  If the page at *pOffset has already been played back
** (if the corresponding pDone bit is set) then skip the playback.
** Make sure the pDone bit corresponding to the *pOffset page is set
** prior to returning.
**
** If the page record is successfully read from the (sub-)journal file
** and played back, then SQLITE_OK is returned. If an IO error occurs
** while reading the record from the (sub-)journal file or while writing
** to the database file, then the IO error code is returned. If data
** is successfully read from the (sub-)journal file but appears to be
** corrupted, SQLITE_DONE is returned. Data is considered corrupted in
** two circumstances:
** 
**   * If the record page-number is illegal (0 or PAGER_MJ_PGNO), or
**   * If the record is being rolled back from the main journal file
**     and the checksum field does not match the record content.
**
** Neither of these two scenarios are possible during a savepoint rollback.
**
** If this is a savepoint rollback, then memory may have to be dynamically
** allocated by this function. If this is the case and an allocation fails,
** SQLITE_NOMEM is returned.
*/
static int pager_playback_one_page(
  Pager *pPager,                /* The pager being played back */
  int isMainJrnl,               /* 1 -> main journal. 0 -> sub-journal. */
  int isUnsync,                 /* True if reading from unsynced main journal */
  i64 *pOffset,                 /* Offset of record to playback */
  int isSavepnt,                /* True for a savepoint rollback */
  Bitvec *pDone                 /* Bitvec of pages already played back */
){
  int rc;
  PgHdr *pPg;                   /* An existing page in the cache */
  Pgno pgno;                    /* The page number of a page in journal */
  u32 cksum;                    /* Checksum used for sanity checking */
  u8 *aData;                    /* Temporary storage for the page */
  sqlite3_file *jfd;            /* The file descriptor for the journal file */

  assert( (isMainJrnl&~1)==0 );      /* isMainJrnl is 0 or 1 */
  assert( (isSavepnt&~1)==0 );       /* isSavepnt is 0 or 1 */
  assert( isMainJrnl || pDone );     /* pDone always used on sub-journals */
  assert( isSavepnt || pDone==0 );   /* pDone never used on non-savepoint */

  aData = (u8*)pPager->pTmpSpace;
  assert( aData );         /* Temp storage must have already been allocated */

  /* Read the page number and page data from the journal or sub-journal
  ** file. Return an error code to the caller if an IO error occurs.
  */
  jfd = isMainJrnl ? pPager->jfd : pPager->sjfd;
  rc = read32bits(jfd, *pOffset, &pgno);
  if( rc!=SQLITE_OK ) return rc;
  rc = sqlite3OsRead(jfd, aData, pPager->pageSize, (*pOffset)+4);
  if( rc!=SQLITE_OK ) return rc;
  *pOffset += pPager->pageSize + 4 + isMainJrnl*4;

  /* Sanity checking on the page.  This is more important that I originally
  ** thought.  If a power failure occurs while the journal is being written,
  ** it could cause invalid data to be written into the journal.  We need to
  ** detect this invalid data (with high probability) and ignore it.
  */
  if( pgno==0 || pgno==PAGER_MJ_PGNO(pPager) ){
    assert( !isSavepnt );
    return SQLITE_DONE;
  }
  if( pgno>(Pgno)pPager->dbSize || sqlite3BitvecTest(pDone, pgno) ){
    return SQLITE_OK;
  }
  if( isMainJrnl ){
    rc = read32bits(jfd, (*pOffset)-4, &cksum);
    if( rc ) return rc;
    if( !isSavepnt && pager_cksum(pPager, aData)!=cksum ){
      return SQLITE_DONE;
    }
  }

  if( pDone && (rc = sqlite3BitvecSet(pDone, pgno))!=SQLITE_OK ){
    return rc;
  }

  assert( pPager->state==PAGER_RESERVED || pPager->state>=PAGER_EXCLUSIVE );

  /* If the pager is in RESERVED state, then there must be a copy of this
  ** page in the pager cache. In this case just update the pager cache,
  ** not the database file. The page is left marked dirty in this case.
  **
  ** An exception to the above rule: If the database is in no-sync mode
  ** and a page is moved during an incremental vacuum then the page may
  ** not be in the pager cache. Later: if a malloc() or IO error occurs
  ** during a Movepage() call, then the page may not be in the cache
  ** either. So the condition described in the above paragraph is not
  ** assert()able.
  **
  ** If in EXCLUSIVE state, then we update the pager cache if it exists
  ** and the main file. The page is then marked not dirty.
  **
  ** Ticket #1171:  The statement journal might contain page content that is
  ** different from the page content at the start of the transaction.
  ** This occurs when a page is changed prior to the start of a statement
  ** then changed again within the statement.  When rolling back such a
  ** statement we must not write to the original database unless we know
  ** for certain that original page contents are synced into the main rollback
  ** journal.  Otherwise, a power loss might leave modified data in the
  ** database file without an entry in the rollback journal that can
  ** restore the database to its original form.  Two conditions must be
  ** met before writing to the database files. (1) the database must be
  ** locked.  (2) we know that the original page content is fully synced
  ** in the main journal either because the page is not in cache or else
  ** the page is marked as needSync==0.
  **
  ** 2008-04-14:  When attempting to vacuum a corrupt database file, it
  ** is possible to fail a statement on a database that does not yet exist.
  ** Do not attempt to write if database file has never been opened.
  */
  pPg = pager_lookup(pPager, pgno);
  PAGERTRACE(("PLAYBACK %d page %d hash(%08x) %s\n",
               PAGERID(pPager), pgno, pager_datahash(pPager->pageSize, aData),
               (isMainJrnl?"main-journal":"sub-journal")
  ));
  if( (pPager->state>=PAGER_EXCLUSIVE)
   && (pPg==0 || 0==(pPg->flags&PGHDR_NEED_SYNC))
   && isOpen(pPager->fd)
   && !isUnsync
  ){
    i64 ofst = (pgno-1)*(i64)pPager->pageSize;
    rc = sqlite3OsWrite(pPager->fd, aData, pPager->pageSize, ofst);
    if( pgno>pPager->dbFileSize ){
      pPager->dbFileSize = pgno;
    }
    sqlite3BackupUpdate(pPager->pBackup, pgno, aData);
  }else if( !isMainJrnl && pPg==0 ){
    /* If this is a rollback of a savepoint and data was not written to
    ** the database and the page is not in-memory, there is a potential
    ** problem. When the page is next fetched by the b-tree layer, it 
    ** will be read from the database file, which may or may not be 
    ** current. 
    **
    ** There are a couple of different ways this can happen. All are quite
    ** obscure. When running in synchronous mode, this can only happen 
    ** if the page is on the free-list at the start of the transaction, then
    ** populated, then moved using sqlite3PagerMovepage().
    **
    ** The solution is to add an in-memory page to the cache containing
    ** the data just read from the sub-journal. Mark the page as dirty 
    ** and if the pager requires a journal-sync, then mark the page as 
    ** requiring a journal-sync before it is written.
    */
    assert( isSavepnt );
    if( (rc = sqlite3PagerAcquire(pPager, pgno, &pPg, 1))!=SQLITE_OK ){
      return rc;
    }
    pPg->flags &= ~PGHDR_NEED_READ;
    sqlite3PcacheMakeDirty(pPg);
  }
  if( pPg ){
    /* No page should ever be explicitly rolled back that is in use, except
    ** for page 1 which is held in use in order to keep the lock on the
    ** database active. However such a page may be rolled back as a result
    ** of an internal error resulting in an automatic call to
    ** sqlite3PagerRollback().
    */
    void *pData;
    pData = pPg->pData;
    memcpy(pData, aData, pPager->pageSize);
    if( pPager->xReiniter ){
      pPager->xReiniter(pPg);
    }
    if( isMainJrnl && (!isSavepnt || *pOffset<=pPager->journalHdr) ){
      /* If the contents of this page were just restored from the main 
      ** journal file, then its content must be as they were when the 
      ** transaction was first opened. In this case we can mark the page
      ** as clean, since there will be no need to write it out to the.
      **
      ** There is one exception to this rule. If the page is being rolled
      ** back as part of a savepoint (or statement) rollback from an 
      ** unsynced portion of the main journal file, then it is not safe
      ** to mark the page as clean. This is because marking the page as
      ** clean will clear the PGHDR_NEED_SYNC flag. Since the page is
      ** already in the journal file (recorded in Pager.pInJournal) and
      ** the PGHDR_NEED_SYNC flag is cleared, if the page is written to
      ** again within this transaction, it will be marked as dirty but
      ** the PGHDR_NEED_SYNC flag will not be set. It could then potentially
      ** be written out into the database file before its journal file
      ** segment is synced. If a crash occurs during or following this,
      ** database corruption may ensue.
      */
      sqlite3PcacheMakeClean(pPg);
    }
#ifdef SQLITE_CHECK_PAGES
    pPg->pageHash = pager_pagehash(pPg);
#endif
    /* If this was page 1, then restore the value of Pager.dbFileVers.
    ** Do this before any decoding. */
    if( pgno==1 ){
      memcpy(&pPager->dbFileVers, &((u8*)pData)[24],sizeof(pPager->dbFileVers));
    }

    /* Decode the page just read from disk */
    CODEC1(pPager, pData, pPg->pgno, 3);
    sqlite3PcacheRelease(pPg);
  }
  return rc;
}

#if !defined(NDEBUG) || defined(SQLITE_COVERAGE_TEST)
/*
** This routine looks ahead into the main journal file and determines
** whether or not the next record (the record that begins at file
** offset pPager->journalOff) is a well-formed page record consisting
** of a valid page number, pPage->pageSize bytes of content, followed
** by a valid checksum.
**
** The pager never needs to know this in order to do its job.   This
** routine is only used from with assert() and testcase() macros.
*/
static int pagerNextJournalPageIsValid(Pager *pPager){
  Pgno pgno;           /* The page number of the page */
  u32 cksum;           /* The page checksum */
  int rc;              /* Return code from read operations */
  sqlite3_file *fd;    /* The file descriptor from which we are reading */
  u8 *aData;           /* Content of the page */

  /* Read the page number header */
  fd = pPager->jfd;
  rc = read32bits(fd, pPager->journalOff, &pgno);
  if( rc!=SQLITE_OK ){ return 0; }                                  /*NO_TEST*/
  if( pgno==0 || pgno==PAGER_MJ_PGNO(pPager) ){ return 0; }         /*NO_TEST*/
  if( pgno>(Pgno)pPager->dbSize ){ return 0; }                      /*NO_TEST*/

  /* Read the checksum */
  rc = read32bits(fd, pPager->journalOff+pPager->pageSize+4, &cksum);
  if( rc!=SQLITE_OK ){ return 0; }                                  /*NO_TEST*/

  /* Read the data and verify the checksum */
  aData = (u8*)pPager->pTmpSpace;
  rc = sqlite3OsRead(fd, aData, pPager->pageSize, pPager->journalOff+4);
  if( rc!=SQLITE_OK ){ return 0; }                                  /*NO_TEST*/
  if( pager_cksum(pPager, aData)!=cksum ){ return 0; }              /*NO_TEST*/

  /* Reach this point only if the page is valid */
  return 1;
}
#endif /* !defined(NDEBUG) || defined(SQLITE_COVERAGE_TEST) */

/*
** Parameter zMaster is the name of a master journal file. A single journal
** file that referred to the master journal file has just been rolled back.
** This routine checks if it is possible to delete the master journal file,
** and does so if it is.
**
** Argument zMaster may point to Pager.pTmpSpace. So that buffer is not 
** available for use within this function.
**
** When a master journal file is created, it is populated with the names 
** of all of its child journals, one after another, formatted as utf-8 
** encoded text. The end of each child journal file is marked with a 
** nul-terminator byte (0x00). i.e. the entire contents of a master journal
** file for a transaction involving two databases might be:
**
**   "/home/bill/a.db-journal\x00/home/bill/b.db-journal\x00"
**
** A master journal file may only be deleted once all of its child 
** journals have been rolled back.
**
** This function reads the contents of the master-journal file into 
** memory and loops through each of the child journal names. For
** each child journal, it checks if:
**
**   * if the child journal exists, and if so
**   * if the child journal contains a reference to master journal 
**     file zMaster
**
** If a child journal can be found that matches both of the criteria
** above, this function returns without doing anything. Otherwise, if
** no such child journal can be found, file zMaster is deleted from
** the file-system using sqlite3OsDelete().
**
** If an IO error within this function, an error code is returned. This
** function allocates memory by calling sqlite3Malloc(). If an allocation
** fails, SQLITE_NOMEM is returned. Otherwise, if no IO or malloc errors 
** occur, SQLITE_OK is returned.
**
** TODO: This function allocates a single block of memory to load
** the entire contents of the master journal file. This could be
** a couple of kilobytes or so - potentially larger than the page 
** size.
*/
static int pager_delmaster(Pager *pPager, const char *zMaster){
  sqlite3_vfs *pVfs = pPager->pVfs;
  int rc;                   /* Return code */
  sqlite3_file *pMaster;    /* Malloc'd master-journal file descriptor */
  sqlite3_file *pJournal;   /* Malloc'd child-journal file descriptor */
  char *zMasterJournal = 0; /* Contents of master journal file */
  i64 nMasterJournal;       /* Size of master journal file */

  /* Allocate space for both the pJournal and pMaster file descriptors.
  ** If successful, open the master journal file for reading.
  */
  pMaster = (sqlite3_file *)sqlite3MallocZero(pVfs->szOsFile * 2);
  pJournal = (sqlite3_file *)(((u8 *)pMaster) + pVfs->szOsFile);
  if( !pMaster ){
    rc = SQLITE_NOMEM;
  }else{
    const int flags = (SQLITE_OPEN_READONLY|SQLITE_OPEN_MASTER_JOURNAL);
    rc = sqlite3OsOpen(pVfs, zMaster, pMaster, flags, 0);
  }
  if( rc!=SQLITE_OK ) goto delmaster_out;

  rc = sqlite3OsFileSize(pMaster, &nMasterJournal);
  if( rc!=SQLITE_OK ) goto delmaster_out;

  if( nMasterJournal>0 ){
    char *zJournal;
    char *zMasterPtr = 0;
    int nMasterPtr = pVfs->mxPathname+1;

    /* Load the entire master journal file into space obtained from
    ** sqlite3_malloc() and pointed to by zMasterJournal. 
    */
    zMasterJournal = (char *)sqlite3Malloc((int)nMasterJournal + nMasterPtr);
    if( !zMasterJournal ){
      rc = SQLITE_NOMEM;
      goto delmaster_out;
    }
    zMasterPtr = &zMasterJournal[nMasterJournal];
    rc = sqlite3OsRead(pMaster, zMasterJournal, (int)nMasterJournal, 0);
    if( rc!=SQLITE_OK ) goto delmaster_out;

    zJournal = zMasterJournal;
    while( (zJournal-zMasterJournal)<nMasterJournal ){
      int exists;
      rc = sqlite3OsAccess(pVfs, zJournal, SQLITE_ACCESS_EXISTS, &exists);
      if( rc!=SQLITE_OK ){
        goto delmaster_out;
      }
      if( exists ){
        /* One of the journals pointed to by the master journal exists.
        ** Open it and check if it points at the master journal. If
        ** so, return without deleting the master journal file.
        */
        int c;
        int flags = (SQLITE_OPEN_READONLY|SQLITE_OPEN_MAIN_JOURNAL);
        rc = sqlite3OsOpen(pVfs, zJournal, pJournal, flags, 0);
        if( rc!=SQLITE_OK ){
          goto delmaster_out;
        }

        rc = readMasterJournal(pJournal, zMasterPtr, nMasterPtr);
        sqlite3OsClose(pJournal);
        if( rc!=SQLITE_OK ){
          goto delmaster_out;
        }

        c = zMasterPtr[0]!=0 && strcmp(zMasterPtr, zMaster)==0;
        if( c ){
          /* We have a match. Do not delete the master journal file. */
          goto delmaster_out;
        }
      }
      zJournal += (sqlite3Strlen30(zJournal)+1);
    }
  }
  
  rc = sqlite3OsDelete(pVfs, zMaster, 0);

delmaster_out:
  if( zMasterJournal ){
    sqlite3_free(zMasterJournal);
  }  
  if( pMaster ){
    sqlite3OsClose(pMaster);
    assert( !isOpen(pJournal) );
  }
  sqlite3_free(pMaster);
  return rc;
}


/*
** This function is used to change the actual size of the database 
** file in the file-system. This only happens when committing a transaction,
** or rolling back a transaction (including rolling back a hot-journal).
**
** If the main database file is not open, or an exclusive lock is not
** held, this function is a no-op. Otherwise, the size of the file is
** changed to nPage pages (nPage*pPager->pageSize bytes). If the file
** on disk is currently larger than nPage pages, then use the VFS
** xTruncate() method to truncate it.
**
** Or, it might might be the case that the file on disk is smaller than 
** nPage pages. Some operating system implementations can get confused if 
** you try to truncate a file to some size that is larger than it 
** currently is, so detect this case and write a single zero byte to 
** the end of the new file instead.
**
** If successful, return SQLITE_OK. If an IO error occurs while modifying
** the database file, return the error code to the caller.
*/
static int pager_truncate(Pager *pPager, Pgno nPage){
  int rc = SQLITE_OK;
  if( pPager->state>=PAGER_EXCLUSIVE && isOpen(pPager->fd) ){
    i64 currentSize, newSize;
    /* TODO: Is it safe to use Pager.dbFileSize here? */
    rc = sqlite3OsFileSize(pPager->fd, &currentSize);
    newSize = pPager->pageSize*(i64)nPage;
    if( rc==SQLITE_OK && currentSize!=newSize ){
      if( currentSize>newSize ){
        rc = sqlite3OsTruncate(pPager->fd, newSize);
      }else{
        rc = sqlite3OsWrite(pPager->fd, "", 1, newSize-1);
      }
      if( rc==SQLITE_OK ){
        pPager->dbFileSize = nPage;
      }
    }
  }
  return rc;
}

/*
** Set the value of the Pager.sectorSize variable for the given
** pager based on the value returned by the xSectorSize method
** of the open database file. The sector size will be used used 
** to determine the size and alignment of journal header and 
** master journal pointers within created journal files.
**
** For temporary files the effective sector size is always 512 bytes.
**
** Otherwise, for non-temporary files, the effective sector size is
** the value returned by the xSectorSize() method rounded up to 512 if
** it is less than 512, or rounded down to MAX_SECTOR_SIZE if it
** is greater than MAX_SECTOR_SIZE.
*/
static void setSectorSize(Pager *pPager){
  assert( isOpen(pPager->fd) || pPager->tempFile );

  if( !pPager->tempFile ){
    /* Sector size doesn't matter for temporary files. Also, the file
    ** may not have been opened yet, in which case the OsSectorSize()
    ** call will segfault.
    */
    pPager->sectorSize = sqlite3OsSectorSize(pPager->fd);
  }
  if( pPager->sectorSize<512 ){
    pPager->sectorSize = 512;
  }
  if( pPager->sectorSize>MAX_SECTOR_SIZE ){
    assert( MAX_SECTOR_SIZE>=512 );
    pPager->sectorSize = MAX_SECTOR_SIZE;
  }
}

/*
** Playback the journal and thus restore the database file to
** the state it was in before we started making changes.  
**
** The journal file format is as follows: 
**
**  (1)  8 byte prefix.  A copy of aJournalMagic[].
**  (2)  4 byte big-endian integer which is the number of valid page records
**       in the journal.  If this value is 0xffffffff, then compute the
**       number of page records from the journal size.
**  (3)  4 byte big-endian integer which is the initial value for the 
**       sanity checksum.
**  (4)  4 byte integer which is the number of pages to truncate the
**       database to during a rollback.
**  (5)  4 byte big-endian integer which is the sector size.  The header
**       is this many bytes in size.
**  (6)  4 byte big-endian integer which is the page case.
**  (7)  4 byte integer which is the number of bytes in the master journal
**       name.  The value may be zero (indicate that there is no master
**       journal.)
**  (8)  N bytes of the master journal name.  The name will be nul-terminated
**       and might be shorter than the value read from (5).  If the first byte
**       of the name is \000 then there is no master journal.  The master
**       journal name is stored in UTF-8.
**  (9)  Zero or more pages instances, each as follows:
**        +  4 byte page number.
**        +  pPager->pageSize bytes of data.
**        +  4 byte checksum
**
** When we speak of the journal header, we mean the first 8 items above.
** Each entry in the journal is an instance of the 9th item.
**
** Call the value from the second bullet "nRec".  nRec is the number of
** valid page entries in the journal.  In most cases, you can compute the
** value of nRec from the size of the journal file.  But if a power
** failure occurred while the journal was being written, it could be the
** case that the size of the journal file had already been increased but
** the extra entries had not yet made it safely to disk.  In such a case,
** the value of nRec computed from the file size would be too large.  For
** that reason, we always use the nRec value in the header.
**
** If the nRec value is 0xffffffff it means that nRec should be computed
** from the file size.  This value is used when the user selects the
** no-sync option for the journal.  A power failure could lead to corruption
** in this case.  But for things like temporary table (which will be
** deleted when the power is restored) we don't care.  
**
** If the file opened as the journal file is not a well-formed
** journal file then all pages up to the first corrupted page are rolled
** back (or no pages if the journal header is corrupted). The journal file
** is then deleted and SQLITE_OK returned, just as if no corruption had
** been encountered.
**
** If an I/O or malloc() error occurs, the journal-file is not deleted
** and an error code is returned.
**
** The isHot parameter indicates that we are trying to rollback a journal
** that might be a hot journal.  Or, it could be that the journal is 
** preserved because of JOURNALMODE_PERSIST or JOURNALMODE_TRUNCATE.
** If the journal really is hot, reset the pager cache prior rolling
** back any content.  If the journal is merely persistent, no reset is
** needed.
*/
static int pager_playback(Pager *pPager, int isHot){
  sqlite3_vfs *pVfs = pPager->pVfs;
  i64 szJ;                 /* Size of the journal file in bytes */
  u32 nRec;                /* Number of Records in the journal */
  u32 u;                   /* Unsigned loop counter */
  Pgno mxPg = 0;           /* Size of the original file in pages */
  int rc;                  /* Result code of a subroutine */
  int res = 1;             /* Value returned by sqlite3OsAccess() */
  char *zMaster = 0;       /* Name of master journal file if any */
  int needPagerReset;      /* True to reset page prior to first page rollback */

  /* Figure out how many records are in the journal.  Abort early if
  ** the journal is empty.
  */
  assert( isOpen(pPager->jfd) );
  rc = sqlite3OsFileSize(pPager->jfd, &szJ);
  if( rc!=SQLITE_OK || szJ==0 ){
    goto end_playback;
  }

  /* Read the master journal name from the journal, if it is present.
  ** If a master journal file name is specified, but the file is not
  ** present on disk, then the journal is not hot and does not need to be
  ** played back.
  **
  ** TODO: Technically the following is an error because it assumes that
  ** buffer Pager.pTmpSpace is (mxPathname+1) bytes or larger. i.e. that
  ** (pPager->pageSize >= pPager->pVfs->mxPathname+1). Using os_unix.c,
  **  mxPathname is 512, which is the same as the minimum allowable value
  ** for pageSize.
  */
  zMaster = pPager->pTmpSpace;
  rc = readMasterJournal(pPager->jfd, zMaster, pPager->pVfs->mxPathname+1);
  if( rc==SQLITE_OK && zMaster[0] ){
    rc = sqlite3OsAccess(pVfs, zMaster, SQLITE_ACCESS_EXISTS, &res);
  }
  zMaster = 0;
  if( rc!=SQLITE_OK || !res ){
    goto end_playback;
  }
  pPager->journalOff = 0;
  needPagerReset = isHot;

  /* This loop terminates either when a readJournalHdr() or 
  ** pager_playback_one_page() call returns SQLITE_DONE or an IO error 
  ** occurs. 
  */
  while( 1 ){
    int isUnsync = 0;

    /* Read the next journal header from the journal file.  If there are
    ** not enough bytes left in the journal file for a complete header, or
    ** it is corrupted, then a process must of failed while writing it.
    ** This indicates nothing more needs to be rolled back.
    */
    rc = readJournalHdr(pPager, szJ, &nRec, &mxPg);
    if( rc!=SQLITE_OK ){ 
      if( rc==SQLITE_DONE ){
        rc = SQLITE_OK;
      }
      goto end_playback;
    }

    /* If nRec is 0xffffffff, then this journal was created by a process
    ** working in no-sync mode. This means that the rest of the journal
    ** file consists of pages, there are no more journal headers. Compute
    ** the value of nRec based on this assumption.
    */
    if( nRec==0xffffffff ){
      assert( pPager->journalOff==JOURNAL_HDR_SZ(pPager) );
      nRec = (int)((szJ - JOURNAL_HDR_SZ(pPager))/JOURNAL_PG_SZ(pPager));
    }

    /* If nRec is 0 and this rollback is of a transaction created by this
    ** process and if this is the final header in the journal, then it means
    ** that this part of the journal was being filled but has not yet been
    ** synced to disk.  Compute the number of pages based on the remaining
    ** size of the file.
    **
    ** The third term of the test was added to fix ticket #2565.
    ** When rolling back a hot journal, nRec==0 always means that the next
    ** chunk of the journal contains zero pages to be rolled back.  But
    ** when doing a ROLLBACK and the nRec==0 chunk is the last chunk in
    ** the journal, it means that the journal might contain additional
    ** pages that need to be rolled back and that the number of pages 
    ** should be computed based on the journal file size.
    */
    testcase( nRec==0 && !isHot
         && pPager->journalHdr+JOURNAL_HDR_SZ(pPager)!=pPager->journalOff
         && ((szJ - pPager->journalOff) / JOURNAL_PG_SZ(pPager))>0
         && pagerNextJournalPageIsValid(pPager)
    );
    if( nRec==0 && !isHot &&
        pPager->journalHdr+JOURNAL_HDR_SZ(pPager)==pPager->journalOff ){
      nRec = (int)((szJ - pPager->journalOff) / JOURNAL_PG_SZ(pPager));
      isUnsync = 1;
    }

    /* If this is the first header read from the journal, truncate the
    ** database file back to its original size.
    */
    if( pPager->journalOff==JOURNAL_HDR_SZ(pPager) ){
      rc = pager_truncate(pPager, mxPg);
      if( rc!=SQLITE_OK ){
        goto end_playback;
      }
      pPager->dbSize = mxPg;
    }

    /* Copy original pages out of the journal and back into the 
    ** database file and/or page cache.
    */
    for(u=0; u<nRec; u++){
      if( needPagerReset ){
        pager_reset(pPager);
        needPagerReset = 0;
      }
      rc = pager_playback_one_page(pPager,1,isUnsync,&pPager->journalOff,0,0);
      if( rc!=SQLITE_OK ){
        if( rc==SQLITE_DONE ){
          rc = SQLITE_OK;
          pPager->journalOff = szJ;
          break;
        }else{
          /* If we are unable to rollback, then the database is probably
          ** going to end up being corrupt.  It is corrupt to us, anyhow.
          ** Perhaps the next process to come along can fix it....
          */
          rc = SQLITE_CORRUPT_BKPT;
          goto end_playback;
        }
      }
    }
  }
  /*NOTREACHED*/
  assert( 0 );

end_playback:
  /* Following a rollback, the database file should be back in its original
  ** state prior to the start of the transaction, so invoke the
  ** SQLITE_FCNTL_DB_UNCHANGED file-control method to disable the
  ** assertion that the transaction counter was modified.
  */
  assert(
    pPager->fd->pMethods==0 ||
    sqlite3OsFileControl(pPager->fd,SQLITE_FCNTL_DB_UNCHANGED,0)>=SQLITE_OK
  );

  /* If this playback is happening automatically as a result of an IO or 
  ** malloc error that occured after the change-counter was updated but 
  ** before the transaction was committed, then the change-counter 
  ** modification may just have been reverted. If this happens in exclusive 
  ** mode, then subsequent transactions performed by the connection will not
  ** update the change-counter at all. This may lead to cache inconsistency
  ** problems for other processes at some point in the future. So, just
  ** in case this has happened, clear the changeCountDone flag now.
  */
  pPager->changeCountDone = pPager->tempFile;

  if( rc==SQLITE_OK ){
    zMaster = pPager->pTmpSpace;
    rc = readMasterJournal(pPager->jfd, zMaster, pPager->pVfs->mxPathname+1);
    testcase( rc!=SQLITE_OK );
  }
  if( rc==SQLITE_OK ){
    rc = pager_end_transaction(pPager, zMaster[0]!='\0');
    testcase( rc!=SQLITE_OK );
  }
  if( rc==SQLITE_OK && zMaster[0] && res ){
    /* If there was a master journal and this routine will return success,
    ** see if it is possible to delete the master journal.
    */
    rc = pager_delmaster(pPager, zMaster);
    testcase( rc!=SQLITE_OK );
  }

  /* The Pager.sectorSize variable may have been updated while rolling
  ** back a journal created by a process with a different sector size
  ** value. Reset it to the correct value for this process.
  */
  setSectorSize(pPager);
  return rc;
}

/*
** Playback savepoint pSavepoint. Or, if pSavepoint==NULL, then playback
** the entire master journal file. The case pSavepoint==NULL occurs when 
** a ROLLBACK TO command is invoked on a SAVEPOINT that is a transaction 
** savepoint.
**
** When pSavepoint is not NULL (meaning a non-transaction savepoint is 
** being rolled back), then the rollback consists of up to three stages,
** performed in the order specified:
**
**   * Pages are played back from the main journal starting at byte
**     offset PagerSavepoint.iOffset and continuing to 
**     PagerSavepoint.iHdrOffset, or to the end of the main journal
**     file if PagerSavepoint.iHdrOffset is zero.
**
**   * If PagerSavepoint.iHdrOffset is not zero, then pages are played
**     back starting from the journal header immediately following 
**     PagerSavepoint.iHdrOffset to the end of the main journal file.
**
**   * Pages are then played back from the sub-journal file, starting
**     with the PagerSavepoint.iSubRec and continuing to the end of
**     the journal file.
**
** Throughout the rollback process, each time a page is rolled back, the
** corresponding bit is set in a bitvec structure (variable pDone in the
** implementation below). This is used to ensure that a page is only
** rolled back the first time it is encountered in either journal.
**
** If pSavepoint is NULL, then pages are only played back from the main
** journal file. There is no need for a bitvec in this case.
**
** In either case, before playback commences the Pager.dbSize variable
** is reset to the value that it held at the start of the savepoint 
** (or transaction). No page with a page-number greater than this value
** is played back. If one is encountered it is simply skipped.
*/
static int pagerPlaybackSavepoint(Pager *pPager, PagerSavepoint *pSavepoint){
  i64 szJ;                 /* Effective size of the main journal */
  i64 iHdrOff;             /* End of first segment of main-journal records */
  int rc = SQLITE_OK;      /* Return code */
  Bitvec *pDone = 0;       /* Bitvec to ensure pages played back only once */

  assert( pPager->state>=PAGER_SHARED );

  /* Allocate a bitvec to use to store the set of pages rolled back */
  if( pSavepoint ){
    pDone = sqlite3BitvecCreate(pSavepoint->nOrig);
    if( !pDone ){
      return SQLITE_NOMEM;
    }
  }

  /* Set the database size back to the value it was before the savepoint 
  ** being reverted was opened.
  */
  pPager->dbSize = pSavepoint ? pSavepoint->nOrig : pPager->dbOrigSize;

  /* Use pPager->journalOff as the effective size of the main rollback
  ** journal.  The actual file might be larger than this in
  ** PAGER_JOURNALMODE_TRUNCATE or PAGER_JOURNALMODE_PERSIST.  But anything
  ** past pPager->journalOff is off-limits to us.
  */
  szJ = pPager->journalOff;

  /* Begin by rolling back records from the main journal starting at
  ** PagerSavepoint.iOffset and continuing to the next journal header.
  ** There might be records in the main journal that have a page number
  ** greater than the current database size (pPager->dbSize) but those
  ** will be skipped automatically.  Pages are added to pDone as they
  ** are played back.
  */
  if( pSavepoint ){
    iHdrOff = pSavepoint->iHdrOffset ? pSavepoint->iHdrOffset : szJ;
    pPager->journalOff = pSavepoint->iOffset;
    while( rc==SQLITE_OK && pPager->journalOff<iHdrOff ){
      rc = pager_playback_one_page(pPager, 1, 0, &pPager->journalOff, 1, pDone);
    }
    assert( rc!=SQLITE_DONE );
  }else{
    pPager->journalOff = 0;
  }

  /* Continue rolling back records out of the main journal starting at
  ** the first journal header seen and continuing until the effective end
  ** of the main journal file.  Continue to skip out-of-range pages and
  ** continue adding pages rolled back to pDone.
  */
  while( rc==SQLITE_OK && pPager->journalOff<szJ ){
    u32 ii;            /* Loop counter */
    u32 nJRec = 0;     /* Number of Journal Records */
    u32 dummy;
    rc = readJournalHdr(pPager, szJ, &nJRec, &dummy);
    assert( rc!=SQLITE_DONE );

    /*
    ** The "pPager->journalHdr+JOURNAL_HDR_SZ(pPager)==pPager->journalOff"
    ** test is related to ticket #2565.  See the discussion in the
    ** pager_playback() function for additional information.
    */
    assert( !(nJRec==0
         && pPager->journalHdr+JOURNAL_HDR_SZ(pPager)!=pPager->journalOff
         && ((szJ - pPager->journalOff) / JOURNAL_PG_SZ(pPager))>0
         && pagerNextJournalPageIsValid(pPager))
    );
    if( nJRec==0 
     && pPager->journalHdr+JOURNAL_HDR_SZ(pPager)==pPager->journalOff
    ){
      nJRec = (u32)((szJ - pPager->journalOff)/JOURNAL_PG_SZ(pPager));
    }
    for(ii=0; rc==SQLITE_OK && ii<nJRec && pPager->journalOff<szJ; ii++){
      rc = pager_playback_one_page(pPager, 1, 0, &pPager->journalOff, 1, pDone);
    }
    assert( rc!=SQLITE_DONE );
  }
  assert( rc!=SQLITE_OK || pPager->journalOff==szJ );

  /* Finally,  rollback pages from the sub-journal.  Page that were
  ** previously rolled back out of the main journal (and are hence in pDone)
  ** will be skipped.  Out-of-range pages are also skipped.
  */
  if( pSavepoint ){
    u32 ii;            /* Loop counter */
    i64 offset = pSavepoint->iSubRec*(4+pPager->pageSize);
    for(ii=pSavepoint->iSubRec; rc==SQLITE_OK && ii<pPager->nSubRec; ii++){
      assert( offset==ii*(4+pPager->pageSize) );
      rc = pager_playback_one_page(pPager, 0, 0, &offset, 1, pDone);
    }
    assert( rc!=SQLITE_DONE );
  }

  sqlite3BitvecDestroy(pDone);
  if( rc==SQLITE_OK ){
    pPager->journalOff = szJ;
  }
  return rc;
}

/*
** Change the maximum number of in-memory pages that are allowed.
*/
void sqlite3PagerSetCachesize(Pager *pPager, int mxPage){
  sqlite3PcacheSetCachesize(pPager->pPCache, mxPage);
}

/*
** Adjust the robustness of the database to damage due to OS crashes
** or power failures by changing the number of syncs()s when writing
** the rollback journal.  There are three levels:
**
**    OFF       sqlite3OsSync() is never called.  This is the default
**              for temporary and transient files.
**
**    NORMAL    The journal is synced once before writes begin on the
**              database.  This is normally adequate protection, but
**              it is theoretically possible, though very unlikely,
**              that an inopertune power failure could leave the journal
**              in a state which would cause damage to the database
**              when it is rolled back.
**
**    FULL      The journal is synced twice before writes begin on the
**              database (with some additional information - the nRec field
**              of the journal header - being written in between the two
**              syncs).  If we assume that writing a
**              single disk sector is atomic, then this mode provides
**              assurance that the journal will not be corrupted to the
**              point of causing damage to the database during rollback.
**
** Numeric values associated with these states are OFF==1, NORMAL=2,
** and FULL=3.
*/
#ifndef SQLITE_OMIT_PAGER_PRAGMAS
void sqlite3PagerSetSafetyLevel(Pager *pPager, int level, int bFullFsync){
  pPager->noSync =  (level==1 || pPager->tempFile) ?1:0;
  pPager->fullSync = (level==3 && !pPager->tempFile) ?1:0;
  pPager->sync_flags = (bFullFsync?SQLITE_SYNC_FULL:SQLITE_SYNC_NORMAL);
  if( pPager->noSync ) pPager->needSync = 0;
}
#endif

/*
** The following global variable is incremented whenever the library
** attempts to open a temporary file.  This information is used for
** testing and analysis only.  
*/
#ifdef SQLITE_TEST
int sqlite3_opentemp_count = 0;
#endif

/*
** Open a temporary file.
**
** Write the file descriptor into *pFile. Return SQLITE_OK on success 
** or some other error code if we fail. The OS will automatically 
** delete the temporary file when it is closed.
**
** The flags passed to the VFS layer xOpen() call are those specified
** by parameter vfsFlags ORed with the following:
**
**     SQLITE_OPEN_READWRITE
**     SQLITE_OPEN_CREATE
**     SQLITE_OPEN_EXCLUSIVE
**     SQLITE_OPEN_DELETEONCLOSE
*/
static int pagerOpentemp(
  Pager *pPager,        /* The pager object */
  sqlite3_file *pFile,  /* Write the file descriptor here */
  int vfsFlags          /* Flags passed through to the VFS */
){
  int rc;               /* Return code */

#ifdef SQLITE_TEST
  sqlite3_opentemp_count++;  /* Used for testing and analysis only */
#endif

  vfsFlags |=  SQLITE_OPEN_READWRITE | SQLITE_OPEN_CREATE |
            SQLITE_OPEN_EXCLUSIVE | SQLITE_OPEN_DELETEONCLOSE;
  rc = sqlite3OsOpen(pPager->pVfs, 0, pFile, vfsFlags, 0);
  assert( rc!=SQLITE_OK || isOpen(pFile) );
  return rc;
}

/*
** Set the busy handler function.
**
** The pager invokes the busy-handler if sqlite3OsLock() returns 
** SQLITE_BUSY when trying to upgrade from no-lock to a SHARED lock,
** or when trying to upgrade from a RESERVED lock to an EXCLUSIVE 
** lock. It does *not* invoke the busy handler when upgrading from
** SHARED to RESERVED, or when upgrading from SHARED to EXCLUSIVE
** (which occurs during hot-journal rollback). Summary:
**
**   Transition                        | Invokes xBusyHandler
**   --------------------------------------------------------
**   NO_LOCK       -> SHARED_LOCK      | Yes
**   SHARED_LOCK   -> RESERVED_LOCK    | No
**   SHARED_LOCK   -> EXCLUSIVE_LOCK   | No
**   RESERVED_LOCK -> EXCLUSIVE_LOCK   | Yes
**
** If the busy-handler callback returns non-zero, the lock is 
** retried. If it returns zero, then the SQLITE_BUSY error is
** returned to the caller of the pager API function.
*/
void sqlite3PagerSetBusyhandler(
  Pager *pPager,                       /* Pager object */
  int (*xBusyHandler)(void *),         /* Pointer to busy-handler function */
  void *pBusyHandlerArg                /* Argument to pass to xBusyHandler */
){  
  pPager->xBusyHandler = xBusyHandler;
  pPager->pBusyHandlerArg = pBusyHandlerArg;
}

/*
** Set the reinitializer for this pager. If not NULL, the reinitializer
** is called when the content of a page in cache is modified (restored)
** as part of a transaction or savepoint rollback. The callback gives 
** higher-level code an opportunity to restore the EXTRA section to 
** agree with the restored page data.
*/
void sqlite3PagerSetReiniter(Pager *pPager, void (*xReinit)(DbPage*)){
  pPager->xReiniter = xReinit;
}

/*
** Change the page size used by the Pager object. The new page size 
** is passed in *pPageSize.
**
** If the pager is in the error state when this function is called, it
** is a no-op. The value returned is the error state error code (i.e. 
** one of SQLITE_IOERR, SQLITE_CORRUPT or SQLITE_FULL).
**
** Otherwise, if all of the following are true:
**
**   * the new page size (value of *pPageSize) is valid (a power 
**     of two between 512 and SQLITE_MAX_PAGE_SIZE, inclusive), and
**
**   * there are no outstanding page references, and
**
**   * the database is either not an in-memory database or it is
**     an in-memory database that currently consists of zero pages.
**
** then the pager object page size is set to *pPageSize.
**
** If the page size is changed, then this function uses sqlite3PagerMalloc() 
** to obtain a new Pager.pTmpSpace buffer. If this allocation attempt 
** fails, SQLITE_NOMEM is returned and the page size remains unchanged. 
** In all other cases, SQLITE_OK is returned.
**
** If the page size is not changed, either because one of the enumerated
** conditions above is not true, the pager was in error state when this
** function was called, or because the memory allocation attempt failed, 
** then *pPageSize is set to the old, retained page size before returning.
*/
int sqlite3PagerSetPagesize(Pager *pPager, u16 *pPageSize){
  int rc = pPager->errCode;
  if( rc==SQLITE_OK ){
    u16 pageSize = *pPageSize;
    assert( pageSize==0 || (pageSize>=512 && pageSize<=SQLITE_MAX_PAGE_SIZE) );
    if( pageSize && pageSize!=pPager->pageSize 
     && (pPager->memDb==0 || pPager->dbSize==0)
     && sqlite3PcacheRefCount(pPager->pPCache)==0 
    ){
      char *pNew = (char *)sqlite3PageMalloc(pageSize);
      if( !pNew ){
        rc = SQLITE_NOMEM;
      }else{
        pager_reset(pPager);
        pPager->pageSize = pageSize;
        sqlite3PageFree(pPager->pTmpSpace);
        pPager->pTmpSpace = pNew;
        sqlite3PcacheSetPageSize(pPager->pPCache, pageSize);
      }
    }
    *pPageSize = (u16)pPager->pageSize;
  }
  return rc;
}

/*
** Return a pointer to the "temporary page" buffer held internally
** by the pager.  This is a buffer that is big enough to hold the
** entire content of a database page.  This buffer is used internally
** during rollback and will be overwritten whenever a rollback
** occurs.  But other modules are free to use it too, as long as
** no rollbacks are happening.
*/
void *sqlite3PagerTempSpace(Pager *pPager){
  return pPager->pTmpSpace;
}

/*
** Attempt to set the maximum database page count if mxPage is positive. 
** Make no changes if mxPage is zero or negative.  And never reduce the
** maximum page count below the current size of the database.
**
** Regardless of mxPage, return the current maximum page count.
*/
int sqlite3PagerMaxPageCount(Pager *pPager, int mxPage){
  if( mxPage>0 ){
    pPager->mxPgno = mxPage;
  }
  sqlite3PagerPagecount(pPager, 0);
  return pPager->mxPgno;
}

/*
** The following set of routines are used to disable the simulated
** I/O error mechanism.  These routines are used to avoid simulated
** errors in places where we do not care about errors.
**
** Unless -DSQLITE_TEST=1 is used, these routines are all no-ops
** and generate no code.
*/
#ifdef SQLITE_TEST
extern int sqlite3_io_error_pending;
extern int sqlite3_io_error_hit;
static int saved_cnt;
void disable_simulated_io_errors(void){
  saved_cnt = sqlite3_io_error_pending;
  sqlite3_io_error_pending = -1;
}
void enable_simulated_io_errors(void){
  sqlite3_io_error_pending = saved_cnt;
}
#else
# define disable_simulated_io_errors()
# define enable_simulated_io_errors()
#endif

/*
** Read the first N bytes from the beginning of the file into memory
** that pDest points to. 
**
** If the pager was opened on a transient file (zFilename==""), or
** opened on a file less than N bytes in size, the output buffer is
** zeroed and SQLITE_OK returned. The rationale for this is that this 
** function is used to read database headers, and a new transient or
** zero sized database has a header than consists entirely of zeroes.
**
** If any IO error apart from SQLITE_IOERR_SHORT_READ is encountered,
** the error code is returned to the caller and the contents of the
** output buffer undefined.
*/
int sqlite3PagerReadFileheader(Pager *pPager, int N, unsigned char *pDest){
  int rc = SQLITE_OK;
  memset(pDest, 0, N);
  assert( isOpen(pPager->fd) || pPager->tempFile );
  if( isOpen(pPager->fd) ){
    IOTRACE(("DBHDR %p 0 %d\n", pPager, N))
    rc = sqlite3OsRead(pPager->fd, pDest, N, 0);
    if( rc==SQLITE_IOERR_SHORT_READ ){
      rc = SQLITE_OK;
    }
  }
  return rc;
}

/*
** Return the total number of pages in the database file associated 
** with pPager. Normally, this is calculated as (<db file size>/<page-size>).
** However, if the file is between 1 and <page-size> bytes in size, then 
** this is considered a 1 page file.
**
** If the pager is in error state when this function is called, then the
** error state error code is returned and *pnPage left unchanged. Or,
** if the file system has to be queried for the size of the file and
** the query attempt returns an IO error, the IO error code is returned
** and *pnPage is left unchanged.
**
** Otherwise, if everything is successful, then SQLITE_OK is returned
** and *pnPage is set to the number of pages in the database.
*/
int sqlite3PagerPagecount(Pager *pPager, int *pnPage){
  Pgno nPage;               /* Value to return via *pnPage */

  /* If the pager is already in the error state, return the error code. */
  if( pPager->errCode ){
    return pPager->errCode;
  }

  /* Determine the number of pages in the file. Store this in nPage. */
  if( pPager->dbSizeValid ){
    nPage = pPager->dbSize;
  }else{
    int rc;                 /* Error returned by OsFileSize() */
    i64 n = 0;              /* File size in bytes returned by OsFileSize() */

    assert( isOpen(pPager->fd) || pPager->tempFile );
    if( isOpen(pPager->fd) && (0 != (rc = sqlite3OsFileSize(pPager->fd, &n))) ){
      pager_error(pPager, rc);
      return rc;
    }
    if( n>0 && n<pPager->pageSize ){
      nPage = 1;
    }else{
      nPage = (Pgno)(n / pPager->pageSize);
    }
    if( pPager->state!=PAGER_UNLOCK ){
      pPager->dbSize = nPage;
      pPager->dbFileSize = nPage;
      pPager->dbSizeValid = 1;
    }
  }

  /* If the current number of pages in the file is greater than the 
  ** configured maximum pager number, increase the allowed limit so
  ** that the file can be read.
  */
  if( nPage>pPager->mxPgno ){
    pPager->mxPgno = (Pgno)nPage;
  }

  /* Set the output variable and return SQLITE_OK */
  if( pnPage ){
    *pnPage = nPage;
  }
  return SQLITE_OK;
}


/*
** Try to obtain a lock of type locktype on the database file. If
** a similar or greater lock is already held, this function is a no-op
** (returning SQLITE_OK immediately).
**
** Otherwise, attempt to obtain the lock using sqlite3OsLock(). Invoke 
** the busy callback if the lock is currently not available. Repeat 
** until the busy callback returns false or until the attempt to 
** obtain the lock succeeds.
**
** Return SQLITE_OK on success and an error code if we cannot obtain
** the lock. If the lock is obtained successfully, set the Pager.state 
** variable to locktype before returning.
*/
static int pager_wait_on_lock(Pager *pPager, int locktype){
  int rc;                              /* Return code */

  /* The OS lock values must be the same as the Pager lock values */
  assert( PAGER_SHARED==SHARED_LOCK );
  assert( PAGER_RESERVED==RESERVED_LOCK );
  assert( PAGER_EXCLUSIVE==EXCLUSIVE_LOCK );

  /* If the file is currently unlocked then the size must be unknown */
  assert( pPager->state>=PAGER_SHARED || pPager->dbSizeValid==0 );

  /* Check that this is either a no-op (because the requested lock is 
  ** already held, or one of the transistions that the busy-handler
  ** may be invoked during, according to the comment above
  ** sqlite3PagerSetBusyhandler().
  */
  assert( (pPager->state>=locktype)
       || (pPager->state==PAGER_UNLOCK && locktype==PAGER_SHARED)
       || (pPager->state==PAGER_RESERVED && locktype==PAGER_EXCLUSIVE)
  );

  if( pPager->state>=locktype ){
    rc = SQLITE_OK;
  }else{
    do {
      rc = sqlite3OsLock(pPager->fd, locktype);
    }while( rc==SQLITE_BUSY && pPager->xBusyHandler(pPager->pBusyHandlerArg) );
    if( rc==SQLITE_OK ){
      pPager->state = (u8)locktype;
      IOTRACE(("LOCK %p %d\n", pPager, locktype))
    }
  }
  return rc;
}

/*
** Truncate the in-memory database file image to nPage pages. This 
** function does not actually modify the database file on disk. It 
** just sets the internal state of the pager object so that the 
** truncation will be done when the current transaction is committed.
*/
void sqlite3PagerTruncateImage(Pager *pPager, Pgno nPage){
  assert( pPager->dbSizeValid );
  assert( pPager->dbSize>=nPage );
  assert( pPager->state>=PAGER_RESERVED );
  pPager->dbSize = nPage;
}

/*
** Shutdown the page cache.  Free all memory and close all files.
**
** If a transaction was in progress when this routine is called, that
** transaction is rolled back.  All outstanding pages are invalidated
** and their memory is freed.  Any attempt to use a page associated
** with this page cache after this function returns will likely
** result in a coredump.
**
** This function always succeeds. If a transaction is active an attempt
** is made to roll it back. If an error occurs during the rollback 
** a hot journal may be left in the filesystem but no error is returned
** to the caller.
*/
int sqlite3PagerClose(Pager *pPager){
  disable_simulated_io_errors();
  sqlite3BeginBenignMalloc();
  pPager->errCode = 0;
  pPager->exclusiveMode = 0;
  pager_reset(pPager);
  if( MEMDB ){
    pager_unlock(pPager);
  }else{
    /* Set Pager.journalHdr to -1 for the benefit of the pager_playback() 
    ** call which may be made from within pagerUnlockAndRollback(). If it
    ** is not -1, then the unsynced portion of an open journal file may
    ** be played back into the database. If a power failure occurs while
    ** this is happening, the database may become corrupt.
    */
    pPager->journalHdr = -1;
    pagerUnlockAndRollback(pPager);
  }
  sqlite3EndBenignMalloc();
  enable_simulated_io_errors();
  PAGERTRACE(("CLOSE %d\n", PAGERID(pPager)));
  IOTRACE(("CLOSE %p\n", pPager))
  sqlite3OsClose(pPager->fd);
<<<<<<< HEAD
  /* Temp files are automatically deleted by the OS
  ** if( pPager->tempFile ){
  **   sqlite3OsDelete(pPager->zFilename);
  ** }
  */

  /* BEGIN CRYPTO */
  #ifdef SQLITE_HAS_CODEC
  extern int sqlite3FreeCodecArg(void *);
  if(pPager->pCodecArg) sqlite3FreeCodecArg(pPager->pCodecArg);
  #endif
  /* END CRYPTO */

  sqlite3_free(pPager->aHash);
=======
>>>>>>> 6e36436e
  sqlite3PageFree(pPager->pTmpSpace);
  sqlite3PcacheClose(pPager->pPCache);

  assert( !pPager->aSavepoint && !pPager->pInJournal );
  assert( !isOpen(pPager->jfd) && !isOpen(pPager->sjfd) );

  sqlite3_free(pPager);
  return SQLITE_OK;
}

#if !defined(NDEBUG) || defined(SQLITE_TEST)
/*
** Return the page number for page pPg.
*/
Pgno sqlite3PagerPagenumber(DbPage *pPg){
  return pPg->pgno;
}
#endif

/*
** Increment the reference count for page pPg.
*/
void sqlite3PagerRef(DbPage *pPg){
  sqlite3PcacheRef(pPg);
}

/*
** Sync the journal. In other words, make sure all the pages that have
** been written to the journal have actually reached the surface of the
** disk and can be restored in the event of a hot-journal rollback.
**
** If the Pager.needSync flag is not set, then this function is a
** no-op. Otherwise, the actions required depend on the journal-mode
** and the device characteristics of the the file-system, as follows:
**
**   * If the journal file is an in-memory journal file, no action need
**     be taken.
**
**   * Otherwise, if the device does not support the SAFE_APPEND property,
**     then the nRec field of the most recently written journal header
**     is updated to contain the number of journal records that have
**     been written following it. If the pager is operating in full-sync
**     mode, then the journal file is synced before this field is updated.
**
**   * If the device does not support the SEQUENTIAL property, then 
**     journal file is synced.
**
** Or, in pseudo-code:
**
**   if( NOT <in-memory journal> ){
**     if( NOT SAFE_APPEND ){
**       if( <full-sync mode> ) xSync(<journal file>);
**       <update nRec field>
**     } 
**     if( NOT SEQUENTIAL ) xSync(<journal file>);
**   }
**
** The Pager.needSync flag is never be set for temporary files, or any
** file operating in no-sync mode (Pager.noSync set to non-zero).
**
** If successful, this routine clears the PGHDR_NEED_SYNC flag of every 
** page currently held in memory before returning SQLITE_OK. If an IO
** error is encountered, then the IO error code is returned to the caller.
*/
static int syncJournal(Pager *pPager){
  if( pPager->needSync ){
    assert( !pPager->tempFile );
    if( pPager->journalMode!=PAGER_JOURNALMODE_MEMORY ){
      int rc;                              /* Return code */
      const int iDc = sqlite3OsDeviceCharacteristics(pPager->fd);
      assert( isOpen(pPager->jfd) );

      if( 0==(iDc&SQLITE_IOCAP_SAFE_APPEND) ){
        /* Variable iNRecOffset is set to the offset in the journal file
        ** of the nRec field of the most recently written journal header.
        ** This field will be updated following the xSync() operation
        ** on the journal file. */
        i64 iNRecOffset = pPager->journalHdr + sizeof(aJournalMagic);

        /* This block deals with an obscure problem. If the last connection
        ** that wrote to this database was operating in persistent-journal
        ** mode, then the journal file may at this point actually be larger
        ** than Pager.journalOff bytes. If the next thing in the journal
        ** file happens to be a journal-header (written as part of the
        ** previous connections transaction), and a crash or power-failure 
        ** occurs after nRec is updated but before this connection writes 
        ** anything else to the journal file (or commits/rolls back its 
        ** transaction), then SQLite may become confused when doing the 
        ** hot-journal rollback following recovery. It may roll back all
        ** of this connections data, then proceed to rolling back the old,
        ** out-of-date data that follows it. Database corruption.
        **
        ** To work around this, if the journal file does appear to contain
        ** a valid header following Pager.journalOff, then write a 0x00
        ** byte to the start of it to prevent it from being recognized.
        **
        ** Variable iNextHdrOffset is set to the offset at which this
        ** problematic header will occur, if it exists. aMagic is used 
        ** as a temporary buffer to inspect the first couple of bytes of
        ** the potential journal header.
        */
        i64 iNextHdrOffset = journalHdrOffset(pPager);
        u8 aMagic[8];
        rc = sqlite3OsRead(pPager->jfd, aMagic, 8, iNextHdrOffset);
        if( rc==SQLITE_OK && 0==memcmp(aMagic, aJournalMagic, 8) ){
          static const u8 zerobyte = 0;
          rc = sqlite3OsWrite(pPager->jfd, &zerobyte, 1, iNextHdrOffset);
        }
        if( rc!=SQLITE_OK && rc!=SQLITE_IOERR_SHORT_READ ){
          return rc;
        }

        /* Write the nRec value into the journal file header. If in
        ** full-synchronous mode, sync the journal first. This ensures that
        ** all data has really hit the disk before nRec is updated to mark
        ** it as a candidate for rollback.
        **
        ** This is not required if the persistent media supports the
        ** SAFE_APPEND property. Because in this case it is not possible 
        ** for garbage data to be appended to the file, the nRec field
        ** is populated with 0xFFFFFFFF when the journal header is written
        ** and never needs to be updated.
        */
        if( pPager->fullSync && 0==(iDc&SQLITE_IOCAP_SEQUENTIAL) ){
          PAGERTRACE(("SYNC journal of %d\n", PAGERID(pPager)));
          IOTRACE(("JSYNC %p\n", pPager))
          rc = sqlite3OsSync(pPager->jfd, pPager->sync_flags);
          if( rc!=SQLITE_OK ) return rc;
        }
        IOTRACE(("JHDR %p %lld %d\n", pPager, iNRecOffset, 4));
        rc = write32bits(pPager->jfd, iNRecOffset, pPager->nRec);
        if( rc!=SQLITE_OK ) return rc;
      }
      if( 0==(iDc&SQLITE_IOCAP_SEQUENTIAL) ){
        PAGERTRACE(("SYNC journal of %d\n", PAGERID(pPager)));
        IOTRACE(("JSYNC %p\n", pPager))
        rc = sqlite3OsSync(pPager->jfd, pPager->sync_flags| 
          (pPager->sync_flags==SQLITE_SYNC_FULL?SQLITE_SYNC_DATAONLY:0)
        );
        if( rc!=SQLITE_OK ) return rc;
      }
    }

    /* The journal file was just successfully synced. Set Pager.needSync 
    ** to zero and clear the PGHDR_NEED_SYNC flag on all pagess.
    */
    pPager->needSync = 0;
    pPager->journalStarted = 1;
    sqlite3PcacheClearSyncFlags(pPager->pPCache);
  }

  return SQLITE_OK;
}

/*
** The argument is the first in a linked list of dirty pages connected
** by the PgHdr.pDirty pointer. This function writes each one of the
** in-memory pages in the list to the database file. The argument may
** be NULL, representing an empty list. In this case this function is
** a no-op.
**
** The pager must hold at least a RESERVED lock when this function
** is called. Before writing anything to the database file, this lock
** is upgraded to an EXCLUSIVE lock. If the lock cannot be obtained,
** SQLITE_BUSY is returned and no data is written to the database file.
** 
** If the pager is a temp-file pager and the actual file-system file
** is not yet open, it is created and opened before any data is 
** written out.
**
** Once the lock has been upgraded and, if necessary, the file opened,
** the pages are written out to the database file in list order. Writing
** a page is skipped if it meets either of the following criteria:
**
**   * The page number is greater than Pager.dbSize, or
**   * The PGHDR_DONT_WRITE flag is set on the page.
**
** If writing out a page causes the database file to grow, Pager.dbFileSize
** is updated accordingly. If page 1 is written out, then the value cached
** in Pager.dbFileVers[] is updated to match the new value stored in
** the database file.
**
** If everything is successful, SQLITE_OK is returned. If an IO error 
** occurs, an IO error code is returned. Or, if the EXCLUSIVE lock cannot
** be obtained, SQLITE_BUSY is returned.
*/
static int pager_write_pagelist(PgHdr *pList){
  Pager *pPager;                       /* Pager object */
  int rc;                              /* Return code */

  if( pList==0 ) return SQLITE_OK;
  pPager = pList->pPager;

  /* At this point there may be either a RESERVED or EXCLUSIVE lock on the
  ** database file. If there is already an EXCLUSIVE lock, the following
  ** call is a no-op.
  **
  ** Moving the lock from RESERVED to EXCLUSIVE actually involves going
  ** through an intermediate state PENDING.   A PENDING lock prevents new
  ** readers from attaching to the database but is unsufficient for us to
  ** write.  The idea of a PENDING lock is to prevent new readers from
  ** coming in while we wait for existing readers to clear.
  **
  ** While the pager is in the RESERVED state, the original database file
  ** is unchanged and we can rollback without having to playback the
  ** journal into the original database file.  Once we transition to
  ** EXCLUSIVE, it means the database file has been changed and any rollback
  ** will require a journal playback.
  */
  assert( pPager->state>=PAGER_RESERVED );
  rc = pager_wait_on_lock(pPager, EXCLUSIVE_LOCK);

  /* If the file is a temp-file has not yet been opened, open it now. It
  ** is not possible for rc to be other than SQLITE_OK if this branch
  ** is taken, as pager_wait_on_lock() is a no-op for temp-files.
  */
  if( !isOpen(pPager->fd) ){
    assert( pPager->tempFile && rc==SQLITE_OK );
    rc = pagerOpentemp(pPager, pPager->fd, pPager->vfsFlags);
  }

  while( rc==SQLITE_OK && pList ){
    Pgno pgno = pList->pgno;

    /* If there are dirty pages in the page cache with page numbers greater
    ** than Pager.dbSize, this means sqlite3PagerTruncateImage() was called to
    ** make the file smaller (presumably by auto-vacuum code). Do not write
    ** any such pages to the file.
    **
    ** Also, do not write out any page that has the PGHDR_DONT_WRITE flag
    ** set (set by sqlite3PagerDontWrite()).
    */
    if( pgno<=pPager->dbSize && 0==(pList->flags&PGHDR_DONT_WRITE) ){
      i64 offset = (pgno-1)*(i64)pPager->pageSize;         /* Offset to write */
      char *pData = CODEC2(pPager, pList->pData, pgno, 6); /* Data to write */

      /* Write out the page data. */
      rc = sqlite3OsWrite(pPager->fd, pData, pPager->pageSize, offset);

      /* If page 1 was just written, update Pager.dbFileVers to match
      ** the value now stored in the database file. If writing this 
      ** page caused the database file to grow, update dbFileSize. 
      */
      if( pgno==1 ){
        memcpy(&pPager->dbFileVers, &pData[24], sizeof(pPager->dbFileVers));
      }
      if( pgno>pPager->dbFileSize ){
        pPager->dbFileSize = pgno;
      }

      /* Update any backup objects copying the contents of this pager. */
      sqlite3BackupUpdate(pPager->pBackup, pgno, (u8 *)pData);

      PAGERTRACE(("STORE %d page %d hash(%08x)\n",
                   PAGERID(pPager), pgno, pager_pagehash(pList)));
      IOTRACE(("PGOUT %p %d\n", pPager, pgno));
      PAGER_INCR(sqlite3_pager_writedb_count);
      PAGER_INCR(pPager->nWrite);
    }else{
      PAGERTRACE(("NOSTORE %d page %d\n", PAGERID(pPager), pgno));
    }
#ifdef SQLITE_CHECK_PAGES
    pList->pageHash = pager_pagehash(pList);
#endif
    pList = pList->pDirty;
  }

  return rc;
}

/*
** Append a record of the current state of page pPg to the sub-journal. 
** It is the callers responsibility to use subjRequiresPage() to check 
** that it is really required before calling this function.
**
** If successful, set the bit corresponding to pPg->pgno in the bitvecs
** for all open savepoints before returning.
**
** This function returns SQLITE_OK if everything is successful, an IO
** error code if the attempt to write to the sub-journal fails, or 
** SQLITE_NOMEM if a malloc fails while setting a bit in a savepoint
** bitvec.
*/
static int subjournalPage(PgHdr *pPg){
  int rc = SQLITE_OK;
  Pager *pPager = pPg->pPager;
  if( isOpen(pPager->sjfd) ){
    void *pData = pPg->pData;
    i64 offset = pPager->nSubRec*(4+pPager->pageSize);
    char *pData2 = CODEC2(pPager, pData, pPg->pgno, 7);
  
    PAGERTRACE(("STMT-JOURNAL %d page %d\n", PAGERID(pPager), pPg->pgno));
  
    assert( pageInJournal(pPg) || pPg->pgno>pPager->dbOrigSize );
    rc = write32bits(pPager->sjfd, offset, pPg->pgno);
    if( rc==SQLITE_OK ){
      rc = sqlite3OsWrite(pPager->sjfd, pData2, pPager->pageSize, offset+4);
    }
  }
  if( rc==SQLITE_OK ){
    pPager->nSubRec++;
    assert( pPager->nSavepoint>0 );
    rc = addToSavepointBitvecs(pPager, pPg->pgno);
    testcase( rc!=SQLITE_OK );
  }
  return rc;
}


/*
** This function is called by the pcache layer when it has reached some
** soft memory limit. The first argument is a pointer to a Pager object
** (cast as a void*). The pager is always 'purgeable' (not an in-memory
** database). The second argument is a reference to a page that is 
** currently dirty but has no outstanding references. The page
** is always associated with the Pager object passed as the first 
** argument.
**
** The job of this function is to make pPg clean by writing its contents
** out to the database file, if possible. This may involve syncing the
** journal file. 
**
** If successful, sqlite3PcacheMakeClean() is called on the page and
** SQLITE_OK returned. If an IO error occurs while trying to make the
** page clean, the IO error code is returned. If the page cannot be
** made clean for some other reason, but no error occurs, then SQLITE_OK
** is returned by sqlite3PcacheMakeClean() is not called.
*/
static int pagerStress(void *p, PgHdr *pPg){
  Pager *pPager = (Pager *)p;
  int rc = SQLITE_OK;

  assert( pPg->pPager==pPager );
  assert( pPg->flags&PGHDR_DIRTY );

  /* The doNotSync flag is set by the sqlite3PagerWrite() function while it
  ** is journalling a set of two or more database pages that are stored
  ** on the same disk sector. Syncing the journal is not allowed while
  ** this is happening as it is important that all members of such a
  ** set of pages are synced to disk together. So, if the page this function
  ** is trying to make clean will require a journal sync and the doNotSync
  ** flag is set, return without doing anything. The pcache layer will
  ** just have to go ahead and allocate a new page buffer instead of
  ** reusing pPg.
  **
  ** Similarly, if the pager has already entered the error state, do not
  ** try to write the contents of pPg to disk.
  */
  if( pPager->errCode || (pPager->doNotSync && pPg->flags&PGHDR_NEED_SYNC) ){
    return SQLITE_OK;
  }

  /* Sync the journal file if required. */
  if( pPg->flags&PGHDR_NEED_SYNC ){
    rc = syncJournal(pPager);
    if( rc==SQLITE_OK && pPager->fullSync && 
      !(pPager->journalMode==PAGER_JOURNALMODE_MEMORY) &&
      !(sqlite3OsDeviceCharacteristics(pPager->fd)&SQLITE_IOCAP_SAFE_APPEND)
    ){
      pPager->nRec = 0;
      rc = writeJournalHdr(pPager);
    }
  }

  /* If the page number of this page is larger than the current size of
  ** the database image, it may need to be written to the sub-journal.
  ** This is because the call to pager_write_pagelist() below will not
  ** actually write data to the file in this case.
  **
  ** Consider the following sequence of events:
  **
  **   BEGIN;
  **     <journal page X>
  **     <modify page X>
  **     SAVEPOINT sp;
  **       <shrink database file to Y pages>
  **       pagerStress(page X)
  **     ROLLBACK TO sp;
  **
  ** If (X>Y), then when pagerStress is called page X will not be written
  ** out to the database file, but will be dropped from the cache. Then,
  ** following the "ROLLBACK TO sp" statement, reading page X will read
  ** data from the database file. This will be the copy of page X as it
  ** was when the transaction started, not as it was when "SAVEPOINT sp"
  ** was executed.
  **
  ** The solution is to write the current data for page X into the 
  ** sub-journal file now (if it is not already there), so that it will
  ** be restored to its current value when the "ROLLBACK TO sp" is 
  ** executed.
  */
  if( rc==SQLITE_OK && pPg->pgno>pPager->dbSize && subjRequiresPage(pPg) ){
    rc = subjournalPage(pPg);
  }

  /* Write the contents of the page out to the database file. */
  if( rc==SQLITE_OK ){
    pPg->pDirty = 0;
    rc = pager_write_pagelist(pPg);
  }

  /* Mark the page as clean. */
  if( rc==SQLITE_OK ){
    PAGERTRACE(("STRESS %d page %d\n", PAGERID(pPager), pPg->pgno));
    sqlite3PcacheMakeClean(pPg);
  }

  return pager_error(pPager, rc);
}


/*
** Allocate and initialize a new Pager object and put a pointer to it
** in *ppPager. The pager should eventually be freed by passing it
** to sqlite3PagerClose().
**
** The zFilename argument is the path to the database file to open.
** If zFilename is NULL then a randomly-named temporary file is created
** and used as the file to be cached. Temporary files are be deleted
** automatically when they are closed. If zFilename is ":memory:" then 
** all information is held in cache. It is never written to disk. 
** This can be used to implement an in-memory database.
**
** The nExtra parameter specifies the number of bytes of space allocated
** along with each page reference. This space is available to the user
** via the sqlite3PagerGetExtra() API.
**
** The flags argument is used to specify properties that affect the
** operation of the pager. It should be passed some bitwise combination
** of the PAGER_OMIT_JOURNAL and PAGER_NO_READLOCK flags.
**
** The vfsFlags parameter is a bitmask to pass to the flags parameter
** of the xOpen() method of the supplied VFS when opening files. 
**
** If the pager object is allocated and the specified file opened 
** successfully, SQLITE_OK is returned and *ppPager set to point to
** the new pager object. If an error occurs, *ppPager is set to NULL
** and error code returned. This function may return SQLITE_NOMEM
** (sqlite3Malloc() is used to allocate memory), SQLITE_CANTOPEN or 
** various SQLITE_IO_XXX errors.
*/
int sqlite3PagerOpen(
  sqlite3_vfs *pVfs,       /* The virtual file system to use */
  Pager **ppPager,         /* OUT: Return the Pager structure here */
  const char *zFilename,   /* Name of the database file to open */
  int nExtra,              /* Extra bytes append to each in-memory page */
  int flags,               /* flags controlling this file */
  int vfsFlags             /* flags passed through to sqlite3_vfs.xOpen() */
){
  u8 *pPtr;
  Pager *pPager = 0;       /* Pager object to allocate and return */
  int rc = SQLITE_OK;      /* Return code */
  int tempFile = 0;        /* True for temp files (incl. in-memory files) */
  int memDb = 0;           /* True if this is an in-memory file */
  int readOnly = 0;        /* True if this is a read-only file */
  int journalFileSize;     /* Bytes to allocate for each journal fd */
  char *zPathname = 0;     /* Full path to database file */
  int nPathname = 0;       /* Number of bytes in zPathname */
  int useJournal = (flags & PAGER_OMIT_JOURNAL)==0; /* False to omit journal */
  int noReadlock = (flags & PAGER_NO_READLOCK)!=0;  /* True to omit read-lock */
  int pcacheSize = sqlite3PcacheSize();       /* Bytes to allocate for PCache */
  u16 szPageDflt = SQLITE_DEFAULT_PAGE_SIZE;  /* Default page size */

  /* Figure out how much space is required for each journal file-handle
  ** (there are two of them, the main journal and the sub-journal). This
  ** is the maximum space required for an in-memory journal file handle 
  ** and a regular journal file-handle. Note that a "regular journal-handle"
  ** may be a wrapper capable of caching the first portion of the journal
  ** file in memory to implement the atomic-write optimization (see 
  ** source file journal.c).
  */
  if( sqlite3JournalSize(pVfs)>sqlite3MemJournalSize() ){
    journalFileSize = sqlite3JournalSize(pVfs);
  }else{
    journalFileSize = sqlite3MemJournalSize();
  }

  /* Set the output variable to NULL in case an error occurs. */
  *ppPager = 0;

  /* Compute and store the full pathname in an allocated buffer pointed
  ** to by zPathname, length nPathname. Or, if this is a temporary file,
  ** leave both nPathname and zPathname set to 0.
  */
  if( zFilename && zFilename[0] ){
    nPathname = pVfs->mxPathname+1;
    zPathname = sqlite3Malloc(nPathname*2);
    if( zPathname==0 ){
      return SQLITE_NOMEM;
    }
#ifndef SQLITE_OMIT_MEMORYDB
    if( strcmp(zFilename,":memory:")==0 ){
      memDb = 1;
      zPathname[0] = 0;
    }else
#endif
    {
      zPathname[0] = 0; /* Make sure initialized even if FullPathname() fails */
      rc = sqlite3OsFullPathname(pVfs, zFilename, nPathname, zPathname);
    }

    nPathname = sqlite3Strlen30(zPathname);
    if( rc==SQLITE_OK && nPathname+8>pVfs->mxPathname ){
      /* This branch is taken when the journal path required by
      ** the database being opened will be more than pVfs->mxPathname
      ** bytes in length. This means the database cannot be opened,
      ** as it will not be possible to open the journal file or even
      ** check for a hot-journal before reading.
      */
      rc = SQLITE_CANTOPEN;
    }
    if( rc!=SQLITE_OK ){
      sqlite3_free(zPathname);
      return rc;
    }
  }

  /* Allocate memory for the Pager structure, PCache object, the
  ** three file descriptors, the database file name and the journal 
  ** file name. The layout in memory is as follows:
  **
  **     Pager object                    (sizeof(Pager) bytes)
  **     PCache object                   (sqlite3PcacheSize() bytes)
  **     Database file handle            (pVfs->szOsFile bytes)
  **     Sub-journal file handle         (journalFileSize bytes)
  **     Main journal file handle        (journalFileSize bytes)
  **     Database file name              (nPathname+1 bytes)
  **     Journal file name               (nPathname+8+1 bytes)
  */
  pPtr = (u8 *)sqlite3MallocZero(
    sizeof(*pPager) +           /* Pager structure */
    pcacheSize      +           /* PCache object */
    pVfs->szOsFile  +           /* The main db file */
    journalFileSize * 2 +       /* The two journal files */ 
    nPathname + 1 +             /* zFilename */
    nPathname + 8 + 1           /* zJournal */
  );
  if( !pPtr ){
    sqlite3_free(zPathname);
    return SQLITE_NOMEM;
  }
  pPager =              (Pager*)(pPtr);
  pPager->pPCache =    (PCache*)(pPtr += sizeof(*pPager));
  pPager->fd =   (sqlite3_file*)(pPtr += pcacheSize);
  pPager->sjfd = (sqlite3_file*)(pPtr += pVfs->szOsFile);
  pPager->jfd =  (sqlite3_file*)(pPtr += journalFileSize);
  pPager->zFilename =    (char*)(pPtr += journalFileSize);

  /* Fill in the Pager.zFilename and Pager.zJournal buffers, if required. */
  if( zPathname ){
    pPager->zJournal =   (char*)(pPtr += nPathname + 1);
    memcpy(pPager->zFilename, zPathname, nPathname);
    memcpy(pPager->zJournal, zPathname, nPathname);
    memcpy(&pPager->zJournal[nPathname], "-journal", 8);
    sqlite3_free(zPathname);
  }
  pPager->pVfs = pVfs;
  pPager->vfsFlags = vfsFlags;

  /* Open the pager file.
  */
  if( zFilename && zFilename[0] && !memDb ){
    int fout = 0;                    /* VFS flags returned by xOpen() */
    rc = sqlite3OsOpen(pVfs, pPager->zFilename, pPager->fd, vfsFlags, &fout);
    readOnly = (fout&SQLITE_OPEN_READONLY);

    /* If the file was successfully opened for read/write access,
    ** choose a default page size in case we have to create the
    ** database file. The default page size is the maximum of:
    **
    **    + SQLITE_DEFAULT_PAGE_SIZE,
    **    + The value returned by sqlite3OsSectorSize()
    **    + The largest page size that can be written atomically.
    */
    if( rc==SQLITE_OK && !readOnly ){
      setSectorSize(pPager);
      assert(SQLITE_DEFAULT_PAGE_SIZE<=SQLITE_MAX_DEFAULT_PAGE_SIZE);
      if( szPageDflt<pPager->sectorSize ){
        if( pPager->sectorSize>SQLITE_MAX_DEFAULT_PAGE_SIZE ){
          szPageDflt = SQLITE_MAX_DEFAULT_PAGE_SIZE;
        }else{
          szPageDflt = (u16)pPager->sectorSize;
        }
      }
#ifdef SQLITE_ENABLE_ATOMIC_WRITE
      {
        int iDc = sqlite3OsDeviceCharacteristics(pPager->fd);
        int ii;
        assert(SQLITE_IOCAP_ATOMIC512==(512>>8));
        assert(SQLITE_IOCAP_ATOMIC64K==(65536>>8));
        assert(SQLITE_MAX_DEFAULT_PAGE_SIZE<=65536);
        for(ii=szPageDflt; ii<=SQLITE_MAX_DEFAULT_PAGE_SIZE; ii=ii*2){
          if( iDc&(SQLITE_IOCAP_ATOMIC|(ii>>8)) ){
            szPageDflt = ii;
          }
        }
      }
#endif
    }
  }else{
    /* If a temporary file is requested, it is not opened immediately.
    ** In this case we accept the default page size and delay actually
    ** opening the file until the first call to OsWrite().
    **
    ** This branch is also run for an in-memory database. An in-memory
    ** database is the same as a temp-file that is never written out to
    ** disk and uses an in-memory rollback journal.
    */ 
    tempFile = 1;
    pPager->state = PAGER_EXCLUSIVE;
  }

  /* The following call to PagerSetPagesize() serves to set the value of 
  ** Pager.pageSize and to allocate the Pager.pTmpSpace buffer.
  */
  if( rc==SQLITE_OK ){
    assert( pPager->memDb==0 );
    rc = sqlite3PagerSetPagesize(pPager, &szPageDflt);
    testcase( rc!=SQLITE_OK );
  }

  /* If an error occured in either of the blocks above, free the 
  ** Pager structure and close the file.
  */
  if( rc!=SQLITE_OK ){
    assert( !pPager->pTmpSpace );
    sqlite3OsClose(pPager->fd);
    sqlite3_free(pPager);
    return rc;
  }

  /* Initialize the PCache object. */
  nExtra = FORCE_ALIGNMENT(nExtra);
  sqlite3PcacheOpen(szPageDflt, nExtra, !memDb,
                    !memDb?pagerStress:0, (void *)pPager, pPager->pPCache);

  PAGERTRACE(("OPEN %d %s\n", FILEHANDLEID(pPager->fd), pPager->zFilename));
  IOTRACE(("OPEN %p %s\n", pPager, pPager->zFilename))

  pPager->useJournal = (u8)useJournal;
  pPager->noReadlock = (noReadlock && readOnly) ?1:0;
  /* pPager->stmtOpen = 0; */
  /* pPager->stmtInUse = 0; */
  /* pPager->nRef = 0; */
  pPager->dbSizeValid = (u8)memDb;
  /* pPager->stmtSize = 0; */
  /* pPager->stmtJSize = 0; */
  /* pPager->nPage = 0; */
  pPager->mxPgno = SQLITE_MAX_PAGE_COUNT;
  /* pPager->state = PAGER_UNLOCK; */
  assert( pPager->state == (tempFile ? PAGER_EXCLUSIVE : PAGER_UNLOCK) );
  /* pPager->errMask = 0; */
  pPager->tempFile = (u8)tempFile;
  assert( tempFile==PAGER_LOCKINGMODE_NORMAL 
          || tempFile==PAGER_LOCKINGMODE_EXCLUSIVE );
  assert( PAGER_LOCKINGMODE_EXCLUSIVE==1 );
  pPager->exclusiveMode = (u8)tempFile; 
  pPager->changeCountDone = pPager->tempFile;
  pPager->memDb = (u8)memDb;
  pPager->readOnly = (u8)readOnly;
  /* pPager->needSync = 0; */
  pPager->noSync = (pPager->tempFile || !useJournal) ?1:0;
  pPager->fullSync = pPager->noSync ?0:1;
  pPager->sync_flags = SQLITE_SYNC_NORMAL;
  /* pPager->pFirst = 0; */
  /* pPager->pFirstSynced = 0; */
  /* pPager->pLast = 0; */
  pPager->nExtra = nExtra;
  pPager->journalSizeLimit = SQLITE_DEFAULT_JOURNAL_SIZE_LIMIT;
  assert( isOpen(pPager->fd) || tempFile );
  setSectorSize(pPager);
  if( memDb ){
    pPager->journalMode = PAGER_JOURNALMODE_MEMORY;
  }
  /* pPager->xBusyHandler = 0; */
  /* pPager->pBusyHandlerArg = 0; */
  /* memset(pPager->aHash, 0, sizeof(pPager->aHash)); */
  *ppPager = pPager;
  return SQLITE_OK;
}



/*
** This function is called after transitioning from PAGER_UNLOCK to
** PAGER_SHARED state. It tests if there is a hot journal present in
** the file-system for the given pager. A hot journal is one that 
** needs to be played back. According to this function, a hot-journal
** file exists if the following three criteria are met:
**
**   * The journal file exists in the file system, and
**   * No process holds a RESERVED or greater lock on the database file, and
**   * The database file itself is greater than 0 bytes in size.
**
** If the current size of the database file is 0 but a journal file
** exists, that is probably an old journal left over from a prior
** database with the same name. In this case the journal file is
** just deleted using OsDelete, *pExists is set to 0 and SQLITE_OK
** is returned.
**
** This routine does not open the journal file to examine its
** content.  Hence, the journal might contain the name of a master
** journal file that has been deleted, and hence not be hot.  Or
** the header of the journal might be zeroed out.  This routine
** does not discover these cases of a non-hot journal - if the
** journal file exists and is not empty this routine assumes it
** is hot.  The pager_playback() routine will discover that the
** journal file is not really hot and will no-op.
**
** If a hot-journal file is found to exist, *pExists is set to 1 and 
** SQLITE_OK returned. If no hot-journal file is present, *pExists is
** set to 0 and SQLITE_OK returned. If an IO error occurs while trying
** to determine whether or not a hot-journal file exists, the IO error
** code is returned and the value of *pExists is undefined.
*/
static int hasHotJournal(Pager *pPager, int *pExists){
  sqlite3_vfs * const pVfs = pPager->pVfs;
  int rc;                       /* Return code */
  int exists = 0;               /* True if a journal file is present */
  int locked = 0;               /* True if some process holds a RESERVED lock */

  assert( pPager!=0 );
  assert( pPager->useJournal );
  assert( isOpen(pPager->fd) );

  *pExists = 0;
  rc = sqlite3OsAccess(pVfs, pPager->zJournal, SQLITE_ACCESS_EXISTS, &exists);
  if( rc==SQLITE_OK && exists ){
    rc = sqlite3OsCheckReservedLock(pPager->fd, &locked);
    if( rc==SQLITE_OK && !locked ){
      int nPage;
      rc = sqlite3PagerPagecount(pPager, &nPage);
      if( rc==SQLITE_OK ){
       if( nPage==0 ){
          sqlite3OsDelete(pVfs, pPager->zJournal, 0);
        }else{
          *pExists = 1;
        }
      }
    }
  }
  return rc;
}

/*
** Read the content for page pPg out of the database file and into 
** pPg->pData. A shared lock or greater must be held on the database
** file before this function is called.
**
** If page 1 is read, then the value of Pager.dbFileVers[] is set to
** the value read from the database file.
**
** If an IO error occurs, then the IO error is returned to the caller.
** Otherwise, SQLITE_OK is returned.
*/
static int readDbPage(PgHdr *pPg){
  Pager *pPager = pPg->pPager; /* Pager object associated with page pPg */
  Pgno pgno = pPg->pgno;       /* Page number to read */
  int rc;                      /* Return code */
  i64 iOffset;                 /* Byte offset of file to read from */

  assert( pPager->state>=PAGER_SHARED && !MEMDB );

  if( !isOpen(pPager->fd) ){
    assert( pPager->tempFile );
    memset(pPg->pData, 0, pPager->pageSize);
    return SQLITE_IOERR_SHORT_READ;
  }
  iOffset = (pgno-1)*(i64)pPager->pageSize;
  rc = sqlite3OsRead(pPager->fd, pPg->pData, pPager->pageSize, iOffset);
  if( pgno==1 ){
    u8 *dbFileVers = &((u8*)pPg->pData)[24];
    memcpy(&pPager->dbFileVers, dbFileVers, sizeof(pPager->dbFileVers));
  }
  CODEC1(pPager, pPg->pData, pgno, 3);

  PAGER_INCR(sqlite3_pager_readdb_count);
  PAGER_INCR(pPager->nRead);
  IOTRACE(("PGIN %p %d\n", pPager, pgno));
  PAGERTRACE(("FETCH %d page %d hash(%08x)\n",
               PAGERID(pPager), pgno, pager_pagehash(pPg)));

  return rc;
}

/*
** This function is called whenever the upper layer requests a database
** page is requested, before the cache is checked for a suitable page
** or any data is read from the database. It performs the following
** two functions:
**
**   1) If the pager is currently in PAGER_UNLOCK state (no lock held
**      on the database file), then an attempt is made to obtain a
**      SHARED lock on the database file. Immediately after obtaining
**      the SHARED lock, the file-system is checked for a hot-journal,
**      which is played back if present. Following any hot-journal 
**      rollback, the contents of the cache are validated by checking
**      the 'change-counter' field of the database file header and
**      discarded if they are found to be invalid.
**
**   2) If the pager is running in exclusive-mode, and there are currently
**      no outstanding references to any pages, and is in the error state,
**      then an attempt is made to clear the error state by discarding
**      the contents of the page cache and rolling back any open journal
**      file.
**
** If the operation described by (2) above is not attempted, and if the
** pager is in an error state other than SQLITE_FULL when this is called,
** the error state error code is returned. It is permitted to read the
** database when in SQLITE_FULL error state.
**
** Otherwise, if everything is successful, SQLITE_OK is returned. If an
** IO error occurs while locking the database, checking for a hot-journal
** file or rolling back a journal file, the IO error code is returned.
*/
static int pagerSharedLock(Pager *pPager){
  int rc = SQLITE_OK;                /* Return code */
  int isErrorReset = 0;              /* True if recovering from error state */

  /* If this database is opened for exclusive access, has no outstanding 
  ** page references and is in an error-state, this is a chance to clear
  ** the error. Discard the contents of the pager-cache and treat any
  ** open journal file as a hot-journal.
  */
  if( !MEMDB && pPager->exclusiveMode 
   && sqlite3PcacheRefCount(pPager->pPCache)==0 && pPager->errCode 
  ){
    if( isOpen(pPager->jfd) ){
      isErrorReset = 1;
    }
    pPager->errCode = SQLITE_OK;
    pager_reset(pPager);
  }

  /* If the pager is still in an error state, do not proceed. The error 
  ** state will be cleared at some point in the future when all page 
  ** references are dropped and the cache can be discarded.
  */
  if( pPager->errCode && pPager->errCode!=SQLITE_FULL ){
    return pPager->errCode;
  }

  if( pPager->state==PAGER_UNLOCK || isErrorReset ){
    sqlite3_vfs * const pVfs = pPager->pVfs;
    int isHotJournal = 0;
    assert( !MEMDB );
    assert( sqlite3PcacheRefCount(pPager->pPCache)==0 );
    if( !pPager->noReadlock ){
      rc = pager_wait_on_lock(pPager, SHARED_LOCK);
      if( rc!=SQLITE_OK ){
        assert( pPager->state==PAGER_UNLOCK );
        return pager_error(pPager, rc);
      }
    }else if( pPager->state==PAGER_UNLOCK ){
      pPager->state = PAGER_SHARED;
    }
    assert( pPager->state>=SHARED_LOCK );

    /* If a journal file exists, and there is no RESERVED lock on the
    ** database file, then it either needs to be played back or deleted.
    */
    if( !isErrorReset ){
      rc = hasHotJournal(pPager, &isHotJournal);
      if( rc!=SQLITE_OK ){
        goto failed;
      }
    }
    if( isErrorReset || isHotJournal ){
      /* Get an EXCLUSIVE lock on the database file. At this point it is
      ** important that a RESERVED lock is not obtained on the way to the
      ** EXCLUSIVE lock. If it were, another process might open the
      ** database file, detect the RESERVED lock, and conclude that the
      ** database is safe to read while this process is still rolling the 
      ** hot-journal back.
      ** 
      ** Because the intermediate RESERVED lock is not requested, any
      ** other process attempting to access the database file will get to 
      ** this point in the code and fail to obtain its own EXCLUSIVE lock 
      ** on the database file.
      */
      if( pPager->state<EXCLUSIVE_LOCK ){
        rc = sqlite3OsLock(pPager->fd, EXCLUSIVE_LOCK);
        if( rc!=SQLITE_OK ){
          rc = pager_error(pPager, rc);
          goto failed;
        }
        pPager->state = PAGER_EXCLUSIVE;
      }
 
      /* Open the journal for read/write access. This is because in 
      ** exclusive-access mode the file descriptor will be kept open and
      ** possibly used for a transaction later on. On some systems, the
      ** OsTruncate() call used in exclusive-access mode also requires
      ** a read/write file handle.
      */
      if( !isOpen(pPager->jfd) ){
        int res;
        rc = sqlite3OsAccess(pVfs,pPager->zJournal,SQLITE_ACCESS_EXISTS,&res);
        if( rc==SQLITE_OK ){
          if( res ){
            int fout = 0;
            int f = SQLITE_OPEN_READWRITE|SQLITE_OPEN_MAIN_JOURNAL;
            assert( !pPager->tempFile );
            rc = sqlite3OsOpen(pVfs, pPager->zJournal, pPager->jfd, f, &fout);
            assert( rc!=SQLITE_OK || isOpen(pPager->jfd) );
            if( rc==SQLITE_OK && fout&SQLITE_OPEN_READONLY ){
              rc = SQLITE_CANTOPEN;
              sqlite3OsClose(pPager->jfd);
            }
          }else{
            /* If the journal does not exist, that means some other process
            ** has already rolled it back */
            rc = SQLITE_BUSY;
          }
        }
      }
      if( rc!=SQLITE_OK ){
        goto failed;
      }

      /* TODO: Why are these cleared here? Is it necessary? */
      pPager->journalStarted = 0;
      pPager->journalOff = 0;
      pPager->setMaster = 0;
      pPager->journalHdr = 0;
 
      /* Playback and delete the journal.  Drop the database write
      ** lock and reacquire the read lock. Purge the cache before
      ** playing back the hot-journal so that we don't end up with
      ** an inconsistent cache.
      */
      rc = pager_playback(pPager, 1);
      if( rc!=SQLITE_OK ){
        rc = pager_error(pPager, rc);
        goto failed;
      }
      assert( (pPager->state==PAGER_SHARED)
           || (pPager->exclusiveMode && pPager->state>PAGER_SHARED)
      );
    }

    if( sqlite3PcachePagecount(pPager->pPCache)>0 ){
      /* The shared-lock has just been acquired on the database file
      ** and there are already pages in the cache (from a previous
      ** read or write transaction).  Check to see if the database
      ** has been modified.  If the database has changed, flush the
      ** cache.
      **
      ** Database changes is detected by looking at 15 bytes beginning
      ** at offset 24 into the file.  The first 4 of these 16 bytes are
      ** a 32-bit counter that is incremented with each change.  The
      ** other bytes change randomly with each file change when
      ** a codec is in use.
      ** 
      ** There is a vanishingly small chance that a change will not be 
      ** detected.  The chance of an undetected change is so small that
      ** it can be neglected.
      */
      char dbFileVers[sizeof(pPager->dbFileVers)];
      sqlite3PagerPagecount(pPager, 0);

      if( pPager->errCode ){
        rc = pPager->errCode;
        goto failed;
      }

      assert( pPager->dbSizeValid );
      if( pPager->dbSize>0 ){
        IOTRACE(("CKVERS %p %d\n", pPager, sizeof(dbFileVers)));
        rc = sqlite3OsRead(pPager->fd, &dbFileVers, sizeof(dbFileVers), 24);
        if( rc!=SQLITE_OK ){
          goto failed;
        }
      }else{
        memset(dbFileVers, 0, sizeof(dbFileVers));
      }

      if( memcmp(pPager->dbFileVers, dbFileVers, sizeof(dbFileVers))!=0 ){
        pager_reset(pPager);
      }
    }
    assert( pPager->exclusiveMode || pPager->state==PAGER_SHARED );
  }

 failed:
  if( rc!=SQLITE_OK ){
    /* pager_unlock() is a no-op for exclusive mode and in-memory databases. */
    pager_unlock(pPager);
  }
  return rc;
}

/*
** If the reference count has reached zero, rollback any active
** transaction and unlock the pager.
*/ 
static void pagerUnlockIfUnused(Pager *pPager){
  if( sqlite3PcacheRefCount(pPager->pPCache)==0 ){
    pagerUnlockAndRollback(pPager);
  }
}

/*
** Drop a page from the cache using sqlite3PcacheDrop().
**
** If this means there are now no pages with references to them, a rollback
** occurs and the lock on the database is removed.
*/
static void pagerDropPage(DbPage *pPg){
  Pager *pPager = pPg->pPager;
  sqlite3PcacheDrop(pPg);
  pagerUnlockIfUnused(pPager);
}

/*
** Acquire a reference to page number pgno in pager pPager (a page
** reference has type DbPage*). If the requested reference is 
** successfully obtained, it is copied to *ppPage and SQLITE_OK returned.
**
** This function calls pagerSharedLock() to obtain a SHARED lock on
** the database file if such a lock or greater is not already held.
** This may cause hot-journal rollback or a cache purge. See comments
** above function pagerSharedLock() for details.
**
** If the requested page is already in the cache, it is returned. 
** Otherwise, a new page object is allocated and populated with data
** read from the database file. In some cases, the pcache module may
** choose not to allocate a new page object and may reuse an existing
** object with no outstanding references.
**
** The extra data appended to a page is always initialized to zeros the 
** first time a page is loaded into memory. If the page requested is 
** already in the cache when this function is called, then the extra
** data is left as it was when the page object was last used.
**
** If the database image is smaller than the requested page or if a 
** non-zero value is passed as the noContent parameter and the 
** requested page is not already stored in the cache, then no 
** actual disk read occurs. In this case the memory image of the 
** page is initialized to all zeros. 
**
** If noContent is true, it means that we do not care about the contents
** of the page. This occurs in two seperate scenarios:
**
**   a) When reading a free-list leaf page from the database, and
**
**   b) When a savepoint is being rolled back and we need to load
**      a new page into the cache to populate with the data read
**      from the savepoint journal.
**
** If noContent is true, then the data returned is zeroed instead of
** being read from the database. Additionally, the bits corresponding
** to pgno in Pager.pInJournal (bitvec of pages already written to the
** journal file) and the PagerSavepoint.pInSavepoint bitvecs of any open
** savepoints are set. This means if the page is made writable at any
** point in the future, using a call to sqlite3PagerWrite(), its contents
** will not be journaled. This saves IO.
**
** The acquisition might fail for several reasons.  In all cases,
** an appropriate error code is returned and *ppPage is set to NULL.
**
** See also sqlite3PagerLookup().  Both this routine and Lookup() attempt
** to find a page in the in-memory cache first.  If the page is not already
** in memory, this routine goes to disk to read it in whereas Lookup()
** just returns 0.  This routine acquires a read-lock the first time it
** has to go to disk, and could also playback an old journal if necessary.
** Since Lookup() never goes to disk, it never has to deal with locks
** or journal files.
*/
int sqlite3PagerAcquire(
  Pager *pPager,      /* The pager open on the database file */
  Pgno pgno,          /* Page number to fetch */
  DbPage **ppPage,    /* Write a pointer to the page here */
  int noContent       /* Do not bother reading content from disk if true */
){
  PgHdr *pPg = 0;
  int rc;

  assert( assert_pager_state(pPager) );
  assert( pPager->state==PAGER_UNLOCK 
       || sqlite3PcacheRefCount(pPager->pPCache)>0 
       || pgno==1
  );

  /* The maximum page number is 2^31. Return SQLITE_CORRUPT if a page
  ** number greater than this, or zero, is requested.
  */
  if( pgno>PAGER_MAX_PGNO || pgno==0 || pgno==PAGER_MJ_PGNO(pPager) ){
    return SQLITE_CORRUPT_BKPT;
  }

  /* Make sure we have not hit any critical errors.
  */ 
  assert( pPager!=0 );
  *ppPage = 0;

  /* If this is the first page accessed, then get a SHARED lock
  ** on the database file. pagerSharedLock() is a no-op if 
  ** a database lock is already held.
  */
  rc = pagerSharedLock(pPager);
  if( rc!=SQLITE_OK ){
    return rc;
  }
  assert( pPager->state!=PAGER_UNLOCK );

  rc = sqlite3PcacheFetch(pPager->pPCache, pgno, 1, &pPg);
  if( rc!=SQLITE_OK ){
    return rc;
  }
  assert( pPg->pgno==pgno );
  assert( pPg->pPager==pPager || pPg->pPager==0 );
  if( pPg->pPager==0 ){
    /* The pager cache has created a new page. Its content needs to 
    ** be initialized.
    */
    int nMax;
    PAGER_INCR(pPager->nMiss);
    pPg->pPager = pPager;

    rc = sqlite3PagerPagecount(pPager, &nMax);
    if( rc!=SQLITE_OK ){
      sqlite3PagerUnref(pPg);
      return rc;
    }

    if( nMax<(int)pgno || MEMDB || noContent ){
      if( pgno>pPager->mxPgno ){
        sqlite3PagerUnref(pPg);
        return SQLITE_FULL;
      }
      if( noContent ){
        /* Failure to set the bits in the InJournal bit-vectors is benign.
        ** It merely means that we might do some extra work to journal a 
        ** page that does not need to be journaled.  Nevertheless, be sure 
        ** to test the case where a malloc error occurs while trying to set 
        ** a bit in a bit vector.
        */
        sqlite3BeginBenignMalloc();
        if( pgno<=pPager->dbOrigSize ){
          TESTONLY( rc = ) sqlite3BitvecSet(pPager->pInJournal, pgno);
          testcase( rc==SQLITE_NOMEM );
        }
        TESTONLY( rc = ) addToSavepointBitvecs(pPager, pgno);
        testcase( rc==SQLITE_NOMEM );
        sqlite3EndBenignMalloc();
      }else{
        memset(pPg->pData, 0, pPager->pageSize);
      }
      IOTRACE(("ZERO %p %d\n", pPager, pgno));
    }else{
      assert( pPg->pPager==pPager );
      rc = readDbPage(pPg);
      if( rc!=SQLITE_OK && rc!=SQLITE_IOERR_SHORT_READ ){
        pagerDropPage(pPg);
        return rc;
      }
    }
#ifdef SQLITE_CHECK_PAGES
    pPg->pageHash = pager_pagehash(pPg);
#endif
  }else{
    /* The requested page is in the page cache. */
    PAGER_INCR(pPager->nHit);
  }

  *ppPage = pPg;
  return SQLITE_OK;
}

/*
** Acquire a page if it is already in the in-memory cache.  Do
** not read the page from disk.  Return a pointer to the page,
** or 0 if the page is not in cache. Also, return 0 if the 
** pager is in PAGER_UNLOCK state when this function is called,
** or if the pager is in an error state other than SQLITE_FULL.
**
** See also sqlite3PagerGet().  The difference between this routine
** and sqlite3PagerGet() is that _get() will go to the disk and read
** in the page if the page is not already in cache.  This routine
** returns NULL if the page is not in cache or if a disk I/O error 
** has ever happened.
*/
DbPage *sqlite3PagerLookup(Pager *pPager, Pgno pgno){
  PgHdr *pPg = 0;
  assert( pPager!=0 );
  assert( pgno!=0 );

  if( (pPager->state!=PAGER_UNLOCK)
   && (pPager->errCode==SQLITE_OK || pPager->errCode==SQLITE_FULL)
  ){
    sqlite3PcacheFetch(pPager->pPCache, pgno, 0, &pPg);
  }

  return pPg;
}

/*
** Release a page reference.
**
** If the number of references to the page drop to zero, then the
** page is added to the LRU list.  When all references to all pages
** are released, a rollback occurs and the lock on the database is
** removed.
*/
void sqlite3PagerUnref(DbPage *pPg){
  if( pPg ){
    Pager *pPager = pPg->pPager;
    sqlite3PcacheRelease(pPg);
    pagerUnlockIfUnused(pPager);
  }
}

/*
** If the main journal file has already been opened, ensure that the
** sub-journal file is open too. If the main journal is not open,
** this function is a no-op.
**
** SQLITE_OK is returned if everything goes according to plan. 
** An SQLITE_IOERR_XXX error code is returned if a call to 
** sqlite3OsOpen() fails.
*/
static int openSubJournal(Pager *pPager){
  int rc = SQLITE_OK;
  if( isOpen(pPager->jfd) && !isOpen(pPager->sjfd) ){
    if( pPager->journalMode==PAGER_JOURNALMODE_MEMORY ){
      sqlite3MemJournalOpen(pPager->sjfd);
    }else{
      rc = pagerOpentemp(pPager, pPager->sjfd, SQLITE_OPEN_SUBJOURNAL);
    }
  }
  return rc;
}

/*
** This function is called at the start of every write transaction.
** There must already be a RESERVED or EXCLUSIVE lock on the database 
** file when this routine is called.
**
** Open the journal file for pager pPager and write a journal header
** to the start of it. If there are active savepoints, open the sub-journal
** as well. This function is only used when the journal file is being 
** opened to write a rollback log for a transaction. It is not used 
** when opening a hot journal file to roll it back.
**
** If the journal file is already open (as it may be in exclusive mode),
** then this function just writes a journal header to the start of the
** already open file. 
**
** Whether or not the journal file is opened by this function, the
** Pager.pInJournal bitvec structure is allocated.
**
** Return SQLITE_OK if everything is successful. Otherwise, return 
** SQLITE_NOMEM if the attempt to allocate Pager.pInJournal fails, or 
** an IO error code if opening or writing the journal file fails.
*/
static int pager_open_journal(Pager *pPager){
  int rc = SQLITE_OK;                        /* Return code */
  sqlite3_vfs * const pVfs = pPager->pVfs;   /* Local cache of vfs pointer */

  assert( pPager->state>=PAGER_RESERVED );
  assert( pPager->useJournal );
  assert( pPager->pInJournal==0 );
  
  /* If already in the error state, this function is a no-op. */
  if( pPager->errCode ){
    return pPager->errCode;
  }

  /* TODO: Is it really possible to get here with dbSizeValid==0? If not,
  ** the call to PagerPagecount() can be removed.
  */
  testcase( pPager->dbSizeValid==0 );
  sqlite3PagerPagecount(pPager, 0);

  pPager->pInJournal = sqlite3BitvecCreate(pPager->dbSize);
  if( pPager->pInJournal==0 ){
    return SQLITE_NOMEM;
  }

  /* Open the journal file if it is not already open. */
  if( !isOpen(pPager->jfd) ){
    if( pPager->journalMode==PAGER_JOURNALMODE_MEMORY ){
      sqlite3MemJournalOpen(pPager->jfd);
    }else{
      const int flags =                   /* VFS flags to open journal file */
        SQLITE_OPEN_READWRITE|SQLITE_OPEN_EXCLUSIVE|SQLITE_OPEN_CREATE|
        (pPager->tempFile ? 
          (SQLITE_OPEN_DELETEONCLOSE|SQLITE_OPEN_TEMP_JOURNAL):
          (SQLITE_OPEN_MAIN_JOURNAL)
        );
#ifdef SQLITE_ENABLE_ATOMIC_WRITE
      rc = sqlite3JournalOpen(
          pVfs, pPager->zJournal, pPager->jfd, flags, jrnlBufferSize(pPager)
      );
#else
      rc = sqlite3OsOpen(pVfs, pPager->zJournal, pPager->jfd, flags, 0);
#endif
    }
    assert( rc!=SQLITE_OK || isOpen(pPager->jfd) );
  }


  /* Write the first journal header to the journal file and open 
  ** the sub-journal if necessary.
  */
  if( rc==SQLITE_OK ){
    /* TODO: Check if all of these are really required. */
    pPager->dbOrigSize = pPager->dbSize;
    pPager->journalStarted = 0;
    pPager->needSync = 0;
    pPager->nRec = 0;
    pPager->journalOff = 0;
    pPager->setMaster = 0;
    pPager->journalHdr = 0;
    rc = writeJournalHdr(pPager);
  }
  if( rc==SQLITE_OK && pPager->nSavepoint ){
    rc = openSubJournal(pPager);
  }

  if( rc!=SQLITE_OK ){
    sqlite3BitvecDestroy(pPager->pInJournal);
    pPager->pInJournal = 0;
  }
  return rc;
}

/*
** Begin a write-transaction on the specified pager object. If a 
** write-transaction has already been opened, this function is a no-op.
**
** If the exFlag argument is false, then acquire at least a RESERVED
** lock on the database file. If exFlag is true, then acquire at least
** an EXCLUSIVE lock. If such a lock is already held, no locking 
** functions need be called.
**
** If this is not a temporary or in-memory file and, the journal file is 
** opened if it has not been already. For a temporary file, the opening 
** of the journal file is deferred until there is an actual need to 
** write to the journal. TODO: Why handle temporary files differently?
**
** If the journal file is opened (or if it is already open), then a
** journal-header is written to the start of it.
*/
int sqlite3PagerBegin(Pager *pPager, int exFlag){
  int rc = SQLITE_OK;
  assert( pPager->state!=PAGER_UNLOCK );
  if( pPager->state==PAGER_SHARED ){
    assert( pPager->pInJournal==0 );
    assert( !MEMDB && !pPager->tempFile );

    /* Obtain a RESERVED lock on the database file. If the exFlag parameter
    ** is true, then immediately upgrade this to an EXCLUSIVE lock. The
    ** busy-handler callback can be used when upgrading to the EXCLUSIVE
    ** lock, but not when obtaining the RESERVED lock.
    */
    rc = sqlite3OsLock(pPager->fd, RESERVED_LOCK);
    if( rc==SQLITE_OK ){
      pPager->state = PAGER_RESERVED;
      if( exFlag ){
        rc = pager_wait_on_lock(pPager, EXCLUSIVE_LOCK);
      }
    }

    /* If the required locks were successfully obtained, open the journal
    ** file and write the first journal-header to it.
    */
    if( rc==SQLITE_OK && pPager->useJournal
     && pPager->journalMode!=PAGER_JOURNALMODE_OFF 
    ){
      rc = pager_open_journal(pPager);
    }
  }else if( isOpen(pPager->jfd) && pPager->journalOff==0 ){
    /* This happens when the pager was in exclusive-access mode the last
    ** time a (read or write) transaction was successfully concluded
    ** by this connection. Instead of deleting the journal file it was 
    ** kept open and either was truncated to 0 bytes or its header was
    ** overwritten with zeros.
    */
    assert( pPager->nRec==0 );
    assert( pPager->dbOrigSize==0 );
    assert( pPager->pInJournal==0 );
    rc = pager_open_journal(pPager);
  }

  PAGERTRACE(("TRANSACTION %d\n", PAGERID(pPager)));
  assert( !isOpen(pPager->jfd) || pPager->journalOff>0 || rc!=SQLITE_OK );
  return rc;
}

/*
** Mark a single data page as writeable. The page is written into the 
** main journal or sub-journal as required. If the page is written into
** one of the journals, the corresponding bit is set in the 
** Pager.pInJournal bitvec and the PagerSavepoint.pInSavepoint bitvecs
** of any open savepoints as appropriate.
*/
static int pager_write(PgHdr *pPg){
  void *pData = pPg->pData;
  Pager *pPager = pPg->pPager;
  int rc = SQLITE_OK;

  /* Check for errors
  */
  if( pPager->errCode ){ 
    return pPager->errCode;
  }
  if( pPager->readOnly ){
    return SQLITE_PERM;
  }

  assert( !pPager->setMaster );

  CHECK_PAGE(pPg);

  /* Mark the page as dirty.  If the page has already been written
  ** to the journal then we can return right away.
  */
  sqlite3PcacheMakeDirty(pPg);
  if( pageInJournal(pPg) && !subjRequiresPage(pPg) ){
    pPager->dbModified = 1;
  }else{

    /* If we get this far, it means that the page needs to be
    ** written to the transaction journal or the ckeckpoint journal
    ** or both.
    **
    ** First check to see that the transaction journal exists and
    ** create it if it does not.
    */
    assert( pPager->state!=PAGER_UNLOCK );
    rc = sqlite3PagerBegin(pPager, 0);
    if( rc!=SQLITE_OK ){
      return rc;
    }
    assert( pPager->state>=PAGER_RESERVED );
    if( !isOpen(pPager->jfd) && pPager->useJournal
          && pPager->journalMode!=PAGER_JOURNALMODE_OFF ){
      rc = pager_open_journal(pPager);
      if( rc!=SQLITE_OK ) return rc;
    }
    pPager->dbModified = 1;
  
    /* The transaction journal now exists and we have a RESERVED or an
    ** EXCLUSIVE lock on the main database file.  Write the current page to
    ** the transaction journal if it is not there already.
    */
    if( !pageInJournal(pPg) && isOpen(pPager->jfd) ){
      if( pPg->pgno<=pPager->dbOrigSize ){
        u32 cksum;
        char *pData2;

        /* We should never write to the journal file the page that
        ** contains the database locks.  The following assert verifies
        ** that we do not. */
        assert( pPg->pgno!=PAGER_MJ_PGNO(pPager) );
        pData2 = CODEC2(pPager, pData, pPg->pgno, 7);
        cksum = pager_cksum(pPager, (u8*)pData2);
        rc = write32bits(pPager->jfd, pPager->journalOff, pPg->pgno);
        if( rc==SQLITE_OK ){
          rc = sqlite3OsWrite(pPager->jfd, pData2, pPager->pageSize,
                              pPager->journalOff + 4);
          pPager->journalOff += pPager->pageSize+4;
        }
        if( rc==SQLITE_OK ){
          rc = write32bits(pPager->jfd, pPager->journalOff, cksum);
          pPager->journalOff += 4;
        }
        IOTRACE(("JOUT %p %d %lld %d\n", pPager, pPg->pgno, 
                 pPager->journalOff, pPager->pageSize));
        PAGER_INCR(sqlite3_pager_writej_count);
        PAGERTRACE(("JOURNAL %d page %d needSync=%d hash(%08x)\n",
             PAGERID(pPager), pPg->pgno, 
             ((pPg->flags&PGHDR_NEED_SYNC)?1:0), pager_pagehash(pPg)));

        /* Even if an IO or diskfull error occurred while journalling the
        ** page in the block above, set the need-sync flag for the page.
        ** Otherwise, when the transaction is rolled back, the logic in
        ** playback_one_page() will think that the page needs to be restored
        ** in the database file. And if an IO error occurs while doing so,
        ** then corruption may follow.
        */
        if( !pPager->noSync ){
          pPg->flags |= PGHDR_NEED_SYNC;
          pPager->needSync = 1;
        }

        /* An error has occured writing to the journal file. The 
        ** transaction will be rolled back by the layer above.
        */
        if( rc!=SQLITE_OK ){
          return rc;
        }

        pPager->nRec++;
        assert( pPager->pInJournal!=0 );
        rc = sqlite3BitvecSet(pPager->pInJournal, pPg->pgno);
        testcase( rc==SQLITE_NOMEM );
        assert( rc==SQLITE_OK || rc==SQLITE_NOMEM );
        rc |= addToSavepointBitvecs(pPager, pPg->pgno);
        if( rc!=SQLITE_OK ){
          assert( rc==SQLITE_NOMEM );
          return rc;
        }
      }else{
        if( !pPager->journalStarted && !pPager->noSync ){
          pPg->flags |= PGHDR_NEED_SYNC;
          pPager->needSync = 1;
        }
        PAGERTRACE(("APPEND %d page %d needSync=%d\n",
                PAGERID(pPager), pPg->pgno,
               ((pPg->flags&PGHDR_NEED_SYNC)?1:0)));
      }
    }
  
    /* If the statement journal is open and the page is not in it,
    ** then write the current page to the statement journal.  Note that
    ** the statement journal format differs from the standard journal format
    ** in that it omits the checksums and the header.
    */
    if( subjRequiresPage(pPg) ){
      rc = subjournalPage(pPg);
    }
  }

  /* Update the database size and return.
  */
  assert( pPager->state>=PAGER_SHARED );
  if( pPager->dbSize<pPg->pgno ){
    pPager->dbSize = pPg->pgno;
  }
  return rc;
}

/*
** Mark a data page as writeable. This routine must be called before 
** making changes to a page. The caller must check the return value 
** of this function and be careful not to change any page data unless 
** this routine returns SQLITE_OK.
**
** The difference between this function and pager_write() is that this
** function also deals with the special case where 2 or more pages
** fit on a single disk sector. In this case all co-resident pages
** must have been written to the journal file before returning.
**
** If an error occurs, SQLITE_NOMEM or an IO error code is returned
** as appropriate. Otherwise, SQLITE_OK.
*/
int sqlite3PagerWrite(DbPage *pDbPage){
  int rc = SQLITE_OK;

  PgHdr *pPg = pDbPage;
  Pager *pPager = pPg->pPager;
  Pgno nPagePerSector = (pPager->sectorSize/pPager->pageSize);

  if( nPagePerSector>1 ){
    Pgno nPageCount;          /* Total number of pages in database file */
    Pgno pg1;                 /* First page of the sector pPg is located on. */
    int nPage;                /* Number of pages starting at pg1 to journal */
    int ii;                   /* Loop counter */
    int needSync = 0;         /* True if any page has PGHDR_NEED_SYNC */

    /* Set the doNotSync flag to 1. This is because we cannot allow a journal
    ** header to be written between the pages journaled by this function.
    */
    assert( !MEMDB );
    assert( pPager->doNotSync==0 );
    pPager->doNotSync = 1;

    /* This trick assumes that both the page-size and sector-size are
    ** an integer power of 2. It sets variable pg1 to the identifier
    ** of the first page of the sector pPg is located on.
    */
    pg1 = ((pPg->pgno-1) & ~(nPagePerSector-1)) + 1;

    sqlite3PagerPagecount(pPager, (int *)&nPageCount);
    if( pPg->pgno>nPageCount ){
      nPage = (pPg->pgno - pg1)+1;
    }else if( (pg1+nPagePerSector-1)>nPageCount ){
      nPage = nPageCount+1-pg1;
    }else{
      nPage = nPagePerSector;
    }
    assert(nPage>0);
    assert(pg1<=pPg->pgno);
    assert((pg1+nPage)>pPg->pgno);

    for(ii=0; ii<nPage && rc==SQLITE_OK; ii++){
      Pgno pg = pg1+ii;
      PgHdr *pPage;
      if( pg==pPg->pgno || !sqlite3BitvecTest(pPager->pInJournal, pg) ){
        if( pg!=PAGER_MJ_PGNO(pPager) ){
          rc = sqlite3PagerGet(pPager, pg, &pPage);
          if( rc==SQLITE_OK ){
            rc = pager_write(pPage);
            if( pPage->flags&PGHDR_NEED_SYNC ){
              needSync = 1;
              assert(pPager->needSync);
            }
            sqlite3PagerUnref(pPage);
          }
        }
      }else if( (pPage = pager_lookup(pPager, pg))!=0 ){
        if( pPage->flags&PGHDR_NEED_SYNC ){
          needSync = 1;
        }
        sqlite3PagerUnref(pPage);
      }
    }

    /* If the PGHDR_NEED_SYNC flag is set for any of the nPage pages 
    ** starting at pg1, then it needs to be set for all of them. Because
    ** writing to any of these nPage pages may damage the others, the
    ** journal file must contain sync()ed copies of all of them
    ** before any of them can be written out to the database file.
    */
    if( needSync ){
      assert( !MEMDB && pPager->noSync==0 );
      for(ii=0; ii<nPage && needSync; ii++){
        PgHdr *pPage = pager_lookup(pPager, pg1+ii);
        if( pPage ){
          pPage->flags |= PGHDR_NEED_SYNC;
          sqlite3PagerUnref(pPage);
        }
      }
      assert(pPager->needSync);
    }

    assert( pPager->doNotSync==1 );
    pPager->doNotSync = 0;
  }else{
    rc = pager_write(pDbPage);
  }
  return rc;
}

/*
** Return TRUE if the page given in the argument was previously passed
** to sqlite3PagerWrite().  In other words, return TRUE if it is ok
** to change the content of the page.
*/
#ifndef NDEBUG
int sqlite3PagerIswriteable(DbPage *pPg){
  return pPg->flags&PGHDR_DIRTY;
}
#endif

/*
** A call to this routine tells the pager that it is not necessary to
** write the information on page pPg back to the disk, even though
** that page might be marked as dirty.  This happens, for example, when
** the page has been added as a leaf of the freelist and so its
** content no longer matters.
**
** The overlying software layer calls this routine when all of the data
** on the given page is unused. The pager marks the page as clean so
** that it does not get written to disk.
**
** Tests show that this optimization can quadruple the speed of large 
** DELETE operations.
*/
void sqlite3PagerDontWrite(PgHdr *pPg){
  Pager *pPager = pPg->pPager;
  if( (pPg->flags&PGHDR_DIRTY) && pPager->nSavepoint==0 ){
    PAGERTRACE(("DONT_WRITE page %d of %d\n", pPg->pgno, PAGERID(pPager)));
    IOTRACE(("CLEAN %p %d\n", pPager, pPg->pgno))
    pPg->flags |= PGHDR_DONT_WRITE;
#ifdef SQLITE_CHECK_PAGES
    pPg->pageHash = pager_pagehash(pPg);
#endif
  }
}

/*
** This routine is called to increment the value of the database file 
** change-counter, stored as a 4-byte big-endian integer starting at 
** byte offset 24 of the pager file.
**
** If the isDirect flag is zero, then this is done by calling 
** sqlite3PagerWrite() on page 1, then modifying the contents of the
** page data. In this case the file will be updated when the current
** transaction is committed.
**
** The isDirect flag may only be non-zero if the library was compiled
** with the SQLITE_ENABLE_ATOMIC_WRITE macro defined. In this case,
** if isDirect is non-zero, then the database file is updated directly
** by writing an updated version of page 1 using a call to the 
** sqlite3OsWrite() function.
*/
static int pager_incr_changecounter(Pager *pPager, int isDirectMode){
  int rc = SQLITE_OK;

  /* Declare and initialize constant integer 'isDirect'. If the
  ** atomic-write optimization is enabled in this build, then isDirect
  ** is initialized to the value passed as the isDirectMode parameter
  ** to this function. Otherwise, it is always set to zero.
  **
  ** The idea is that if the atomic-write optimization is not
  ** enabled at compile time, the compiler can omit the tests of
  ** 'isDirect' below, as well as the block enclosed in the
  ** "if( isDirect )" condition.
  */
#ifndef SQLITE_ENABLE_ATOMIC_WRITE
  const int isDirect = 0;
  assert( isDirectMode==0 );
  UNUSED_PARAMETER(isDirectMode);
#else
  const int isDirect = isDirectMode;
#endif

  assert( pPager->state>=PAGER_RESERVED );
  if( !pPager->changeCountDone && pPager->dbSize>0 ){
    PgHdr *pPgHdr;                /* Reference to page 1 */
    u32 change_counter;           /* Initial value of change-counter field */

    assert( !pPager->tempFile && isOpen(pPager->fd) );

    /* Open page 1 of the file for writing. */
    rc = sqlite3PagerGet(pPager, 1, &pPgHdr);
    assert( pPgHdr==0 || rc==SQLITE_OK );

    /* If page one was fetched successfully, and this function is not
    ** operating in direct-mode, make page 1 writable.
    */
    if( rc==SQLITE_OK && !isDirect ){
      rc = sqlite3PagerWrite(pPgHdr);
    }

    if( rc==SQLITE_OK ){
      /* Increment the value just read and write it back to byte 24. */
      change_counter = sqlite3Get4byte((u8*)pPager->dbFileVers);
      change_counter++;
      put32bits(((char*)pPgHdr->pData)+24, change_counter);

      /* If running in direct mode, write the contents of page 1 to the file. */
      if( isDirect ){
        const void *zBuf = pPgHdr->pData;
        assert( pPager->dbFileSize>0 );
        rc = sqlite3OsWrite(pPager->fd, zBuf, pPager->pageSize, 0);
      }

      /* If everything worked, set the changeCountDone flag. */
      if( rc==SQLITE_OK ){
        pPager->changeCountDone = 1;
      }
    }

    /* Release the page reference. */
    sqlite3PagerUnref(pPgHdr);
  }
  return rc;
}

/*
** Sync the pager file to disk. This is a no-op for in-memory files
** or pages with the Pager.noSync flag set.
**
** If successful, or called on a pager for which it is a no-op, this
** function returns SQLITE_OK. Otherwise, an IO error code is returned.
*/
int sqlite3PagerSync(Pager *pPager){
  int rc;                              /* Return code */
  if( MEMDB || pPager->noSync ){
    rc = SQLITE_OK;
  }else{
    rc = sqlite3OsSync(pPager->fd, pPager->sync_flags);
  }
  return rc;
}

/*
** Sync the database file for the pager pPager. zMaster points to the name
** of a master journal file that should be written into the individual
** journal file. zMaster may be NULL, which is interpreted as no master
** journal (a single database transaction).
**
** This routine ensures that:
**
**   * The database file change-counter is updated,
**   * the journal is synced (unless the atomic-write optimization is used),
**   * all dirty pages are written to the database file, 
**   * the database file is truncated (if required), and
**   * the database file synced. 
**
** The only thing that remains to commit the transaction is to finalize 
** (delete, truncate or zero the first part of) the journal file (or 
** delete the master journal file if specified).
**
** Note that if zMaster==NULL, this does not overwrite a previous value
** passed to an sqlite3PagerCommitPhaseOne() call.
**
** If the final parameter - noSync - is true, then the database file itself
** is not synced. The caller must call sqlite3PagerSync() directly to
** sync the database file before calling CommitPhaseTwo() to delete the
** journal file in this case.
*/
int sqlite3PagerCommitPhaseOne(
  Pager *pPager,                  /* Pager object */
  const char *zMaster,            /* If not NULL, the master journal name */
  int noSync                      /* True to omit the xSync on the db file */
){
  int rc = SQLITE_OK;             /* Return code */

  if( pPager->errCode ){
    return pPager->errCode;
  }

  PAGERTRACE(("DATABASE SYNC: File=%s zMaster=%s nSize=%d\n", 
      pPager->zFilename, zMaster, pPager->dbSize));

  /* If this is an in-memory db, or no pages have been written to, or this
  ** function has already been called, it is a no-op.
  */
  if( MEMDB && pPager->dbModified ){
    sqlite3BackupRestart(pPager->pBackup);
  }else if( pPager->state!=PAGER_SYNCED && pPager->dbModified ){

    /* The following block updates the change-counter. Exactly how it
    ** does this depends on whether or not the atomic-update optimization
    ** was enabled at compile time, and if this transaction meets the 
    ** runtime criteria to use the operation: 
    **
    **    * The file-system supports the atomic-write property for
    **      blocks of size page-size, and 
    **    * This commit is not part of a multi-file transaction, and
    **    * Exactly one page has been modified and store in the journal file.
    **
    ** If the optimization was not enabled at compile time, then the
    ** pager_incr_changecounter() function is called to update the change
    ** counter in 'indirect-mode'. If the optimization is compiled in but
    ** is not applicable to this transaction, call sqlite3JournalCreate()
    ** to make sure the journal file has actually been created, then call
    ** pager_incr_changecounter() to update the change-counter in indirect
    ** mode. 
    **
    ** Otherwise, if the optimization is both enabled and applicable,
    ** then call pager_incr_changecounter() to update the change-counter
    ** in 'direct' mode. In this case the journal file will never be
    ** created for this transaction.
    */
#ifdef SQLITE_ENABLE_ATOMIC_WRITE
    PgHdr *pPg;
    assert( isOpen(pPager->jfd) || pPager->journalMode==PAGER_JOURNALMODE_OFF );
    if( !zMaster && isOpen(pPager->jfd) 
     && pPager->journalOff==jrnlBufferSize(pPager) 
     && pPager->dbSize>=pPager->dbFileSize
     && (0==(pPg = sqlite3PcacheDirtyList(pPager->pPCache)) || 0==pPg->pDirty)
    ){
      /* Update the db file change counter via the direct-write method. The 
      ** following call will modify the in-memory representation of page 1 
      ** to include the updated change counter and then write page 1 
      ** directly to the database file. Because of the atomic-write 
      ** property of the host file-system, this is safe.
      */
      rc = pager_incr_changecounter(pPager, 1);
    }else{
      rc = sqlite3JournalCreate(pPager->jfd);
      if( rc==SQLITE_OK ){
        rc = pager_incr_changecounter(pPager, 0);
      }
    }
#else
    rc = pager_incr_changecounter(pPager, 0);
#endif
    if( rc!=SQLITE_OK ) goto commit_phase_one_exit;

    /* If this transaction has made the database smaller, then all pages
    ** being discarded by the truncation must be written to the journal
    ** file. This can only happen in auto-vacuum mode.
    **
    ** Before reading the pages with page numbers larger than the 
    ** current value of Pager.dbSize, set dbSize back to the value
    ** that it took at the start of the transaction. Otherwise, the
    ** calls to sqlite3PagerGet() return zeroed pages instead of 
    ** reading data from the database file.
    */
#ifndef SQLITE_OMIT_AUTOVACUUM
    if( pPager->dbSize<pPager->dbOrigSize
     && pPager->journalMode!=PAGER_JOURNALMODE_OFF 
    ){
      Pgno i;                                   /* Iterator variable */
      const Pgno iSkip = PAGER_MJ_PGNO(pPager); /* Pending lock page */
      const Pgno dbSize = pPager->dbSize;       /* Database image size */ 
      pPager->dbSize = pPager->dbOrigSize;
      for( i=dbSize+1; i<=pPager->dbOrigSize; i++ ){
        if( !sqlite3BitvecTest(pPager->pInJournal, i) && i!=iSkip ){
          PgHdr *pPage;             /* Page to journal */
          rc = sqlite3PagerGet(pPager, i, &pPage);
          if( rc!=SQLITE_OK ) goto commit_phase_one_exit;
          rc = sqlite3PagerWrite(pPage);
          sqlite3PagerUnref(pPage);
          if( rc!=SQLITE_OK ) goto commit_phase_one_exit;
        }
      } 
      pPager->dbSize = dbSize;
    }
#endif

    /* Write the master journal name into the journal file. If a master 
    ** journal file name has already been written to the journal file, 
    ** or if zMaster is NULL (no master journal), then this call is a no-op.
    */
    rc = writeMasterJournal(pPager, zMaster);
    if( rc!=SQLITE_OK ) goto commit_phase_one_exit;

    /* Sync the journal file. If the atomic-update optimization is being
    ** used, this call will not create the journal file or perform any
    ** real IO.
    */
    rc = syncJournal(pPager);
    if( rc!=SQLITE_OK ) goto commit_phase_one_exit;

    /* Write all dirty pages to the database file. */
    rc = pager_write_pagelist(sqlite3PcacheDirtyList(pPager->pPCache));
    if( rc!=SQLITE_OK ){
      assert( rc!=SQLITE_IOERR_BLOCKED );
      goto commit_phase_one_exit;
    }
    sqlite3PcacheCleanAll(pPager->pPCache);

    /* If the file on disk is not the same size as the database image,
    ** then use pager_truncate to grow or shrink the file here.
    */
    if( pPager->dbSize!=pPager->dbFileSize ){
      Pgno nNew = pPager->dbSize - (pPager->dbSize==PAGER_MJ_PGNO(pPager));
      assert( pPager->state>=PAGER_EXCLUSIVE );
      rc = pager_truncate(pPager, nNew);
      if( rc!=SQLITE_OK ) goto commit_phase_one_exit;
    }

    /* Finally, sync the database file. */
    if( !pPager->noSync && !noSync ){
      rc = sqlite3OsSync(pPager->fd, pPager->sync_flags);
    }
    IOTRACE(("DBSYNC %p\n", pPager))

    pPager->state = PAGER_SYNCED;
  }

commit_phase_one_exit:
  if( rc==SQLITE_IOERR_BLOCKED ){
    /* pager_incr_changecounter() may attempt to obtain an exclusive
    ** lock to spill the cache and return IOERR_BLOCKED. But since 
    ** there is no chance the cache is inconsistent, it is
    ** better to return SQLITE_BUSY.
    **/
    rc = SQLITE_BUSY;
  }
  return rc;
}


/*
** When this function is called, the database file has been completely
** updated to reflect the changes made by the current transaction and
** synced to disk. The journal file still exists in the file-system 
** though, and if a failure occurs at this point it will eventually
** be used as a hot-journal and the current transaction rolled back.
**
** This function finalizes the journal file, either by deleting, 
** truncating or partially zeroing it, so that it cannot be used 
** for hot-journal rollback. Once this is done the transaction is
** irrevocably committed.
**
** If an error occurs, an IO error code is returned and the pager
** moves into the error state. Otherwise, SQLITE_OK is returned.
*/
int sqlite3PagerCommitPhaseTwo(Pager *pPager){
  int rc = SQLITE_OK;                  /* Return code */

  /* Do not proceed if the pager is already in the error state. */
  if( pPager->errCode ){
    return pPager->errCode;
  }

  /* This function should not be called if the pager is not in at least
  ** PAGER_RESERVED state. And indeed SQLite never does this. But it is
  ** nice to have this defensive block here anyway.
  */
  if( NEVER(pPager->state<PAGER_RESERVED) ){
    return SQLITE_ERROR;
  }

  /* An optimization. If the database was not actually modified during
  ** this transaction, the pager is running in exclusive-mode and is
  ** using persistent journals, then this function is a no-op.
  **
  ** The start of the journal file currently contains a single journal 
  ** header with the nRec field set to 0. If such a journal is used as
  ** a hot-journal during hot-journal rollback, 0 changes will be made
  ** to the database file. So there is no need to zero the journal 
  ** header. Since the pager is in exclusive mode, there is no need
  ** to drop any locks either.
  */
  if( pPager->dbModified==0 && pPager->exclusiveMode 
   && pPager->journalMode==PAGER_JOURNALMODE_PERSIST
  ){
    assert( pPager->journalOff==JOURNAL_HDR_SZ(pPager) );
    return SQLITE_OK;
  }

  PAGERTRACE(("COMMIT %d\n", PAGERID(pPager)));
  assert( pPager->state==PAGER_SYNCED || MEMDB || !pPager->dbModified );
  rc = pager_end_transaction(pPager, pPager->setMaster);
  return pager_error(pPager, rc);
}

/*
** Rollback all changes. The database falls back to PAGER_SHARED mode.
**
** This function performs two tasks:
**
**   1) It rolls back the journal file, restoring all database file and 
**      in-memory cache pages to the state they were in when the transaction
**      was opened, and
**   2) It finalizes the journal file, so that it is not used for hot
**      rollback at any point in the future.
**
** subject to the following qualifications:
**
** * If the journal file is not yet open when this function is called,
**   then only (2) is performed. In this case there is no journal file
**   to roll back.
**
** * If in an error state other than SQLITE_FULL, then task (1) is 
**   performed. If successful, task (2). Regardless of the outcome
**   of either, the error state error code is returned to the caller
**   (i.e. either SQLITE_IOERR or SQLITE_CORRUPT).
**
** * If the pager is in PAGER_RESERVED state, then attempt (1). Whether
**   or not (1) is succussful, also attempt (2). If successful, return
**   SQLITE_OK. Otherwise, enter the error state and return the first 
**   error code encountered. 
**
**   In this case there is no chance that the database was written to. 
**   So is safe to finalize the journal file even if the playback 
**   (operation 1) failed. However the pager must enter the error state
**   as the contents of the in-memory cache are now suspect.
**
** * Finally, if in PAGER_EXCLUSIVE state, then attempt (1). Only
**   attempt (2) if (1) is successful. Return SQLITE_OK if successful,
**   otherwise enter the error state and return the error code from the 
**   failing operation.
**
**   In this case the database file may have been written to. So if the
**   playback operation did not succeed it would not be safe to finalize
**   the journal file. It needs to be left in the file-system so that
**   some other process can use it to restore the database state (by
**   hot-journal rollback).
*/
int sqlite3PagerRollback(Pager *pPager){
  int rc = SQLITE_OK;                  /* Return code */
  PAGERTRACE(("ROLLBACK %d\n", PAGERID(pPager)));
  if( !pPager->dbModified || !isOpen(pPager->jfd) ){
    rc = pager_end_transaction(pPager, pPager->setMaster);
  }else if( pPager->errCode && pPager->errCode!=SQLITE_FULL ){
    if( pPager->state>=PAGER_EXCLUSIVE ){
      pager_playback(pPager, 0);
    }
    rc = pPager->errCode;
  }else{
    if( pPager->state==PAGER_RESERVED ){
      int rc2;
      rc = pager_playback(pPager, 0);
      rc2 = pager_end_transaction(pPager, pPager->setMaster);
      if( rc==SQLITE_OK ){
        rc = rc2;
      }
    }else{
      rc = pager_playback(pPager, 0);
    }

    if( !MEMDB ){
      pPager->dbSizeValid = 0;
    }

    /* If an error occurs during a ROLLBACK, we can no longer trust the pager
    ** cache. So call pager_error() on the way out to make any error 
    ** persistent.
    */
    rc = pager_error(pPager, rc);
  }
  return rc;
}

/*
** Return TRUE if the database file is opened read-only.  Return FALSE
** if the database is (in theory) writable.
*/
u8 sqlite3PagerIsreadonly(Pager *pPager){
  return pPager->readOnly;
}

/*
** Return the number of references to the pager.
*/
int sqlite3PagerRefcount(Pager *pPager){
  return sqlite3PcacheRefCount(pPager->pPCache);
}

/*
** Return the number of references to the specified page.
*/
int sqlite3PagerPageRefcount(DbPage *pPage){
  return sqlite3PcachePageRefcount(pPage);
}

#ifdef SQLITE_TEST
/*
** This routine is used for testing and analysis only.
*/
int *sqlite3PagerStats(Pager *pPager){
  static int a[11];
  a[0] = sqlite3PcacheRefCount(pPager->pPCache);
  a[1] = sqlite3PcachePagecount(pPager->pPCache);
  a[2] = sqlite3PcacheGetCachesize(pPager->pPCache);
  a[3] = pPager->dbSizeValid ? (int) pPager->dbSize : -1;
  a[4] = pPager->state;
  a[5] = pPager->errCode;
  a[6] = pPager->nHit;
  a[7] = pPager->nMiss;
  a[8] = 0;  /* Used to be pPager->nOvfl */
  a[9] = pPager->nRead;
  a[10] = pPager->nWrite;
  return a;
}
#endif

/*
** Return true if this is an in-memory pager.
*/
int sqlite3PagerIsMemdb(Pager *pPager){
  return MEMDB;
}

/*
** Check that there are at least nSavepoint savepoints open. If there are
** currently less than nSavepoints open, then open one or more savepoints
** to make up the difference. If the number of savepoints is already
** equal to nSavepoint, then this function is a no-op.
**
** If a memory allocation fails, SQLITE_NOMEM is returned. If an error 
** occurs while opening the sub-journal file, then an IO error code is
** returned. Otherwise, SQLITE_OK.
*/
int sqlite3PagerOpenSavepoint(Pager *pPager, int nSavepoint){
  int rc = SQLITE_OK;                       /* Return code */
  int nCurrent = pPager->nSavepoint;        /* Current number of savepoints */

  if( nSavepoint>nCurrent && pPager->useJournal ){
    int ii;                                 /* Iterator variable */
    PagerSavepoint *aNew;                   /* New Pager.aSavepoint array */

    /* Either there is no active journal or the sub-journal is open or 
    ** the journal is always stored in memory */
    assert( pPager->nSavepoint==0 || isOpen(pPager->sjfd) ||
            pPager->journalMode==PAGER_JOURNALMODE_MEMORY );

    /* Grow the Pager.aSavepoint array using realloc(). Return SQLITE_NOMEM
    ** if the allocation fails. Otherwise, zero the new portion in case a 
    ** malloc failure occurs while populating it in the for(...) loop below.
    */
    aNew = (PagerSavepoint *)sqlite3Realloc(
        pPager->aSavepoint, sizeof(PagerSavepoint)*nSavepoint
    );
    if( !aNew ){
      return SQLITE_NOMEM;
    }
    memset(&aNew[nCurrent], 0, (nSavepoint-nCurrent) * sizeof(PagerSavepoint));
    pPager->aSavepoint = aNew;
    pPager->nSavepoint = nSavepoint;

    /* Populate the PagerSavepoint structures just allocated. */
    for(ii=nCurrent; ii<nSavepoint; ii++){
      assert( pPager->dbSizeValid );
      aNew[ii].nOrig = pPager->dbSize;
      if( isOpen(pPager->jfd) && pPager->journalOff>0 ){
        aNew[ii].iOffset = pPager->journalOff;
      }else{
        aNew[ii].iOffset = JOURNAL_HDR_SZ(pPager);
      }
      aNew[ii].iSubRec = pPager->nSubRec;
      aNew[ii].pInSavepoint = sqlite3BitvecCreate(pPager->dbSize);
      if( !aNew[ii].pInSavepoint ){
        return SQLITE_NOMEM;
      }
    }

    /* Open the sub-journal, if it is not already opened. */
    rc = openSubJournal(pPager);
  }

  return rc;
}

/*
** This function is called to rollback or release (commit) a savepoint.
** The savepoint to release or rollback need not be the most recently 
** created savepoint.
**
** Parameter op is always either SAVEPOINT_ROLLBACK or SAVEPOINT_RELEASE.
** If it is SAVEPOINT_RELEASE, then release and destroy the savepoint with
** index iSavepoint. If it is SAVEPOINT_ROLLBACK, then rollback all changes
** that have occured since the specified savepoint was created.
**
** The savepoint to rollback or release is identified by parameter 
** iSavepoint. A value of 0 means to operate on the outermost savepoint
** (the first created). A value of (Pager.nSavepoint-1) means operate
** on the most recently created savepoint. If iSavepoint is greater than
** (Pager.nSavepoint-1), then this function is a no-op.
**
** If a negative value is passed to this function, then the current
** transaction is rolled back. This is different to calling 
** sqlite3PagerRollback() because this function does not terminate
** the transaction or unlock the database, it just restores the 
** contents of the database to its original state. 
**
** In any case, all savepoints with an index greater than iSavepoint 
** are destroyed. If this is a release operation (op==SAVEPOINT_RELEASE),
** then savepoint iSavepoint is also destroyed.
**
** This function may return SQLITE_NOMEM if a memory allocation fails,
** or an IO error code if an IO error occurs while rolling back a 
** savepoint. If no errors occur, SQLITE_OK is returned.
*/ 
int sqlite3PagerSavepoint(Pager *pPager, int op, int iSavepoint){
  int rc = SQLITE_OK;

  assert( op==SAVEPOINT_RELEASE || op==SAVEPOINT_ROLLBACK );
  assert( iSavepoint>=0 || op==SAVEPOINT_ROLLBACK );

  if( iSavepoint<pPager->nSavepoint ){
    int ii;            /* Iterator variable */
    int nNew;          /* Number of remaining savepoints after this op. */

    /* Figure out how many savepoints will still be active after this
    ** operation. Store this value in nNew. Then free resources associated 
    ** with any savepoints that are destroyed by this operation.
    */
    nNew = iSavepoint + (op==SAVEPOINT_ROLLBACK);
    for(ii=nNew; ii<pPager->nSavepoint; ii++){
      sqlite3BitvecDestroy(pPager->aSavepoint[ii].pInSavepoint);
    }
    pPager->nSavepoint = nNew;

    /* If this is a rollback operation, playback the specified savepoint.
    ** If this is a temp-file, it is possible that the journal file has
    ** not yet been opened. In this case there have been no changes to
    ** the database file, so the playback operation can be skipped.
    */
    if( op==SAVEPOINT_ROLLBACK && isOpen(pPager->jfd) ){
      PagerSavepoint *pSavepoint = (nNew==0)?0:&pPager->aSavepoint[nNew-1];
      rc = pagerPlaybackSavepoint(pPager, pSavepoint);
      assert(rc!=SQLITE_DONE);
    }
  
    /* If this is a release of the outermost savepoint, truncate 
    ** the sub-journal to zero bytes in size. */
    if( nNew==0 && op==SAVEPOINT_RELEASE && isOpen(pPager->sjfd) ){
      assert( rc==SQLITE_OK );
      rc = sqlite3OsTruncate(pPager->sjfd, 0);
      pPager->nSubRec = 0;
    }
  }
  return rc;
}

/*
** Return the full pathname of the database file.
*/
const char *sqlite3PagerFilename(Pager *pPager){
  return pPager->zFilename;
}

/*
** Return the VFS structure for the pager.
*/
const sqlite3_vfs *sqlite3PagerVfs(Pager *pPager){
  return pPager->pVfs;
}

/*
** Return the file handle for the database file associated
** with the pager.  This might return NULL if the file has
** not yet been opened.
*/
sqlite3_file *sqlite3PagerFile(Pager *pPager){
  return pPager->fd;
}

/*
** Return the full pathname of the journal file.
*/
const char *sqlite3PagerJournalname(Pager *pPager){
  return pPager->zJournal;
}

/*
** Return true if fsync() calls are disabled for this pager.  Return FALSE
** if fsync()s are executed normally.
*/
int sqlite3PagerNosync(Pager *pPager){
  return pPager->noSync;
}

#ifdef SQLITE_HAS_CODEC
/*
** Set the codec for this pager
*/
void sqlite3PagerSetCodec(
  Pager *pPager,
  void *(*xCodec)(void*,void*,Pgno,int),
  void *pCodecArg
){
  pPager->xCodec = xCodec;
  pPager->pCodecArg = pCodecArg;
}
#endif

#ifndef SQLITE_OMIT_AUTOVACUUM
/*
** Move the page pPg to location pgno in the file.
**
** There must be no references to the page previously located at
** pgno (which we call pPgOld) though that page is allowed to be
** in cache.  If the page previously located at pgno is not already
** in the rollback journal, it is not put there by by this routine.
**
** References to the page pPg remain valid. Updating any
** meta-data associated with pPg (i.e. data stored in the nExtra bytes
** allocated along with the page) is the responsibility of the caller.
**
** A transaction must be active when this routine is called. It used to be
** required that a statement transaction was not active, but this restriction
** has been removed (CREATE INDEX needs to move a page when a statement
** transaction is active).
**
** If the fourth argument, isCommit, is non-zero, then this page is being
** moved as part of a database reorganization just before the transaction 
** is being committed. In this case, it is guaranteed that the database page 
** pPg refers to will not be written to again within this transaction.
**
** This function may return SQLITE_NOMEM or an IO error code if an error
** occurs. Otherwise, it returns SQLITE_OK.
*/
int sqlite3PagerMovepage(Pager *pPager, DbPage *pPg, Pgno pgno, int isCommit){
  PgHdr *pPgOld;               /* The page being overwritten. */
  Pgno needSyncPgno = 0;       /* Old value of pPg->pgno, if sync is required */
  int rc;                      /* Return code */

  assert( pPg->nRef>0 );

  /* If the page being moved is dirty and has not been saved by the latest
  ** savepoint, then save the current contents of the page into the 
  ** sub-journal now. This is required to handle the following scenario:
  **
  **   BEGIN;
  **     <journal page X, then modify it in memory>
  **     SAVEPOINT one;
  **       <Move page X to location Y>
  **     ROLLBACK TO one;
  **
  ** If page X were not written to the sub-journal here, it would not
  ** be possible to restore its contents when the "ROLLBACK TO one"
  ** statement were is processed.
  **
  ** subjournalPage() may need to allocate space to store pPg->pgno into
  ** one or more savepoint bitvecs. This is the reason this function
  ** may return SQLITE_NOMEM.
  */
  if( pPg->flags&PGHDR_DIRTY 
   && subjRequiresPage(pPg)
   && SQLITE_OK!=(rc = subjournalPage(pPg))
  ){
    return rc;
  }

  PAGERTRACE(("MOVE %d page %d (needSync=%d) moves to %d\n", 
      PAGERID(pPager), pPg->pgno, (pPg->flags&PGHDR_NEED_SYNC)?1:0, pgno));
  IOTRACE(("MOVE %p %d %d\n", pPager, pPg->pgno, pgno))

  /* If the journal needs to be sync()ed before page pPg->pgno can
  ** be written to, store pPg->pgno in local variable needSyncPgno.
  **
  ** If the isCommit flag is set, there is no need to remember that
  ** the journal needs to be sync()ed before database page pPg->pgno 
  ** can be written to. The caller has already promised not to write to it.
  */
  if( (pPg->flags&PGHDR_NEED_SYNC) && !isCommit ){
    needSyncPgno = pPg->pgno;
    assert( pageInJournal(pPg) || pPg->pgno>pPager->dbOrigSize );
    assert( pPg->flags&PGHDR_DIRTY );
    assert( pPager->needSync );
  }

  /* If the cache contains a page with page-number pgno, remove it
  ** from its hash chain. Also, if the PgHdr.needSync was set for 
  ** page pgno before the 'move' operation, it needs to be retained 
  ** for the page moved there.
  */
  pPg->flags &= ~PGHDR_NEED_SYNC;
  pPgOld = pager_lookup(pPager, pgno);
  assert( !pPgOld || pPgOld->nRef==1 );
  if( pPgOld ){
    pPg->flags |= (pPgOld->flags&PGHDR_NEED_SYNC);
  }

  sqlite3PcacheMove(pPg, pgno);
  if( pPgOld ){
    sqlite3PcacheDrop(pPgOld);
  }

  sqlite3PcacheMakeDirty(pPg);
  pPager->dbModified = 1;

  if( needSyncPgno ){
    /* If needSyncPgno is non-zero, then the journal file needs to be 
    ** sync()ed before any data is written to database file page needSyncPgno.
    ** Currently, no such page exists in the page-cache and the 
    ** "is journaled" bitvec flag has been set. This needs to be remedied by
    ** loading the page into the pager-cache and setting the PgHdr.needSync 
    ** flag.
    **
    ** If the attempt to load the page into the page-cache fails, (due
    ** to a malloc() or IO failure), clear the bit in the pInJournal[]
    ** array. Otherwise, if the page is loaded and written again in
    ** this transaction, it may be written to the database file before
    ** it is synced into the journal file. This way, it may end up in
    ** the journal file twice, but that is not a problem.
    **
    ** The sqlite3PagerGet() call may cause the journal to sync. So make
    ** sure the Pager.needSync flag is set too.
    */
    PgHdr *pPgHdr;
    assert( pPager->needSync );
    rc = sqlite3PagerGet(pPager, needSyncPgno, &pPgHdr);
    if( rc!=SQLITE_OK ){
      if( pPager->pInJournal && needSyncPgno<=pPager->dbOrigSize ){
        sqlite3BitvecClear(pPager->pInJournal, needSyncPgno);
      }
      return rc;
    }
    pPager->needSync = 1;
    assert( pPager->noSync==0 && !MEMDB );
    pPgHdr->flags |= PGHDR_NEED_SYNC;
    sqlite3PcacheMakeDirty(pPgHdr);
    sqlite3PagerUnref(pPgHdr);
  }

  return SQLITE_OK;
}
#endif

/*
** Return a pointer to the data for the specified page.
*/
void *sqlite3PagerGetData(DbPage *pPg){
  assert( pPg->nRef>0 || pPg->pPager->memDb );
  return pPg->pData;
}

/*
** Return a pointer to the Pager.nExtra bytes of "extra" space 
** allocated along with the specified page.
*/
void *sqlite3PagerGetExtra(DbPage *pPg){
  Pager *pPager = pPg->pPager;
  return (pPager?pPg->pExtra:0);
}

/*
** Get/set the locking-mode for this pager. Parameter eMode must be one
** of PAGER_LOCKINGMODE_QUERY, PAGER_LOCKINGMODE_NORMAL or 
** PAGER_LOCKINGMODE_EXCLUSIVE. If the parameter is not _QUERY, then
** the locking-mode is set to the value specified.
**
** The returned value is either PAGER_LOCKINGMODE_NORMAL or
** PAGER_LOCKINGMODE_EXCLUSIVE, indicating the current (possibly updated)
** locking-mode.
*/
int sqlite3PagerLockingMode(Pager *pPager, int eMode){
  assert( eMode==PAGER_LOCKINGMODE_QUERY
            || eMode==PAGER_LOCKINGMODE_NORMAL
            || eMode==PAGER_LOCKINGMODE_EXCLUSIVE );
  assert( PAGER_LOCKINGMODE_QUERY<0 );
  assert( PAGER_LOCKINGMODE_NORMAL>=0 && PAGER_LOCKINGMODE_EXCLUSIVE>=0 );
  if( eMode>=0 && !pPager->tempFile ){
    pPager->exclusiveMode = (u8)eMode;
  }
  return (int)pPager->exclusiveMode;
}

/*
** Get/set the journal-mode for this pager. Parameter eMode must be one of:
**
**    PAGER_JOURNALMODE_QUERY
**    PAGER_JOURNALMODE_DELETE
**    PAGER_JOURNALMODE_TRUNCATE
**    PAGER_JOURNALMODE_PERSIST
**    PAGER_JOURNALMODE_OFF
**    PAGER_JOURNALMODE_MEMORY
**
** If the parameter is not _QUERY, then the journal-mode is set to the
** value specified.
**
** The returned indicate the current (possibly updated) journal-mode.
*/
int sqlite3PagerJournalMode(Pager *pPager, int eMode){
  if( !MEMDB ){
    assert( eMode==PAGER_JOURNALMODE_QUERY
              || eMode==PAGER_JOURNALMODE_DELETE
              || eMode==PAGER_JOURNALMODE_TRUNCATE
              || eMode==PAGER_JOURNALMODE_PERSIST
              || eMode==PAGER_JOURNALMODE_OFF 
              || eMode==PAGER_JOURNALMODE_MEMORY );
    assert( PAGER_JOURNALMODE_QUERY<0 );
    if( eMode>=0 ){
      pPager->journalMode = (u8)eMode;
    }else{
      assert( eMode==PAGER_JOURNALMODE_QUERY );
    }
  }
  return (int)pPager->journalMode;
}

/*
** Get/set the size-limit used for persistent journal files.
*/
i64 sqlite3PagerJournalSizeLimit(Pager *pPager, i64 iLimit){
  if( iLimit>=-1 ){
    pPager->journalSizeLimit = iLimit;
  }
  return pPager->journalSizeLimit;
}

<<<<<<< HEAD
#endif /* SQLITE_OMIT_DISKIO */

/* BEGIN CRYPTO */
#ifdef SQLITE_HAS_CODEC
int sqlite3pager_get_codec(Pager *pPager, void **ctx) {
  *ctx = pPager->pCodecArg;
}

int sqlite3pager_is_mj_pgno(Pager *pPager, Pgno pgno) {
  return (PAGER_MJ_PGNO(pPager) == pgno) ? 1 : 0;
}
#endif
/* END CRYPTO */
=======
/*
** Return a pointer to the pPager->pBackup variable. The backup module
** in backup.c maintains the content of this variable. This module
** uses it opaquely as an argument to sqlite3BackupRestart() and
** sqlite3BackupUpdate() only.
*/
sqlite3_backup **sqlite3PagerBackupPtr(Pager *pPager){
  return &pPager->pBackup;
}

#endif /* SQLITE_OMIT_DISKIO */
>>>>>>> 6e36436e
<|MERGE_RESOLUTION|>--- conflicted
+++ resolved
@@ -2647,12 +2647,6 @@
   PAGERTRACE(("CLOSE %d\n", PAGERID(pPager)));
   IOTRACE(("CLOSE %p\n", pPager))
   sqlite3OsClose(pPager->fd);
-<<<<<<< HEAD
-  /* Temp files are automatically deleted by the OS
-  ** if( pPager->tempFile ){
-  **   sqlite3OsDelete(pPager->zFilename);
-  ** }
-  */
 
   /* BEGIN CRYPTO */
   #ifdef SQLITE_HAS_CODEC
@@ -2661,9 +2655,6 @@
   #endif
   /* END CRYPTO */
 
-  sqlite3_free(pPager->aHash);
-=======
->>>>>>> 6e36436e
   sqlite3PageFree(pPager->pTmpSpace);
   sqlite3PcacheClose(pPager->pPCache);
 
@@ -5200,7 +5191,16 @@
   return pPager->journalSizeLimit;
 }
 
-<<<<<<< HEAD
+/*
+** Return a pointer to the pPager->pBackup variable. The backup module
+** in backup.c maintains the content of this variable. This module
+** uses it opaquely as an argument to sqlite3BackupRestart() and
+** sqlite3BackupUpdate() only.
+*/
+sqlite3_backup **sqlite3PagerBackupPtr(Pager *pPager){
+  return &pPager->pBackup;
+}
+
 #endif /* SQLITE_OMIT_DISKIO */
 
 /* BEGIN CRYPTO */
@@ -5214,16 +5214,3 @@
 }
 #endif
 /* END CRYPTO */
-=======
-/*
-** Return a pointer to the pPager->pBackup variable. The backup module
-** in backup.c maintains the content of this variable. This module
-** uses it opaquely as an argument to sqlite3BackupRestart() and
-** sqlite3BackupUpdate() only.
-*/
-sqlite3_backup **sqlite3PagerBackupPtr(Pager *pPager){
-  return &pPager->pBackup;
-}
-
-#endif /* SQLITE_OMIT_DISKIO */
->>>>>>> 6e36436e
