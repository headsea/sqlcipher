--- conflicted
+++ resolved
@@ -62,11 +62,7 @@
 #define sqlite3_mutex_free(X)
 #define sqlite3_mutex_enter(X)    
 #define sqlite3_mutex_try(X)      SQLITE_OK
-<<<<<<< HEAD
-#define sqlite3_mutex_leave(X)
-=======
 #define sqlite3_mutex_leave(X)    
->>>>>>> dea8ae9a
 #define sqlite3_mutex_held(X)     ((void)(X),1)
 #define sqlite3_mutex_notheld(X)  ((void)(X),1)
 #define sqlite3MutexAlloc(X)      ((sqlite3_mutex*)8)
