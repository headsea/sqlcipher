/*
** 2004 April 6
**
** The author disclaims copyright to this source code.  In place of
** a legal notice, here is a blessing:
**
**    May you do good and not evil.
**    May you find forgiveness for yourself and forgive others.
**    May you share freely, never taking more than you give.
**
*************************************************************************
** This file implements an external (disk-based) database using BTrees.
** For a detailed discussion of BTrees, refer to
**
**     Donald E. Knuth, THE ART OF COMPUTER PROGRAMMING, Volume 3:
**     "Sorting And Searching", pages 473-480. Addison-Wesley
**     Publishing Company, Reading, Massachusetts.
**
** The basic idea is that each page of the file contains N database
** entries and N+1 pointers to subpages.
**
**   ----------------------------------------------------------------
**   |  Ptr(0) | Key(0) | Ptr(1) | Key(1) | ... | Key(N-1) | Ptr(N) |
**   ----------------------------------------------------------------
**
** All of the keys on the page that Ptr(0) points to have values less
** than Key(0).  All of the keys on page Ptr(1) and its subpages have
** values greater than Key(0) and less than Key(1).  All of the keys
** on Ptr(N) and its subpages have values greater than Key(N-1).  And
** so forth.
**
** Finding a particular key requires reading O(log(M)) pages from the 
** disk where M is the number of entries in the tree.
**
** In this implementation, a single file can hold one or more separate 
** BTrees.  Each BTree is identified by the index of its root page.  The
** key and data for any entry are combined to form the "payload".  A
** fixed amount of payload can be carried directly on the database
** page.  If the payload is larger than the preset amount then surplus
** bytes are stored on overflow pages.  The payload for an entry
** and the preceding pointer are combined to form a "Cell".  Each 
** page has a small header which contains the Ptr(N) pointer and other
** information such as the size of key and data.
**
** FORMAT DETAILS
**
** The file is divided into pages.  The first page is called page 1,
** the second is page 2, and so forth.  A page number of zero indicates
** "no such page".  The page size can be any power of 2 between 512 and 65536.
** Each page can be either a btree page, a freelist page, an overflow
** page, or a pointer-map page.
**
** The first page is always a btree page.  The first 100 bytes of the first
** page contain a special header (the "file header") that describes the file.
** The format of the file header is as follows:
**
**   OFFSET   SIZE    DESCRIPTION
**      0      16     Header string: "SQLite format 3\000"
**     16       2     Page size in bytes.  (1 means 65536)
**     18       1     File format write version
**     19       1     File format read version
**     20       1     Bytes of unused space at the end of each page
**     21       1     Max embedded payload fraction (must be 64)
**     22       1     Min embedded payload fraction (must be 32)
**     23       1     Min leaf payload fraction (must be 32)
**     24       4     File change counter
**     28       4     Reserved for future use
**     32       4     First freelist page
**     36       4     Number of freelist pages in the file
**     40      60     15 4-byte meta values passed to higher layers
**
**     40       4     Schema cookie
**     44       4     File format of schema layer
**     48       4     Size of page cache
**     52       4     Largest root-page (auto/incr_vacuum)
**     56       4     1=UTF-8 2=UTF16le 3=UTF16be
**     60       4     User version
**     64       4     Incremental vacuum mode
**     68       4     Application-ID
**     72      20     unused
**     92       4     The version-valid-for number
**     96       4     SQLITE_VERSION_NUMBER
**
** All of the integer values are big-endian (most significant byte first).
**
** The file change counter is incremented when the database is changed
** This counter allows other processes to know when the file has changed
** and thus when they need to flush their cache.
**
** The max embedded payload fraction is the amount of the total usable
** space in a page that can be consumed by a single cell for standard
** B-tree (non-LEAFDATA) tables.  A value of 255 means 100%.  The default
** is to limit the maximum cell size so that at least 4 cells will fit
** on one page.  Thus the default max embedded payload fraction is 64.
**
** If the payload for a cell is larger than the max payload, then extra
** payload is spilled to overflow pages.  Once an overflow page is allocated,
** as many bytes as possible are moved into the overflow pages without letting
** the cell size drop below the min embedded payload fraction.
**
** The min leaf payload fraction is like the min embedded payload fraction
** except that it applies to leaf nodes in a LEAFDATA tree.  The maximum
** payload fraction for a LEAFDATA tree is always 100% (or 255) and it
** not specified in the header.
**
** Each btree pages is divided into three sections:  The header, the
** cell pointer array, and the cell content area.  Page 1 also has a 100-byte
** file header that occurs before the page header.
**
**      |----------------|
**      | file header    |   100 bytes.  Page 1 only.
**      |----------------|
**      | page header    |   8 bytes for leaves.  12 bytes for interior nodes
**      |----------------|
**      | cell pointer   |   |  2 bytes per cell.  Sorted order.
**      | array          |   |  Grows downward
**      |                |   v
**      |----------------|
**      | unallocated    |
**      | space          |
**      |----------------|   ^  Grows upwards
**      | cell content   |   |  Arbitrary order interspersed with freeblocks.
**      | area           |   |  and free space fragments.
**      |----------------|
**
** The page headers looks like this:
**
**   OFFSET   SIZE     DESCRIPTION
**      0       1      Flags. 1: intkey, 2: zerodata, 4: leafdata, 8: leaf
**      1       2      byte offset to the first freeblock
**      3       2      number of cells on this page
**      5       2      first byte of the cell content area
**      7       1      number of fragmented free bytes
**      8       4      Right child (the Ptr(N) value).  Omitted on leaves.
**
** The flags define the format of this btree page.  The leaf flag means that
** this page has no children.  The zerodata flag means that this page carries
** only keys and no data.  The intkey flag means that the key is an integer
** which is stored in the key size entry of the cell header rather than in
** the payload area.
**
** The cell pointer array begins on the first byte after the page header.
** The cell pointer array contains zero or more 2-byte numbers which are
** offsets from the beginning of the page to the cell content in the cell
** content area.  The cell pointers occur in sorted order.  The system strives
** to keep free space after the last cell pointer so that new cells can
** be easily added without having to defragment the page.
**
** Cell content is stored at the very end of the page and grows toward the
** beginning of the page.
**
** Unused space within the cell content area is collected into a linked list of
** freeblocks.  Each freeblock is at least 4 bytes in size.  The byte offset
** to the first freeblock is given in the header.  Freeblocks occur in
** increasing order.  Because a freeblock must be at least 4 bytes in size,
** any group of 3 or fewer unused bytes in the cell content area cannot
** exist on the freeblock chain.  A group of 3 or fewer free bytes is called
** a fragment.  The total number of bytes in all fragments is recorded.
** in the page header at offset 7.
**
**    SIZE    DESCRIPTION
**      2     Byte offset of the next freeblock
**      2     Bytes in this freeblock
**
** Cells are of variable length.  Cells are stored in the cell content area at
** the end of the page.  Pointers to the cells are in the cell pointer array
** that immediately follows the page header.  Cells is not necessarily
** contiguous or in order, but cell pointers are contiguous and in order.
**
** Cell content makes use of variable length integers.  A variable
** length integer is 1 to 9 bytes where the lower 7 bits of each 
** byte are used.  The integer consists of all bytes that have bit 8 set and
** the first byte with bit 8 clear.  The most significant byte of the integer
** appears first.  A variable-length integer may not be more than 9 bytes long.
** As a special case, all 8 bytes of the 9th byte are used as data.  This
** allows a 64-bit integer to be encoded in 9 bytes.
**
**    0x00                      becomes  0x00000000
**    0x7f                      becomes  0x0000007f
**    0x81 0x00                 becomes  0x00000080
**    0x82 0x00                 becomes  0x00000100
**    0x80 0x7f                 becomes  0x0000007f
**    0x8a 0x91 0xd1 0xac 0x78  becomes  0x12345678
**    0x81 0x81 0x81 0x81 0x01  becomes  0x10204081
**
** Variable length integers are used for rowids and to hold the number of
** bytes of key and data in a btree cell.
**
** The content of a cell looks like this:
**
**    SIZE    DESCRIPTION
**      4     Page number of the left child. Omitted if leaf flag is set.
**     var    Number of bytes of data. Omitted if the zerodata flag is set.
**     var    Number of bytes of key. Or the key itself if intkey flag is set.
**      *     Payload
**      4     First page of the overflow chain.  Omitted if no overflow
**
** Overflow pages form a linked list.  Each page except the last is completely
** filled with data (pagesize - 4 bytes).  The last page can have as little
** as 1 byte of data.
**
**    SIZE    DESCRIPTION
**      4     Page number of next overflow page
**      *     Data
**
** Freelist pages come in two subtypes: trunk pages and leaf pages.  The
** file header points to the first in a linked list of trunk page.  Each trunk
** page points to multiple leaf pages.  The content of a leaf page is
** unspecified.  A trunk page looks like this:
**
**    SIZE    DESCRIPTION
**      4     Page number of next trunk page
**      4     Number of leaf pointers on this page
**      *     zero or more pages numbers of leaves
*/
#include "sqliteInt.h"


/* The following value is the maximum cell size assuming a maximum page
** size give above.
*/
#define MX_CELL_SIZE(pBt)  ((int)(pBt->pageSize-8))

/* The maximum number of cells on a single page of the database.  This
** assumes a minimum cell size of 6 bytes  (4 bytes for the cell itself
** plus 2 bytes for the index to the cell in the page header).  Such
** small cells will be rare, but they are possible.
*/
#define MX_CELL(pBt) ((pBt->pageSize-8)/6)

/* Forward declarations */
typedef struct MemPage MemPage;
typedef struct BtLock BtLock;
typedef struct CellInfo CellInfo;

/*
** This is a magic string that appears at the beginning of every
** SQLite database in order to identify the file as a real database.
**
** You can change this value at compile-time by specifying a
** -DSQLITE_FILE_HEADER="..." on the compiler command-line.  The
** header must be exactly 16 bytes including the zero-terminator so
** the string itself should be 15 characters long.  If you change
** the header, then your custom library will not be able to read 
** databases generated by the standard tools and the standard tools
** will not be able to read databases created by your custom library.
*/
#ifndef SQLITE_FILE_HEADER /* 123456789 123456 */
#  define SQLITE_FILE_HEADER "SQLite format 3"
#endif

/*
** Page type flags.  An ORed combination of these flags appear as the
** first byte of on-disk image of every BTree page.
*/
#define PTF_INTKEY    0x01
#define PTF_ZERODATA  0x02
#define PTF_LEAFDATA  0x04
#define PTF_LEAF      0x08

/*
** An instance of this object stores information about each a single database
** page that has been loaded into memory.  The information in this object
** is derived from the raw on-disk page content.
**
** As each database page is loaded into memory, the pager allocats an
** instance of this object and zeros the first 8 bytes.  (This is the
** "extra" information associated with each page of the pager.)
**
** Access to all fields of this structure is controlled by the mutex
** stored in MemPage.pBt->mutex.
*/
struct MemPage {
  u8 isInit;           /* True if previously initialized. MUST BE FIRST! */
  u8 bBusy;            /* Prevent endless loops on corrupt database files */
  u8 intKey;           /* True if table b-trees.  False for index b-trees */
  u8 intKeyLeaf;       /* True if the leaf of an intKey table */
  Pgno pgno;           /* Page number for this page */
  /* Only the first 8 bytes (above) are zeroed by pager.c when a new page
  ** is allocated. All fields that follow must be initialized before use */
  u8 leaf;             /* True if a leaf page */
  u8 hdrOffset;        /* 100 for page 1.  0 otherwise */
  u8 childPtrSize;     /* 0 if leaf==1.  4 if leaf==0 */
  u8 max1bytePayload;  /* min(maxLocal,127) */
  u8 nOverflow;        /* Number of overflow cell bodies in aCell[] */
  u16 maxLocal;        /* Copy of BtShared.maxLocal or BtShared.maxLeaf */
  u16 minLocal;        /* Copy of BtShared.minLocal or BtShared.minLeaf */
  u16 cellOffset;      /* Index in aData of first cell pointer */
  int nFree;           /* Number of free bytes on the page. -1 for unknown */
  u16 nCell;           /* Number of cells on this page, local and ovfl */
  u16 maskPage;        /* Mask for page offset */
  u16 aiOvfl[4];       /* Insert the i-th overflow cell before the aiOvfl-th
                       ** non-overflow cell */
  u8 *apOvfl[4];       /* Pointers to the body of overflow cells */
  BtShared *pBt;       /* Pointer to BtShared that this page is part of */
  u8 *aData;           /* Pointer to disk image of the page data */
  u8 *aDataEnd;        /* One byte past the end of usable data */
  u8 *aCellIdx;        /* The cell index area */
  u8 *aDataOfst;       /* Same as aData for leaves.  aData+4 for interior */
  DbPage *pDbPage;     /* Pager page handle */
  u16 (*xCellSize)(MemPage*,u8*);             /* cellSizePtr method */
  void (*xParseCell)(MemPage*,u8*,CellInfo*); /* btreeParseCell method */
};

/*
** A linked list of the following structures is stored at BtShared.pLock.
** Locks are added (or upgraded from READ_LOCK to WRITE_LOCK) when a cursor 
** is opened on the table with root page BtShared.iTable. Locks are removed
** from this list when a transaction is committed or rolled back, or when
** a btree handle is closed.
*/
struct BtLock {
  Btree *pBtree;        /* Btree handle holding this lock */
  Pgno iTable;          /* Root page of table */
  u8 eLock;             /* READ_LOCK or WRITE_LOCK */
  BtLock *pNext;        /* Next in BtShared.pLock list */
};

/* Candidate values for BtLock.eLock */
#define READ_LOCK     1
#define WRITE_LOCK    2

/* A Btree handle
**
** A database connection contains a pointer to an instance of
** this object for every database file that it has open.  This structure
** is opaque to the database connection.  The database connection cannot
** see the internals of this structure and only deals with pointers to
** this structure.
**
** For some database files, the same underlying database cache might be 
** shared between multiple connections.  In that case, each connection
** has it own instance of this object.  But each instance of this object
** points to the same BtShared object.  The database cache and the
** schema associated with the database file are all contained within
** the BtShared object.
**
** All fields in this structure are accessed under sqlite3.mutex.
** The pBt pointer itself may not be changed while there exists cursors 
** in the referenced BtShared that point back to this Btree since those
** cursors have to go through this Btree to find their BtShared and
** they often do so without holding sqlite3.mutex.
*/
struct Btree {
  sqlite3 *db;       /* The database connection holding this btree */
  BtShared *pBt;     /* Sharable content of this btree */
  u8 inTrans;        /* TRANS_NONE, TRANS_READ or TRANS_WRITE */
  u8 sharable;       /* True if we can share pBt with another db */
  u8 locked;         /* True if db currently has pBt locked */
  u8 hasIncrblobCur; /* True if there are one or more Incrblob cursors */
  int wantToLock;    /* Number of nested calls to sqlite3BtreeEnter() */
  int nBackup;       /* Number of backup operations reading this btree */
  u32 iDataVersion;  /* Combines with pBt->pPager->iDataVersion */
  Btree *pNext;      /* List of other sharable Btrees from the same db */
  Btree *pPrev;      /* Back pointer of the same list */
#ifndef SQLITE_OMIT_SHARED_CACHE
  BtLock lock;       /* Object used to lock page 1 */
#endif
};

/*
** Btree.inTrans may take one of the following values.
**
** If the shared-data extension is enabled, there may be multiple users
** of the Btree structure. At most one of these may open a write transaction,
** but any number may have active read transactions.
*/
#define TRANS_NONE  0
#define TRANS_READ  1
#define TRANS_WRITE 2

/*
** An instance of this object represents a single database file.
** 
** A single database file can be in use at the same time by two
** or more database connections.  When two or more connections are
** sharing the same database file, each connection has it own
** private Btree object for the file and each of those Btrees points
** to this one BtShared object.  BtShared.nRef is the number of
** connections currently sharing this database file.
**
** Fields in this structure are accessed under the BtShared.mutex
** mutex, except for nRef and pNext which are accessed under the
** global SQLITE_MUTEX_STATIC_MASTER mutex.  The pPager field
** may not be modified once it is initially set as long as nRef>0.
** The pSchema field may be set once under BtShared.mutex and
** thereafter is unchanged as long as nRef>0.
**
** isPending:
**
**   If a BtShared client fails to obtain a write-lock on a database
**   table (because there exists one or more read-locks on the table),
**   the shared-cache enters 'pending-lock' state and isPending is
**   set to true.
**
**   The shared-cache leaves the 'pending lock' state when either of
**   the following occur:
**
**     1) The current writer (BtShared.pWriter) concludes its transaction, OR
**     2) The number of locks held by other connections drops to zero.
**
**   while in the 'pending-lock' state, no connection may start a new
**   transaction.
**
**   This feature is included to help prevent writer-starvation.
*/
struct BtShared {
  Pager *pPager;        /* The page cache */
  sqlite3 *db;          /* Database connection currently using this Btree */
  BtCursor *pCursor;    /* A list of all open cursors */
  MemPage *pPage1;      /* First page of the database */
  u8 openFlags;         /* Flags to sqlite3BtreeOpen() */
#ifndef SQLITE_OMIT_AUTOVACUUM
  u8 autoVacuum;        /* True if auto-vacuum is enabled */
  u8 incrVacuum;        /* True if incr-vacuum is enabled */
  u8 bDoTruncate;       /* True to truncate db on commit */
#endif
  u8 inTransaction;     /* Transaction state */
  u8 max1bytePayload;   /* Maximum first byte of cell for a 1-byte payload */
<<<<<<< HEAD
#ifdef SQLITE_HAS_CODEC
  u8 optimalReserve;    /* Desired amount of reserved space per page */
#endif
=======
  u8 nReserveWanted;    /* Desired number of extra bytes per page */
>>>>>>> 5e3132eb
  u16 btsFlags;         /* Boolean parameters.  See BTS_* macros below */
  u16 maxLocal;         /* Maximum local payload in non-LEAFDATA tables */
  u16 minLocal;         /* Minimum local payload in non-LEAFDATA tables */
  u16 maxLeaf;          /* Maximum local payload in a LEAFDATA table */
  u16 minLeaf;          /* Minimum local payload in a LEAFDATA table */
  u32 pageSize;         /* Total number of bytes on a page */
  u32 usableSize;       /* Number of usable bytes on each page */
  int nTransaction;     /* Number of open transactions (read + write) */
  u32 nPage;            /* Number of pages in the database */
  void *pSchema;        /* Pointer to space allocated by sqlite3BtreeSchema() */
  void (*xFreeSchema)(void*);  /* Destructor for BtShared.pSchema */
  sqlite3_mutex *mutex; /* Non-recursive mutex required to access this object */
  Bitvec *pHasContent;  /* Set of pages moved to free-list this transaction */
#ifndef SQLITE_OMIT_SHARED_CACHE
  int nRef;             /* Number of references to this structure */
  BtShared *pNext;      /* Next on a list of sharable BtShared structs */
  BtLock *pLock;        /* List of locks held on this shared-btree struct */
  Btree *pWriter;       /* Btree with currently open write transaction */
#endif
  u8 *pTmpSpace;        /* Temp space sufficient to hold a single cell */
};

/*
** Allowed values for BtShared.btsFlags
*/
#define BTS_READ_ONLY        0x0001   /* Underlying file is readonly */
#define BTS_PAGESIZE_FIXED   0x0002   /* Page size can no longer be changed */
#define BTS_SECURE_DELETE    0x0004   /* PRAGMA secure_delete is enabled */
#define BTS_OVERWRITE        0x0008   /* Overwrite deleted content with zeros */
#define BTS_FAST_SECURE      0x000c   /* Combination of the previous two */
#define BTS_INITIALLY_EMPTY  0x0010   /* Database was empty at trans start */
#define BTS_NO_WAL           0x0020   /* Do not open write-ahead-log files */
#define BTS_EXCLUSIVE        0x0040   /* pWriter has an exclusive lock */
#define BTS_PENDING          0x0080   /* Waiting for read-locks to clear */

/*
** An instance of the following structure is used to hold information
** about a cell.  The parseCellPtr() function fills in this structure
** based on information extract from the raw disk page.
*/
struct CellInfo {
  i64 nKey;      /* The key for INTKEY tables, or nPayload otherwise */
  u8 *pPayload;  /* Pointer to the start of payload */
  u32 nPayload;  /* Bytes of payload */
  u16 nLocal;    /* Amount of payload held locally, not on overflow */
  u16 nSize;     /* Size of the cell content on the main b-tree page */
};

/*
** Maximum depth of an SQLite B-Tree structure. Any B-Tree deeper than
** this will be declared corrupt. This value is calculated based on a
** maximum database size of 2^31 pages a minimum fanout of 2 for a
** root-node and 3 for all other internal nodes.
**
** If a tree that appears to be taller than this is encountered, it is
** assumed that the database is corrupt.
*/
#define BTCURSOR_MAX_DEPTH 20

/*
** A cursor is a pointer to a particular entry within a particular
** b-tree within a database file.
**
** The entry is identified by its MemPage and the index in
** MemPage.aCell[] of the entry.
**
** A single database file can be shared by two more database connections,
** but cursors cannot be shared.  Each cursor is associated with a
** particular database connection identified BtCursor.pBtree.db.
**
** Fields in this structure are accessed under the BtShared.mutex
** found at self->pBt->mutex. 
**
** skipNext meaning:
** The meaning of skipNext depends on the value of eState:
**
**   eState            Meaning of skipNext
**   VALID             skipNext is meaningless and is ignored
**   INVALID           skipNext is meaningless and is ignored
**   SKIPNEXT          sqlite3BtreeNext() is a no-op if skipNext>0 and
**                     sqlite3BtreePrevious() is no-op if skipNext<0.
**   REQUIRESEEK       restoreCursorPosition() restores the cursor to
**                     eState=SKIPNEXT if skipNext!=0
**   FAULT             skipNext holds the cursor fault error code.
*/
struct BtCursor {
  u8 eState;                /* One of the CURSOR_XXX constants (see below) */
  u8 curFlags;              /* zero or more BTCF_* flags defined below */
  u8 curPagerFlags;         /* Flags to send to sqlite3PagerGet() */
  u8 hints;                 /* As configured by CursorSetHints() */
  int skipNext;    /* Prev() is noop if negative. Next() is noop if positive.
                   ** Error code if eState==CURSOR_FAULT */
  Btree *pBtree;            /* The Btree to which this cursor belongs */
  Pgno *aOverflow;          /* Cache of overflow page locations */
  void *pKey;               /* Saved key that was cursor last known position */
  /* All fields above are zeroed when the cursor is allocated.  See
  ** sqlite3BtreeCursorZero().  Fields that follow must be manually
  ** initialized. */
#define BTCURSOR_FIRST_UNINIT pBt   /* Name of first uninitialized field */
  BtShared *pBt;            /* The BtShared this cursor points to */
  BtCursor *pNext;          /* Forms a linked list of all cursors */
  CellInfo info;            /* A parse of the cell we are pointing at */
  i64 nKey;                 /* Size of pKey, or last integer key */
  Pgno pgnoRoot;            /* The root page of this tree */
  i8 iPage;                 /* Index of current page in apPage */
  u8 curIntKey;             /* Value of apPage[0]->intKey */
  u16 ix;                   /* Current index for apPage[iPage] */
  u16 aiIdx[BTCURSOR_MAX_DEPTH-1];     /* Current index in apPage[i] */
  struct KeyInfo *pKeyInfo;            /* Arg passed to comparison function */
  MemPage *pPage;                        /* Current page */
  MemPage *apPage[BTCURSOR_MAX_DEPTH-1]; /* Stack of parents of current page */
};

/*
** Legal values for BtCursor.curFlags
*/
#define BTCF_WriteFlag    0x01   /* True if a write cursor */
#define BTCF_ValidNKey    0x02   /* True if info.nKey is valid */
#define BTCF_ValidOvfl    0x04   /* True if aOverflow is valid */
#define BTCF_AtLast       0x08   /* Cursor is pointing ot the last entry */
#define BTCF_Incrblob     0x10   /* True if an incremental I/O handle */
#define BTCF_Multiple     0x20   /* Maybe another cursor on the same btree */
#define BTCF_Pinned       0x40   /* Cursor is busy and cannot be moved */

/*
** Potential values for BtCursor.eState.
**
** CURSOR_INVALID:
**   Cursor does not point to a valid entry. This can happen (for example) 
**   because the table is empty or because BtreeCursorFirst() has not been
**   called.
**
** CURSOR_VALID:
**   Cursor points to a valid entry. getPayload() etc. may be called.
**
** CURSOR_SKIPNEXT:
**   Cursor is valid except that the Cursor.skipNext field is non-zero
**   indicating that the next sqlite3BtreeNext() or sqlite3BtreePrevious()
**   operation should be a no-op.
**
** CURSOR_REQUIRESEEK:
**   The table that this cursor was opened on still exists, but has been 
**   modified since the cursor was last used. The cursor position is saved
**   in variables BtCursor.pKey and BtCursor.nKey. When a cursor is in 
**   this state, restoreCursorPosition() can be called to attempt to
**   seek the cursor to the saved position.
**
** CURSOR_FAULT:
**   An unrecoverable error (an I/O error or a malloc failure) has occurred
**   on a different connection that shares the BtShared cache with this
**   cursor.  The error has left the cache in an inconsistent state.
**   Do nothing else with this cursor.  Any attempt to use the cursor
**   should return the error code stored in BtCursor.skipNext
*/
#define CURSOR_VALID             0
#define CURSOR_INVALID           1
#define CURSOR_SKIPNEXT          2
#define CURSOR_REQUIRESEEK       3
#define CURSOR_FAULT             4

/* 
** The database page the PENDING_BYTE occupies. This page is never used.
*/
# define PENDING_BYTE_PAGE(pBt) PAGER_MJ_PGNO(pBt)

/*
** These macros define the location of the pointer-map entry for a 
** database page. The first argument to each is the number of usable
** bytes on each page of the database (often 1024). The second is the
** page number to look up in the pointer map.
**
** PTRMAP_PAGENO returns the database page number of the pointer-map
** page that stores the required pointer. PTRMAP_PTROFFSET returns
** the offset of the requested map entry.
**
** If the pgno argument passed to PTRMAP_PAGENO is a pointer-map page,
** then pgno is returned. So (pgno==PTRMAP_PAGENO(pgsz, pgno)) can be
** used to test if pgno is a pointer-map page. PTRMAP_ISPAGE implements
** this test.
*/
#define PTRMAP_PAGENO(pBt, pgno) ptrmapPageno(pBt, pgno)
#define PTRMAP_PTROFFSET(pgptrmap, pgno) (5*(pgno-pgptrmap-1))
#define PTRMAP_ISPAGE(pBt, pgno) (PTRMAP_PAGENO((pBt),(pgno))==(pgno))

/*
** The pointer map is a lookup table that identifies the parent page for
** each child page in the database file.  The parent page is the page that
** contains a pointer to the child.  Every page in the database contains
** 0 or 1 parent pages.  (In this context 'database page' refers
** to any page that is not part of the pointer map itself.)  Each pointer map
** entry consists of a single byte 'type' and a 4 byte parent page number.
** The PTRMAP_XXX identifiers below are the valid types.
**
** The purpose of the pointer map is to facility moving pages from one
** position in the file to another as part of autovacuum.  When a page
** is moved, the pointer in its parent must be updated to point to the
** new location.  The pointer map is used to locate the parent page quickly.
**
** PTRMAP_ROOTPAGE: The database page is a root-page. The page-number is not
**                  used in this case.
**
** PTRMAP_FREEPAGE: The database page is an unused (free) page. The page-number 
**                  is not used in this case.
**
** PTRMAP_OVERFLOW1: The database page is the first page in a list of 
**                   overflow pages. The page number identifies the page that
**                   contains the cell with a pointer to this overflow page.
**
** PTRMAP_OVERFLOW2: The database page is the second or later page in a list of
**                   overflow pages. The page-number identifies the previous
**                   page in the overflow page list.
**
** PTRMAP_BTREE: The database page is a non-root btree page. The page number
**               identifies the parent page in the btree.
*/
#define PTRMAP_ROOTPAGE 1
#define PTRMAP_FREEPAGE 2
#define PTRMAP_OVERFLOW1 3
#define PTRMAP_OVERFLOW2 4
#define PTRMAP_BTREE 5

/* A bunch of assert() statements to check the transaction state variables
** of handle p (type Btree*) are internally consistent.
*/
#define btreeIntegrity(p) \
  assert( p->pBt->inTransaction!=TRANS_NONE || p->pBt->nTransaction==0 ); \
  assert( p->pBt->inTransaction>=p->inTrans ); 


/*
** The ISAUTOVACUUM macro is used within balance_nonroot() to determine
** if the database supports auto-vacuum or not. Because it is used
** within an expression that is an argument to another macro 
** (sqliteMallocRaw), it is not possible to use conditional compilation.
** So, this macro is defined instead.
*/
#ifndef SQLITE_OMIT_AUTOVACUUM
#define ISAUTOVACUUM (pBt->autoVacuum)
#else
#define ISAUTOVACUUM 0
#endif


/*
** This structure is passed around through all the sanity checking routines
** in order to keep track of some global state information.
**
** The aRef[] array is allocated so that there is 1 bit for each page in
** the database. As the integrity-check proceeds, for each page used in
** the database the corresponding bit is set. This allows integrity-check to 
** detect pages that are used twice and orphaned pages (both of which 
** indicate corruption).
*/
typedef struct IntegrityCk IntegrityCk;
struct IntegrityCk {
  BtShared *pBt;    /* The tree being checked out */
  Pager *pPager;    /* The associated pager.  Also accessible by pBt->pPager */
  u8 *aPgRef;       /* 1 bit per page in the db (see above) */
  Pgno nPage;       /* Number of pages in the database */
  int mxErr;        /* Stop accumulating errors when this reaches zero */
  int nErr;         /* Number of messages written to zErrMsg so far */
  int mallocFailed; /* A memory allocation error has occurred */
  const char *zPfx; /* Error message prefix */
  int v1, v2;       /* Values for up to two %d fields in zPfx */
  StrAccum errMsg;  /* Accumulate the error message text here */
  u32 *heap;        /* Min-heap used for analyzing cell coverage */
  sqlite3 *db;      /* Database connection running the check */
};

/*
** Routines to read or write a two- and four-byte big-endian integer values.
*/
#define get2byte(x)   ((x)[0]<<8 | (x)[1])
#define put2byte(p,v) ((p)[0] = (u8)((v)>>8), (p)[1] = (u8)(v))
#define get4byte sqlite3Get4byte
#define put4byte sqlite3Put4byte

/*
** get2byteAligned(), unlike get2byte(), requires that its argument point to a
** two-byte aligned address.  get2bytea() is only used for accessing the
** cell addresses in a btree header.
*/
#if SQLITE_BYTEORDER==4321
# define get2byteAligned(x)  (*(u16*)(x))
#elif SQLITE_BYTEORDER==1234 && GCC_VERSION>=4008000
# define get2byteAligned(x)  __builtin_bswap16(*(u16*)(x))
#elif SQLITE_BYTEORDER==1234 && MSVC_VERSION>=1300
# define get2byteAligned(x)  _byteswap_ushort(*(u16*)(x))
#else
# define get2byteAligned(x)  ((x)[0]<<8 | (x)[1])
#endif<|MERGE_RESOLUTION|>--- conflicted
+++ resolved
@@ -417,13 +417,7 @@
 #endif
   u8 inTransaction;     /* Transaction state */
   u8 max1bytePayload;   /* Maximum first byte of cell for a 1-byte payload */
-<<<<<<< HEAD
-#ifdef SQLITE_HAS_CODEC
-  u8 optimalReserve;    /* Desired amount of reserved space per page */
-#endif
-=======
   u8 nReserveWanted;    /* Desired number of extra bytes per page */
->>>>>>> 5e3132eb
   u16 btsFlags;         /* Boolean parameters.  See BTS_* macros below */
   u16 maxLocal;         /* Maximum local payload in non-LEAFDATA tables */
   u16 minLocal;         /* Minimum local payload in non-LEAFDATA tables */
