/*
** 2001 September 15
**
** The author disclaims copyright to this source code.  In place of
** a legal notice, here is a blessing:
**
**    May you do good and not evil.
**    May you find forgiveness for yourself and forgive others.
**    May you share freely, never taking more than you give.
**
*************************************************************************
** This module contains C code that generates VDBE code used to process
** the WHERE clause of SQL statements.  This module is responsible for
** generating the code that loops through a table looking for applicable
** rows.  Indices are selected and used to speed the search when doing
** so is applicable.  Because this module is responsible for selecting
** indices, you might also think of this module as the "query optimizer".
*/
#include "sqliteInt.h"


/*
** Trace output macros
*/
#if defined(SQLITE_TEST) || defined(SQLITE_DEBUG)
int sqlite3WhereTrace = 0;
#endif
#if defined(SQLITE_TEST) && defined(SQLITE_DEBUG)
# define WHERETRACE(X)  if(sqlite3WhereTrace) sqlite3DebugPrintf X
#else
# define WHERETRACE(X)
#endif

/* Forward reference
*/
typedef struct WhereClause WhereClause;
typedef struct WhereMaskSet WhereMaskSet;
typedef struct WhereOrInfo WhereOrInfo;
typedef struct WhereAndInfo WhereAndInfo;
typedef struct WhereCost WhereCost;

/*
** The query generator uses an array of instances of this structure to
** help it analyze the subexpressions of the WHERE clause.  Each WHERE
** clause subexpression is separated from the others by AND operators,
** usually, or sometimes subexpressions separated by OR.
**
** All WhereTerms are collected into a single WhereClause structure.  
** The following identity holds:
**
**        WhereTerm.pWC->a[WhereTerm.idx] == WhereTerm
**
** When a term is of the form:
**
**              X <op> <expr>
**
** where X is a column name and <op> is one of certain operators,
** then WhereTerm.leftCursor and WhereTerm.u.leftColumn record the
** cursor number and column number for X.  WhereTerm.eOperator records
** the <op> using a bitmask encoding defined by WO_xxx below.  The
** use of a bitmask encoding for the operator allows us to search
** quickly for terms that match any of several different operators.
**
** A WhereTerm might also be two or more subterms connected by OR:
**
**         (t1.X <op> <expr>) OR (t1.Y <op> <expr>) OR ....
**
** In this second case, wtFlag as the TERM_ORINFO set and eOperator==WO_OR
** and the WhereTerm.u.pOrInfo field points to auxiliary information that
** is collected about the
**
** If a term in the WHERE clause does not match either of the two previous
** categories, then eOperator==0.  The WhereTerm.pExpr field is still set
** to the original subexpression content and wtFlags is set up appropriately
** but no other fields in the WhereTerm object are meaningful.
**
** When eOperator!=0, prereqRight and prereqAll record sets of cursor numbers,
** but they do so indirectly.  A single WhereMaskSet structure translates
** cursor number into bits and the translated bit is stored in the prereq
** fields.  The translation is used in order to maximize the number of
** bits that will fit in a Bitmask.  The VDBE cursor numbers might be
** spread out over the non-negative integers.  For example, the cursor
** numbers might be 3, 8, 9, 10, 20, 23, 41, and 45.  The WhereMaskSet
** translates these sparse cursor numbers into consecutive integers
** beginning with 0 in order to make the best possible use of the available
** bits in the Bitmask.  So, in the example above, the cursor numbers
** would be mapped into integers 0 through 7.
**
** The number of terms in a join is limited by the number of bits
** in prereqRight and prereqAll.  The default is 64 bits, hence SQLite
** is only able to process joins with 64 or fewer tables.
*/
typedef struct WhereTerm WhereTerm;
struct WhereTerm {
  Expr *pExpr;            /* Pointer to the subexpression that is this term */
  int iParent;            /* Disable pWC->a[iParent] when this term disabled */
  int leftCursor;         /* Cursor number of X in "X <op> <expr>" */
  union {
    int leftColumn;         /* Column number of X in "X <op> <expr>" */
    WhereOrInfo *pOrInfo;   /* Extra information if eOperator==WO_OR */
    WhereAndInfo *pAndInfo; /* Extra information if eOperator==WO_AND */
  } u;
  u16 eOperator;          /* A WO_xx value describing <op> */
  u8 wtFlags;             /* TERM_xxx bit flags.  See below */
  u8 nChild;              /* Number of children that must disable us */
  WhereClause *pWC;       /* The clause this term is part of */
  Bitmask prereqRight;    /* Bitmask of tables used by pExpr->pRight */
  Bitmask prereqAll;      /* Bitmask of tables referenced by pExpr */
};

/*
** Allowed values of WhereTerm.wtFlags
*/
#define TERM_DYNAMIC    0x01   /* Need to call sqlite3ExprDelete(db, pExpr) */
#define TERM_VIRTUAL    0x02   /* Added by the optimizer.  Do not code */
#define TERM_CODED      0x04   /* This term is already coded */
#define TERM_COPIED     0x08   /* Has a child */
#define TERM_ORINFO     0x10   /* Need to free the WhereTerm.u.pOrInfo object */
#define TERM_ANDINFO    0x20   /* Need to free the WhereTerm.u.pAndInfo obj */
#define TERM_OR_OK      0x40   /* Used during OR-clause processing */
<<<<<<< HEAD
#ifdef SQLITE_ENABLE_STAT2
#  define TERM_VNULL    0x80   /* Manufactured x>NULL or x<=NULL term */
#else
#  define TERM_VNULL    0x00   /* Disabled if not using stat2 */
=======
#ifdef SQLITE_ENABLE_STAT3
#  define TERM_VNULL    0x80   /* Manufactured x>NULL or x<=NULL term */
#else
#  define TERM_VNULL    0x00   /* Disabled if not using stat3 */
>>>>>>> dea8ae9a
#endif

/*
** An instance of the following structure holds all information about a
** WHERE clause.  Mostly this is a container for one or more WhereTerms.
**
** Explanation of pOuter:  For a WHERE clause of the form
**
**           a AND ((b AND c) OR (d AND e)) AND f
**
** There are separate WhereClause objects for the whole clause and for
** the subclauses "(b AND c)" and "(d AND e)".  The pOuter field of the
** subclauses points to the WhereClause object for the whole clause.
*/
struct WhereClause {
  Parse *pParse;           /* The parser context */
  WhereMaskSet *pMaskSet;  /* Mapping of table cursor numbers to bitmasks */
  Bitmask vmask;           /* Bitmask identifying virtual table cursors */
  WhereClause *pOuter;     /* Outer conjunction */
  u8 op;                   /* Split operator.  TK_AND or TK_OR */
  u16 wctrlFlags;          /* Might include WHERE_AND_ONLY */
  int nTerm;               /* Number of terms */
  int nSlot;               /* Number of entries in a[] */
  WhereTerm *a;            /* Each a[] describes a term of the WHERE cluase */
#if defined(SQLITE_SMALL_STACK)
  WhereTerm aStatic[1];    /* Initial static space for a[] */
#else
  WhereTerm aStatic[8];    /* Initial static space for a[] */
#endif
};

/*
** A WhereTerm with eOperator==WO_OR has its u.pOrInfo pointer set to
** a dynamically allocated instance of the following structure.
*/
struct WhereOrInfo {
  WhereClause wc;          /* Decomposition into subterms */
  Bitmask indexable;       /* Bitmask of all indexable tables in the clause */
};

/*
** A WhereTerm with eOperator==WO_AND has its u.pAndInfo pointer set to
** a dynamically allocated instance of the following structure.
*/
struct WhereAndInfo {
  WhereClause wc;          /* The subexpression broken out */
};

/*
** An instance of the following structure keeps track of a mapping
** between VDBE cursor numbers and bits of the bitmasks in WhereTerm.
**
** The VDBE cursor numbers are small integers contained in 
** SrcList_item.iCursor and Expr.iTable fields.  For any given WHERE 
** clause, the cursor numbers might not begin with 0 and they might
** contain gaps in the numbering sequence.  But we want to make maximum
** use of the bits in our bitmasks.  This structure provides a mapping
** from the sparse cursor numbers into consecutive integers beginning
** with 0.
**
** If WhereMaskSet.ix[A]==B it means that The A-th bit of a Bitmask
** corresponds VDBE cursor number B.  The A-th bit of a bitmask is 1<<A.
**
** For example, if the WHERE clause expression used these VDBE
** cursors:  4, 5, 8, 29, 57, 73.  Then the  WhereMaskSet structure
** would map those cursor numbers into bits 0 through 5.
**
** Note that the mapping is not necessarily ordered.  In the example
** above, the mapping might go like this:  4->3, 5->1, 8->2, 29->0,
** 57->5, 73->4.  Or one of 719 other combinations might be used. It
** does not really matter.  What is important is that sparse cursor
** numbers all get mapped into bit numbers that begin with 0 and contain
** no gaps.
*/
struct WhereMaskSet {
  int n;                        /* Number of assigned cursor values */
  int ix[BMS];                  /* Cursor assigned to each bit */
};

/*
** A WhereCost object records a lookup strategy and the estimated
** cost of pursuing that strategy.
*/
struct WhereCost {
  WherePlan plan;    /* The lookup strategy */
  double rCost;      /* Overall cost of pursuing this search strategy */
  Bitmask used;      /* Bitmask of cursors used by this plan */
};

/*
** Bitmasks for the operators that indices are able to exploit.  An
** OR-ed combination of these values can be used when searching for
** terms in the where clause.
*/
#define WO_IN     0x001
#define WO_EQ     0x002
#define WO_LT     (WO_EQ<<(TK_LT-TK_EQ))
#define WO_LE     (WO_EQ<<(TK_LE-TK_EQ))
#define WO_GT     (WO_EQ<<(TK_GT-TK_EQ))
#define WO_GE     (WO_EQ<<(TK_GE-TK_EQ))
#define WO_MATCH  0x040
#define WO_ISNULL 0x080
#define WO_OR     0x100       /* Two or more OR-connected terms */
#define WO_AND    0x200       /* Two or more AND-connected terms */
#define WO_NOOP   0x800       /* This term does not restrict search space */

#define WO_ALL    0xfff       /* Mask of all possible WO_* values */
#define WO_SINGLE 0x0ff       /* Mask of all non-compound WO_* values */

/*
** Value for wsFlags returned by bestIndex() and stored in
** WhereLevel.wsFlags.  These flags determine which search
** strategies are appropriate.
**
** The least significant 12 bits is reserved as a mask for WO_ values above.
** The WhereLevel.wsFlags field is usually set to WO_IN|WO_EQ|WO_ISNULL.
** But if the table is the right table of a left join, WhereLevel.wsFlags
** is set to WO_IN|WO_EQ.  The WhereLevel.wsFlags field can then be used as
** the "op" parameter to findTerm when we are resolving equality constraints.
** ISNULL constraints will then not be used on the right table of a left
** join.  Tickets #2177 and #2189.
*/
#define WHERE_ROWID_EQ     0x00001000  /* rowid=EXPR or rowid IN (...) */
#define WHERE_ROWID_RANGE  0x00002000  /* rowid<EXPR and/or rowid>EXPR */
#define WHERE_COLUMN_EQ    0x00010000  /* x=EXPR or x IN (...) or x IS NULL */
#define WHERE_COLUMN_RANGE 0x00020000  /* x<EXPR and/or x>EXPR */
#define WHERE_COLUMN_IN    0x00040000  /* x IN (...) */
#define WHERE_COLUMN_NULL  0x00080000  /* x IS NULL */
#define WHERE_INDEXED      0x000f0000  /* Anything that uses an index */
#define WHERE_NOT_FULLSCAN 0x100f3000  /* Does not do a full table scan */
#define WHERE_IN_ABLE      0x000f1000  /* Able to support an IN operator */
#define WHERE_TOP_LIMIT    0x00100000  /* x<EXPR or x<=EXPR constraint */
#define WHERE_BTM_LIMIT    0x00200000  /* x>EXPR or x>=EXPR constraint */
#define WHERE_BOTH_LIMIT   0x00300000  /* Both x>EXPR and x<EXPR */
#define WHERE_IDX_ONLY     0x00800000  /* Use index only - omit table */
#define WHERE_ORDERBY      0x01000000  /* Output will appear in correct order */
#define WHERE_REVERSE      0x02000000  /* Scan in reverse order */
#define WHERE_UNIQUE       0x04000000  /* Selects no more than one row */
#define WHERE_VIRTUALTABLE 0x08000000  /* Use virtual-table processing */
#define WHERE_MULTI_OR     0x10000000  /* OR using multiple indices */
#define WHERE_TEMP_INDEX   0x20000000  /* Uses an ephemeral index */
#define WHERE_DISTINCT     0x40000000  /* Correct order for DISTINCT */

/*
** Initialize a preallocated WhereClause structure.
*/
static void whereClauseInit(
  WhereClause *pWC,        /* The WhereClause to be initialized */
  Parse *pParse,           /* The parsing context */
  WhereMaskSet *pMaskSet,  /* Mapping from table cursor numbers to bitmasks */
  u16 wctrlFlags           /* Might include WHERE_AND_ONLY */
){
  pWC->pParse = pParse;
  pWC->pMaskSet = pMaskSet;
  pWC->pOuter = 0;
  pWC->nTerm = 0;
  pWC->nSlot = ArraySize(pWC->aStatic);
  pWC->a = pWC->aStatic;
  pWC->vmask = 0;
  pWC->wctrlFlags = wctrlFlags;
}

/* Forward reference */
static void whereClauseClear(WhereClause*);

/*
** Deallocate all memory associated with a WhereOrInfo object.
*/
static void whereOrInfoDelete(sqlite3 *db, WhereOrInfo *p){
  whereClauseClear(&p->wc);
  sqlite3DbFree(db, p);
}

/*
** Deallocate all memory associated with a WhereAndInfo object.
*/
static void whereAndInfoDelete(sqlite3 *db, WhereAndInfo *p){
  whereClauseClear(&p->wc);
  sqlite3DbFree(db, p);
}

/*
** Deallocate a WhereClause structure.  The WhereClause structure
** itself is not freed.  This routine is the inverse of whereClauseInit().
*/
static void whereClauseClear(WhereClause *pWC){
  int i;
  WhereTerm *a;
  sqlite3 *db = pWC->pParse->db;
  for(i=pWC->nTerm-1, a=pWC->a; i>=0; i--, a++){
    if( a->wtFlags & TERM_DYNAMIC ){
      sqlite3ExprDelete(db, a->pExpr);
    }
    if( a->wtFlags & TERM_ORINFO ){
      whereOrInfoDelete(db, a->u.pOrInfo);
    }else if( a->wtFlags & TERM_ANDINFO ){
      whereAndInfoDelete(db, a->u.pAndInfo);
    }
  }
  if( pWC->a!=pWC->aStatic ){
    sqlite3DbFree(db, pWC->a);
  }
}

/*
** Add a single new WhereTerm entry to the WhereClause object pWC.
** The new WhereTerm object is constructed from Expr p and with wtFlags.
** The index in pWC->a[] of the new WhereTerm is returned on success.
** 0 is returned if the new WhereTerm could not be added due to a memory
** allocation error.  The memory allocation failure will be recorded in
** the db->mallocFailed flag so that higher-level functions can detect it.
**
** This routine will increase the size of the pWC->a[] array as necessary.
**
** If the wtFlags argument includes TERM_DYNAMIC, then responsibility
** for freeing the expression p is assumed by the WhereClause object pWC.
** This is true even if this routine fails to allocate a new WhereTerm.
**
** WARNING:  This routine might reallocate the space used to store
** WhereTerms.  All pointers to WhereTerms should be invalidated after
** calling this routine.  Such pointers may be reinitialized by referencing
** the pWC->a[] array.
*/
static int whereClauseInsert(WhereClause *pWC, Expr *p, u8 wtFlags){
  WhereTerm *pTerm;
  int idx;
  testcase( wtFlags & TERM_VIRTUAL );  /* EV: R-00211-15100 */
  if( pWC->nTerm>=pWC->nSlot ){
    WhereTerm *pOld = pWC->a;
    sqlite3 *db = pWC->pParse->db;
    pWC->a = sqlite3DbMallocRaw(db, sizeof(pWC->a[0])*pWC->nSlot*2 );
    if( pWC->a==0 ){
      if( wtFlags & TERM_DYNAMIC ){
        sqlite3ExprDelete(db, p);
      }
      pWC->a = pOld;
      return 0;
    }
    memcpy(pWC->a, pOld, sizeof(pWC->a[0])*pWC->nTerm);
    if( pOld!=pWC->aStatic ){
      sqlite3DbFree(db, pOld);
    }
    pWC->nSlot = sqlite3DbMallocSize(db, pWC->a)/sizeof(pWC->a[0]);
  }
  pTerm = &pWC->a[idx = pWC->nTerm++];
  pTerm->pExpr = p;
  pTerm->wtFlags = wtFlags;
  pTerm->pWC = pWC;
  pTerm->iParent = -1;
  return idx;
}

/*
** This routine identifies subexpressions in the WHERE clause where
** each subexpression is separated by the AND operator or some other
** operator specified in the op parameter.  The WhereClause structure
** is filled with pointers to subexpressions.  For example:
**
**    WHERE  a=='hello' AND coalesce(b,11)<10 AND (c+12!=d OR c==22)
**           \________/     \_______________/     \________________/
**            slot[0]            slot[1]               slot[2]
**
** The original WHERE clause in pExpr is unaltered.  All this routine
** does is make slot[] entries point to substructure within pExpr.
**
** In the previous sentence and in the diagram, "slot[]" refers to
** the WhereClause.a[] array.  The slot[] array grows as needed to contain
** all terms of the WHERE clause.
*/
static void whereSplit(WhereClause *pWC, Expr *pExpr, int op){
  pWC->op = (u8)op;
  if( pExpr==0 ) return;
  if( pExpr->op!=op ){
    whereClauseInsert(pWC, pExpr, 0);
  }else{
    whereSplit(pWC, pExpr->pLeft, op);
    whereSplit(pWC, pExpr->pRight, op);
  }
}

/*
** Initialize an expression mask set (a WhereMaskSet object)
*/
#define initMaskSet(P)  memset(P, 0, sizeof(*P))

/*
** Return the bitmask for the given cursor number.  Return 0 if
** iCursor is not in the set.
*/
static Bitmask getMask(WhereMaskSet *pMaskSet, int iCursor){
  int i;
  assert( pMaskSet->n<=(int)sizeof(Bitmask)*8 );
  for(i=0; i<pMaskSet->n; i++){
    if( pMaskSet->ix[i]==iCursor ){
      return ((Bitmask)1)<<i;
    }
  }
  return 0;
}

/*
** Create a new mask for cursor iCursor.
**
** There is one cursor per table in the FROM clause.  The number of
** tables in the FROM clause is limited by a test early in the
** sqlite3WhereBegin() routine.  So we know that the pMaskSet->ix[]
** array will never overflow.
*/
static void createMask(WhereMaskSet *pMaskSet, int iCursor){
  assert( pMaskSet->n < ArraySize(pMaskSet->ix) );
  pMaskSet->ix[pMaskSet->n++] = iCursor;
}

/*
** This routine walks (recursively) an expression tree and generates
** a bitmask indicating which tables are used in that expression
** tree.
**
** In order for this routine to work, the calling function must have
** previously invoked sqlite3ResolveExprNames() on the expression.  See
** the header comment on that routine for additional information.
** The sqlite3ResolveExprNames() routines looks for column names and
** sets their opcodes to TK_COLUMN and their Expr.iTable fields to
** the VDBE cursor number of the table.  This routine just has to
** translate the cursor numbers into bitmask values and OR all
** the bitmasks together.
*/
static Bitmask exprListTableUsage(WhereMaskSet*, ExprList*);
static Bitmask exprSelectTableUsage(WhereMaskSet*, Select*);
static Bitmask exprTableUsage(WhereMaskSet *pMaskSet, Expr *p){
  Bitmask mask = 0;
  if( p==0 ) return 0;
  if( p->op==TK_COLUMN ){
    mask = getMask(pMaskSet, p->iTable);
    return mask;
  }
  mask = exprTableUsage(pMaskSet, p->pRight);
  mask |= exprTableUsage(pMaskSet, p->pLeft);
  if( ExprHasProperty(p, EP_xIsSelect) ){
    mask |= exprSelectTableUsage(pMaskSet, p->x.pSelect);
  }else{
    mask |= exprListTableUsage(pMaskSet, p->x.pList);
  }
  return mask;
}
static Bitmask exprListTableUsage(WhereMaskSet *pMaskSet, ExprList *pList){
  int i;
  Bitmask mask = 0;
  if( pList ){
    for(i=0; i<pList->nExpr; i++){
      mask |= exprTableUsage(pMaskSet, pList->a[i].pExpr);
    }
  }
  return mask;
}
static Bitmask exprSelectTableUsage(WhereMaskSet *pMaskSet, Select *pS){
  Bitmask mask = 0;
  while( pS ){
    SrcList *pSrc = pS->pSrc;
    mask |= exprListTableUsage(pMaskSet, pS->pEList);
    mask |= exprListTableUsage(pMaskSet, pS->pGroupBy);
    mask |= exprListTableUsage(pMaskSet, pS->pOrderBy);
    mask |= exprTableUsage(pMaskSet, pS->pWhere);
    mask |= exprTableUsage(pMaskSet, pS->pHaving);
    if( ALWAYS(pSrc!=0) ){
      int i;
      for(i=0; i<pSrc->nSrc; i++){
        mask |= exprSelectTableUsage(pMaskSet, pSrc->a[i].pSelect);
        mask |= exprTableUsage(pMaskSet, pSrc->a[i].pOn);
      }
    }
    pS = pS->pPrior;
  }
  return mask;
}

/*
** Return TRUE if the given operator is one of the operators that is
** allowed for an indexable WHERE clause term.  The allowed operators are
** "=", "<", ">", "<=", ">=", and "IN".
**
** IMPLEMENTATION-OF: R-59926-26393 To be usable by an index a term must be
** of one of the following forms: column = expression column > expression
** column >= expression column < expression column <= expression
** expression = column expression > column expression >= column
** expression < column expression <= column column IN
** (expression-list) column IN (subquery) column IS NULL
*/
static int allowedOp(int op){
  assert( TK_GT>TK_EQ && TK_GT<TK_GE );
  assert( TK_LT>TK_EQ && TK_LT<TK_GE );
  assert( TK_LE>TK_EQ && TK_LE<TK_GE );
  assert( TK_GE==TK_EQ+4 );
  return op==TK_IN || (op>=TK_EQ && op<=TK_GE) || op==TK_ISNULL;
}

/*
** Swap two objects of type TYPE.
*/
#define SWAP(TYPE,A,B) {TYPE t=A; A=B; B=t;}

/*
** Commute a comparison operator.  Expressions of the form "X op Y"
** are converted into "Y op X".
**
** If a collation sequence is associated with either the left or right
** side of the comparison, it remains associated with the same side after
** the commutation. So "Y collate NOCASE op X" becomes 
** "X collate NOCASE op Y". This is because any collation sequence on
** the left hand side of a comparison overrides any collation sequence 
** attached to the right. For the same reason the EP_ExpCollate flag
** is not commuted.
*/
static void exprCommute(Parse *pParse, Expr *pExpr){
  u16 expRight = (pExpr->pRight->flags & EP_ExpCollate);
  u16 expLeft = (pExpr->pLeft->flags & EP_ExpCollate);
  assert( allowedOp(pExpr->op) && pExpr->op!=TK_IN );
  pExpr->pRight->pColl = sqlite3ExprCollSeq(pParse, pExpr->pRight);
  pExpr->pLeft->pColl = sqlite3ExprCollSeq(pParse, pExpr->pLeft);
  SWAP(CollSeq*,pExpr->pRight->pColl,pExpr->pLeft->pColl);
  pExpr->pRight->flags = (pExpr->pRight->flags & ~EP_ExpCollate) | expLeft;
  pExpr->pLeft->flags = (pExpr->pLeft->flags & ~EP_ExpCollate) | expRight;
  SWAP(Expr*,pExpr->pRight,pExpr->pLeft);
  if( pExpr->op>=TK_GT ){
    assert( TK_LT==TK_GT+2 );
    assert( TK_GE==TK_LE+2 );
    assert( TK_GT>TK_EQ );
    assert( TK_GT<TK_LE );
    assert( pExpr->op>=TK_GT && pExpr->op<=TK_GE );
    pExpr->op = ((pExpr->op-TK_GT)^2)+TK_GT;
  }
}

/*
** Translate from TK_xx operator to WO_xx bitmask.
*/
static u16 operatorMask(int op){
  u16 c;
  assert( allowedOp(op) );
  if( op==TK_IN ){
    c = WO_IN;
  }else if( op==TK_ISNULL ){
    c = WO_ISNULL;
  }else{
    assert( (WO_EQ<<(op-TK_EQ)) < 0x7fff );
    c = (u16)(WO_EQ<<(op-TK_EQ));
  }
  assert( op!=TK_ISNULL || c==WO_ISNULL );
  assert( op!=TK_IN || c==WO_IN );
  assert( op!=TK_EQ || c==WO_EQ );
  assert( op!=TK_LT || c==WO_LT );
  assert( op!=TK_LE || c==WO_LE );
  assert( op!=TK_GT || c==WO_GT );
  assert( op!=TK_GE || c==WO_GE );
  return c;
}

/*
** Search for a term in the WHERE clause that is of the form "X <op> <expr>"
** where X is a reference to the iColumn of table iCur and <op> is one of
** the WO_xx operator codes specified by the op parameter.
** Return a pointer to the term.  Return 0 if not found.
*/
static WhereTerm *findTerm(
  WhereClause *pWC,     /* The WHERE clause to be searched */
  int iCur,             /* Cursor number of LHS */
  int iColumn,          /* Column number of LHS */
  Bitmask notReady,     /* RHS must not overlap with this mask */
  u32 op,               /* Mask of WO_xx values describing operator */
  Index *pIdx           /* Must be compatible with this index, if not NULL */
){
  WhereTerm *pTerm;
  int k;
  assert( iCur>=0 );
  op &= WO_ALL;
  for(; pWC; pWC=pWC->pOuter){
    for(pTerm=pWC->a, k=pWC->nTerm; k; k--, pTerm++){
      if( pTerm->leftCursor==iCur
         && (pTerm->prereqRight & notReady)==0
         && pTerm->u.leftColumn==iColumn
         && (pTerm->eOperator & op)!=0
      ){
        if( pIdx && pTerm->eOperator!=WO_ISNULL ){
          Expr *pX = pTerm->pExpr;
          CollSeq *pColl;
          char idxaff;
          int j;
          Parse *pParse = pWC->pParse;
  
          idxaff = pIdx->pTable->aCol[iColumn].affinity;
          if( !sqlite3IndexAffinityOk(pX, idxaff) ) continue;
  
          /* Figure out the collation sequence required from an index for
          ** it to be useful for optimising expression pX. Store this
          ** value in variable pColl.
          */
          assert(pX->pLeft);
          pColl = sqlite3BinaryCompareCollSeq(pParse, pX->pLeft, pX->pRight);
          assert(pColl || pParse->nErr);
  
          for(j=0; pIdx->aiColumn[j]!=iColumn; j++){
            if( NEVER(j>=pIdx->nColumn) ) return 0;
          }
          if( pColl && sqlite3StrICmp(pColl->zName, pIdx->azColl[j]) ) continue;
        }
        return pTerm;
      }
    }
  }
  return 0;
}

/* Forward reference */
static void exprAnalyze(SrcList*, WhereClause*, int);

/*
** Call exprAnalyze on all terms in a WHERE clause.  
**
**
*/
static void exprAnalyzeAll(
  SrcList *pTabList,       /* the FROM clause */
  WhereClause *pWC         /* the WHERE clause to be analyzed */
){
  int i;
  for(i=pWC->nTerm-1; i>=0; i--){
    exprAnalyze(pTabList, pWC, i);
  }
}

#ifndef SQLITE_OMIT_LIKE_OPTIMIZATION
/*
** Check to see if the given expression is a LIKE or GLOB operator that
** can be optimized using inequality constraints.  Return TRUE if it is
** so and false if not.
**
** In order for the operator to be optimizible, the RHS must be a string
** literal that does not begin with a wildcard.  
*/
static int isLikeOrGlob(
  Parse *pParse,    /* Parsing and code generating context */
  Expr *pExpr,      /* Test this expression */
  Expr **ppPrefix,  /* Pointer to TK_STRING expression with pattern prefix */
  int *pisComplete, /* True if the only wildcard is % in the last character */
  int *pnoCase      /* True if uppercase is equivalent to lowercase */
){
  const char *z = 0;         /* String on RHS of LIKE operator */
  Expr *pRight, *pLeft;      /* Right and left size of LIKE operator */
  ExprList *pList;           /* List of operands to the LIKE operator */
  int c;                     /* One character in z[] */
  int cnt;                   /* Number of non-wildcard prefix characters */
  char wc[3];                /* Wildcard characters */
  sqlite3 *db = pParse->db;  /* Database connection */
  sqlite3_value *pVal = 0;
  int op;                    /* Opcode of pRight */

  if( !sqlite3IsLikeFunction(db, pExpr, pnoCase, wc) ){
    return 0;
  }
#ifdef SQLITE_EBCDIC
  if( *pnoCase ) return 0;
#endif
  pList = pExpr->x.pList;
  pLeft = pList->a[1].pExpr;
  if( pLeft->op!=TK_COLUMN || sqlite3ExprAffinity(pLeft)!=SQLITE_AFF_TEXT ){
    /* IMP: R-02065-49465 The left-hand side of the LIKE or GLOB operator must
    ** be the name of an indexed column with TEXT affinity. */
    return 0;
  }
  assert( pLeft->iColumn!=(-1) ); /* Because IPK never has AFF_TEXT */

  pRight = pList->a[0].pExpr;
  op = pRight->op;
  if( op==TK_REGISTER ){
    op = pRight->op2;
  }
  if( op==TK_VARIABLE ){
    Vdbe *pReprepare = pParse->pReprepare;
    int iCol = pRight->iColumn;
    pVal = sqlite3VdbeGetValue(pReprepare, iCol, SQLITE_AFF_NONE);
    if( pVal && sqlite3_value_type(pVal)==SQLITE_TEXT ){
      z = (char *)sqlite3_value_text(pVal);
    }
<<<<<<< HEAD
    sqlite3VdbeSetVarmask(pParse->pVdbe, iCol); /* IMP: R-23257-02778 */
=======
    sqlite3VdbeSetVarmask(pParse->pVdbe, iCol);
>>>>>>> dea8ae9a
    assert( pRight->op==TK_VARIABLE || pRight->op==TK_REGISTER );
  }else if( op==TK_STRING ){
    z = pRight->u.zToken;
  }
  if( z ){
    cnt = 0;
    while( (c=z[cnt])!=0 && c!=wc[0] && c!=wc[1] && c!=wc[2] ){
      cnt++;
    }
    if( cnt!=0 && 255!=(u8)z[cnt-1] ){
      Expr *pPrefix;
      *pisComplete = c==wc[0] && z[cnt+1]==0;
      pPrefix = sqlite3Expr(db, TK_STRING, z);
      if( pPrefix ) pPrefix->u.zToken[cnt] = 0;
      *ppPrefix = pPrefix;
      if( op==TK_VARIABLE ){
        Vdbe *v = pParse->pVdbe;
        sqlite3VdbeSetVarmask(v, pRight->iColumn); /* IMP: R-23257-02778 */
        if( *pisComplete && pRight->u.zToken[1] ){
          /* If the rhs of the LIKE expression is a variable, and the current
          ** value of the variable means there is no need to invoke the LIKE
          ** function, then no OP_Variable will be added to the program.
          ** This causes problems for the sqlite3_bind_parameter_name()
          ** API. To workaround them, add a dummy OP_Variable here.
          */ 
          int r1 = sqlite3GetTempReg(pParse);
          sqlite3ExprCodeTarget(pParse, pRight, r1);
          sqlite3VdbeChangeP3(v, sqlite3VdbeCurrentAddr(v)-1, 0);
          sqlite3ReleaseTempReg(pParse, r1);
        }
      }
    }else{
      z = 0;
    }
  }

  sqlite3ValueFree(pVal);
  return (z!=0);
}
#endif /* SQLITE_OMIT_LIKE_OPTIMIZATION */


#ifndef SQLITE_OMIT_VIRTUALTABLE
/*
** Check to see if the given expression is of the form
**
**         column MATCH expr
**
** If it is then return TRUE.  If not, return FALSE.
*/
static int isMatchOfColumn(
  Expr *pExpr      /* Test this expression */
){
  ExprList *pList;

  if( pExpr->op!=TK_FUNCTION ){
    return 0;
  }
  if( sqlite3StrICmp(pExpr->u.zToken,"match")!=0 ){
    return 0;
  }
  pList = pExpr->x.pList;
  if( pList->nExpr!=2 ){
    return 0;
  }
  if( pList->a[1].pExpr->op != TK_COLUMN ){
    return 0;
  }
  return 1;
}
#endif /* SQLITE_OMIT_VIRTUALTABLE */

/*
** If the pBase expression originated in the ON or USING clause of
** a join, then transfer the appropriate markings over to derived.
*/
static void transferJoinMarkings(Expr *pDerived, Expr *pBase){
  pDerived->flags |= pBase->flags & EP_FromJoin;
  pDerived->iRightJoinTable = pBase->iRightJoinTable;
}

#if !defined(SQLITE_OMIT_OR_OPTIMIZATION) && !defined(SQLITE_OMIT_SUBQUERY)
/*
** Analyze a term that consists of two or more OR-connected
** subterms.  So in:
**
**     ... WHERE  (a=5) AND (b=7 OR c=9 OR d=13) AND (d=13)
**                          ^^^^^^^^^^^^^^^^^^^^
**
** This routine analyzes terms such as the middle term in the above example.
** A WhereOrTerm object is computed and attached to the term under
** analysis, regardless of the outcome of the analysis.  Hence:
**
**     WhereTerm.wtFlags   |=  TERM_ORINFO
**     WhereTerm.u.pOrInfo  =  a dynamically allocated WhereOrTerm object
**
** The term being analyzed must have two or more of OR-connected subterms.
** A single subterm might be a set of AND-connected sub-subterms.
** Examples of terms under analysis:
**
**     (A)     t1.x=t2.y OR t1.x=t2.z OR t1.y=15 OR t1.z=t3.a+5
**     (B)     x=expr1 OR expr2=x OR x=expr3
**     (C)     t1.x=t2.y OR (t1.x=t2.z AND t1.y=15)
**     (D)     x=expr1 OR (y>11 AND y<22 AND z LIKE '*hello*')
**     (E)     (p.a=1 AND q.b=2 AND r.c=3) OR (p.x=4 AND q.y=5 AND r.z=6)
**
** CASE 1:
**
** If all subterms are of the form T.C=expr for some single column of C
** a single table T (as shown in example B above) then create a new virtual
** term that is an equivalent IN expression.  In other words, if the term
** being analyzed is:
**
**      x = expr1  OR  expr2 = x  OR  x = expr3
**
** then create a new virtual term like this:
**
**      x IN (expr1,expr2,expr3)
**
** CASE 2:
**
** If all subterms are indexable by a single table T, then set
**
**     WhereTerm.eOperator              =  WO_OR
**     WhereTerm.u.pOrInfo->indexable  |=  the cursor number for table T
**
** A subterm is "indexable" if it is of the form
** "T.C <op> <expr>" where C is any column of table T and 
** <op> is one of "=", "<", "<=", ">", ">=", "IS NULL", or "IN".
** A subterm is also indexable if it is an AND of two or more
** subsubterms at least one of which is indexable.  Indexable AND 
** subterms have their eOperator set to WO_AND and they have
** u.pAndInfo set to a dynamically allocated WhereAndTerm object.
**
** From another point of view, "indexable" means that the subterm could
** potentially be used with an index if an appropriate index exists.
** This analysis does not consider whether or not the index exists; that
** is something the bestIndex() routine will determine.  This analysis
** only looks at whether subterms appropriate for indexing exist.
**
** All examples A through E above all satisfy case 2.  But if a term
** also statisfies case 1 (such as B) we know that the optimizer will
** always prefer case 1, so in that case we pretend that case 2 is not
** satisfied.
**
** It might be the case that multiple tables are indexable.  For example,
** (E) above is indexable on tables P, Q, and R.
**
** Terms that satisfy case 2 are candidates for lookup by using
** separate indices to find rowids for each subterm and composing
** the union of all rowids using a RowSet object.  This is similar
** to "bitmap indices" in other database engines.
**
** OTHERWISE:
**
** If neither case 1 nor case 2 apply, then leave the eOperator set to
** zero.  This term is not useful for search.
*/
static void exprAnalyzeOrTerm(
  SrcList *pSrc,            /* the FROM clause */
  WhereClause *pWC,         /* the complete WHERE clause */
  int idxTerm               /* Index of the OR-term to be analyzed */
){
  Parse *pParse = pWC->pParse;            /* Parser context */
  sqlite3 *db = pParse->db;               /* Database connection */
  WhereTerm *pTerm = &pWC->a[idxTerm];    /* The term to be analyzed */
  Expr *pExpr = pTerm->pExpr;             /* The expression of the term */
  WhereMaskSet *pMaskSet = pWC->pMaskSet; /* Table use masks */
  int i;                                  /* Loop counters */
  WhereClause *pOrWc;       /* Breakup of pTerm into subterms */
  WhereTerm *pOrTerm;       /* A Sub-term within the pOrWc */
  WhereOrInfo *pOrInfo;     /* Additional information associated with pTerm */
  Bitmask chngToIN;         /* Tables that might satisfy case 1 */
  Bitmask indexable;        /* Tables that are indexable, satisfying case 2 */

  /*
  ** Break the OR clause into its separate subterms.  The subterms are
  ** stored in a WhereClause structure containing within the WhereOrInfo
  ** object that is attached to the original OR clause term.
  */
  assert( (pTerm->wtFlags & (TERM_DYNAMIC|TERM_ORINFO|TERM_ANDINFO))==0 );
  assert( pExpr->op==TK_OR );
  pTerm->u.pOrInfo = pOrInfo = sqlite3DbMallocZero(db, sizeof(*pOrInfo));
  if( pOrInfo==0 ) return;
  pTerm->wtFlags |= TERM_ORINFO;
  pOrWc = &pOrInfo->wc;
  whereClauseInit(pOrWc, pWC->pParse, pMaskSet, pWC->wctrlFlags);
  whereSplit(pOrWc, pExpr, TK_OR);
  exprAnalyzeAll(pSrc, pOrWc);
  if( db->mallocFailed ) return;
  assert( pOrWc->nTerm>=2 );

  /*
  ** Compute the set of tables that might satisfy cases 1 or 2.
  */
  indexable = ~(Bitmask)0;
  chngToIN = ~(pWC->vmask);
  for(i=pOrWc->nTerm-1, pOrTerm=pOrWc->a; i>=0 && indexable; i--, pOrTerm++){
    if( (pOrTerm->eOperator & WO_SINGLE)==0 ){
      WhereAndInfo *pAndInfo;
      assert( pOrTerm->eOperator==0 );
      assert( (pOrTerm->wtFlags & (TERM_ANDINFO|TERM_ORINFO))==0 );
      chngToIN = 0;
      pAndInfo = sqlite3DbMallocRaw(db, sizeof(*pAndInfo));
      if( pAndInfo ){
        WhereClause *pAndWC;
        WhereTerm *pAndTerm;
        int j;
        Bitmask b = 0;
        pOrTerm->u.pAndInfo = pAndInfo;
        pOrTerm->wtFlags |= TERM_ANDINFO;
        pOrTerm->eOperator = WO_AND;
        pAndWC = &pAndInfo->wc;
        whereClauseInit(pAndWC, pWC->pParse, pMaskSet, pWC->wctrlFlags);
        whereSplit(pAndWC, pOrTerm->pExpr, TK_AND);
        exprAnalyzeAll(pSrc, pAndWC);
        pAndWC->pOuter = pWC;
        testcase( db->mallocFailed );
        if( !db->mallocFailed ){
          for(j=0, pAndTerm=pAndWC->a; j<pAndWC->nTerm; j++, pAndTerm++){
            assert( pAndTerm->pExpr );
            if( allowedOp(pAndTerm->pExpr->op) ){
              b |= getMask(pMaskSet, pAndTerm->leftCursor);
            }
          }
        }
        indexable &= b;
      }
    }else if( pOrTerm->wtFlags & TERM_COPIED ){
      /* Skip this term for now.  We revisit it when we process the
      ** corresponding TERM_VIRTUAL term */
    }else{
      Bitmask b;
      b = getMask(pMaskSet, pOrTerm->leftCursor);
      if( pOrTerm->wtFlags & TERM_VIRTUAL ){
        WhereTerm *pOther = &pOrWc->a[pOrTerm->iParent];
        b |= getMask(pMaskSet, pOther->leftCursor);
      }
      indexable &= b;
      if( pOrTerm->eOperator!=WO_EQ ){
        chngToIN = 0;
      }else{
        chngToIN &= b;
      }
    }
  }

  /*
  ** Record the set of tables that satisfy case 2.  The set might be
  ** empty.
  */
  pOrInfo->indexable = indexable;
  pTerm->eOperator = indexable==0 ? 0 : WO_OR;

  /*
  ** chngToIN holds a set of tables that *might* satisfy case 1.  But
  ** we have to do some additional checking to see if case 1 really
  ** is satisfied.
  **
  ** chngToIN will hold either 0, 1, or 2 bits.  The 0-bit case means
  ** that there is no possibility of transforming the OR clause into an
  ** IN operator because one or more terms in the OR clause contain
  ** something other than == on a column in the single table.  The 1-bit
  ** case means that every term of the OR clause is of the form
  ** "table.column=expr" for some single table.  The one bit that is set
  ** will correspond to the common table.  We still need to check to make
  ** sure the same column is used on all terms.  The 2-bit case is when
  ** the all terms are of the form "table1.column=table2.column".  It
  ** might be possible to form an IN operator with either table1.column
  ** or table2.column as the LHS if either is common to every term of
  ** the OR clause.
  **
  ** Note that terms of the form "table.column1=table.column2" (the
  ** same table on both sizes of the ==) cannot be optimized.
  */
  if( chngToIN ){
    int okToChngToIN = 0;     /* True if the conversion to IN is valid */
    int iColumn = -1;         /* Column index on lhs of IN operator */
    int iCursor = -1;         /* Table cursor common to all terms */
    int j = 0;                /* Loop counter */

    /* Search for a table and column that appears on one side or the
    ** other of the == operator in every subterm.  That table and column
    ** will be recorded in iCursor and iColumn.  There might not be any
    ** such table and column.  Set okToChngToIN if an appropriate table
    ** and column is found but leave okToChngToIN false if not found.
    */
    for(j=0; j<2 && !okToChngToIN; j++){
      pOrTerm = pOrWc->a;
      for(i=pOrWc->nTerm-1; i>=0; i--, pOrTerm++){
        assert( pOrTerm->eOperator==WO_EQ );
        pOrTerm->wtFlags &= ~TERM_OR_OK;
        if( pOrTerm->leftCursor==iCursor ){
          /* This is the 2-bit case and we are on the second iteration and
          ** current term is from the first iteration.  So skip this term. */
          assert( j==1 );
          continue;
        }
        if( (chngToIN & getMask(pMaskSet, pOrTerm->leftCursor))==0 ){
          /* This term must be of the form t1.a==t2.b where t2 is in the
          ** chngToIN set but t1 is not.  This term will be either preceeded
          ** or follwed by an inverted copy (t2.b==t1.a).  Skip this term 
          ** and use its inversion. */
          testcase( pOrTerm->wtFlags & TERM_COPIED );
          testcase( pOrTerm->wtFlags & TERM_VIRTUAL );
          assert( pOrTerm->wtFlags & (TERM_COPIED|TERM_VIRTUAL) );
          continue;
        }
        iColumn = pOrTerm->u.leftColumn;
        iCursor = pOrTerm->leftCursor;
        break;
      }
      if( i<0 ){
        /* No candidate table+column was found.  This can only occur
        ** on the second iteration */
        assert( j==1 );
        assert( (chngToIN&(chngToIN-1))==0 );
        assert( chngToIN==getMask(pMaskSet, iCursor) );
        break;
      }
      testcase( j==1 );

      /* We have found a candidate table and column.  Check to see if that
      ** table and column is common to every term in the OR clause */
      okToChngToIN = 1;
      for(; i>=0 && okToChngToIN; i--, pOrTerm++){
        assert( pOrTerm->eOperator==WO_EQ );
        if( pOrTerm->leftCursor!=iCursor ){
          pOrTerm->wtFlags &= ~TERM_OR_OK;
        }else if( pOrTerm->u.leftColumn!=iColumn ){
          okToChngToIN = 0;
        }else{
          int affLeft, affRight;
          /* If the right-hand side is also a column, then the affinities
          ** of both right and left sides must be such that no type
          ** conversions are required on the right.  (Ticket #2249)
          */
          affRight = sqlite3ExprAffinity(pOrTerm->pExpr->pRight);
          affLeft = sqlite3ExprAffinity(pOrTerm->pExpr->pLeft);
          if( affRight!=0 && affRight!=affLeft ){
            okToChngToIN = 0;
          }else{
            pOrTerm->wtFlags |= TERM_OR_OK;
          }
        }
      }
    }

    /* At this point, okToChngToIN is true if original pTerm satisfies
    ** case 1.  In that case, construct a new virtual term that is 
    ** pTerm converted into an IN operator.
    **
    ** EV: R-00211-15100
    */
    if( okToChngToIN ){
      Expr *pDup;            /* A transient duplicate expression */
      ExprList *pList = 0;   /* The RHS of the IN operator */
      Expr *pLeft = 0;       /* The LHS of the IN operator */
      Expr *pNew;            /* The complete IN operator */

      for(i=pOrWc->nTerm-1, pOrTerm=pOrWc->a; i>=0; i--, pOrTerm++){
        if( (pOrTerm->wtFlags & TERM_OR_OK)==0 ) continue;
        assert( pOrTerm->eOperator==WO_EQ );
        assert( pOrTerm->leftCursor==iCursor );
        assert( pOrTerm->u.leftColumn==iColumn );
        pDup = sqlite3ExprDup(db, pOrTerm->pExpr->pRight, 0);
        pList = sqlite3ExprListAppend(pWC->pParse, pList, pDup);
        pLeft = pOrTerm->pExpr->pLeft;
      }
      assert( pLeft!=0 );
      pDup = sqlite3ExprDup(db, pLeft, 0);
      pNew = sqlite3PExpr(pParse, TK_IN, pDup, 0, 0);
      if( pNew ){
        int idxNew;
        transferJoinMarkings(pNew, pExpr);
        assert( !ExprHasProperty(pNew, EP_xIsSelect) );
        pNew->x.pList = pList;
        idxNew = whereClauseInsert(pWC, pNew, TERM_VIRTUAL|TERM_DYNAMIC);
        testcase( idxNew==0 );
        exprAnalyze(pSrc, pWC, idxNew);
        pTerm = &pWC->a[idxTerm];
        pWC->a[idxNew].iParent = idxTerm;
        pTerm->nChild = 1;
      }else{
        sqlite3ExprListDelete(db, pList);
      }
      pTerm->eOperator = WO_NOOP;  /* case 1 trumps case 2 */
    }
  }
}
#endif /* !SQLITE_OMIT_OR_OPTIMIZATION && !SQLITE_OMIT_SUBQUERY */


/*
** The input to this routine is an WhereTerm structure with only the
** "pExpr" field filled in.  The job of this routine is to analyze the
** subexpression and populate all the other fields of the WhereTerm
** structure.
**
** If the expression is of the form "<expr> <op> X" it gets commuted
** to the standard form of "X <op> <expr>".
**
** If the expression is of the form "X <op> Y" where both X and Y are
** columns, then the original expression is unchanged and a new virtual
** term of the form "Y <op> X" is added to the WHERE clause and
** analyzed separately.  The original term is marked with TERM_COPIED
** and the new term is marked with TERM_DYNAMIC (because it's pExpr
** needs to be freed with the WhereClause) and TERM_VIRTUAL (because it
** is a commuted copy of a prior term.)  The original term has nChild=1
** and the copy has idxParent set to the index of the original term.
*/
static void exprAnalyze(
  SrcList *pSrc,            /* the FROM clause */
  WhereClause *pWC,         /* the WHERE clause */
  int idxTerm               /* Index of the term to be analyzed */
){
  WhereTerm *pTerm;                /* The term to be analyzed */
  WhereMaskSet *pMaskSet;          /* Set of table index masks */
  Expr *pExpr;                     /* The expression to be analyzed */
  Bitmask prereqLeft;              /* Prerequesites of the pExpr->pLeft */
  Bitmask prereqAll;               /* Prerequesites of pExpr */
  Bitmask extraRight = 0;          /* Extra dependencies on LEFT JOIN */
  Expr *pStr1 = 0;                 /* RHS of LIKE/GLOB operator */
  int isComplete = 0;              /* RHS of LIKE/GLOB ends with wildcard */
  int noCase = 0;                  /* LIKE/GLOB distinguishes case */
  int op;                          /* Top-level operator.  pExpr->op */
  Parse *pParse = pWC->pParse;     /* Parsing context */
  sqlite3 *db = pParse->db;        /* Database connection */

  if( db->mallocFailed ){
    return;
  }
  pTerm = &pWC->a[idxTerm];
  pMaskSet = pWC->pMaskSet;
  pExpr = pTerm->pExpr;
  prereqLeft = exprTableUsage(pMaskSet, pExpr->pLeft);
  op = pExpr->op;
  if( op==TK_IN ){
    assert( pExpr->pRight==0 );
    if( ExprHasProperty(pExpr, EP_xIsSelect) ){
      pTerm->prereqRight = exprSelectTableUsage(pMaskSet, pExpr->x.pSelect);
    }else{
      pTerm->prereqRight = exprListTableUsage(pMaskSet, pExpr->x.pList);
    }
  }else if( op==TK_ISNULL ){
    pTerm->prereqRight = 0;
  }else{
    pTerm->prereqRight = exprTableUsage(pMaskSet, pExpr->pRight);
  }
  prereqAll = exprTableUsage(pMaskSet, pExpr);
  if( ExprHasProperty(pExpr, EP_FromJoin) ){
    Bitmask x = getMask(pMaskSet, pExpr->iRightJoinTable);
    prereqAll |= x;
    extraRight = x-1;  /* ON clause terms may not be used with an index
                       ** on left table of a LEFT JOIN.  Ticket #3015 */
  }
  pTerm->prereqAll = prereqAll;
  pTerm->leftCursor = -1;
  pTerm->iParent = -1;
  pTerm->eOperator = 0;
  if( allowedOp(op) && (pTerm->prereqRight & prereqLeft)==0 ){
    Expr *pLeft = pExpr->pLeft;
    Expr *pRight = pExpr->pRight;
    if( pLeft->op==TK_COLUMN ){
      pTerm->leftCursor = pLeft->iTable;
      pTerm->u.leftColumn = pLeft->iColumn;
      pTerm->eOperator = operatorMask(op);
    }
    if( pRight && pRight->op==TK_COLUMN ){
      WhereTerm *pNew;
      Expr *pDup;
      if( pTerm->leftCursor>=0 ){
        int idxNew;
        pDup = sqlite3ExprDup(db, pExpr, 0);
        if( db->mallocFailed ){
          sqlite3ExprDelete(db, pDup);
          return;
        }
        idxNew = whereClauseInsert(pWC, pDup, TERM_VIRTUAL|TERM_DYNAMIC);
        if( idxNew==0 ) return;
        pNew = &pWC->a[idxNew];
        pNew->iParent = idxTerm;
        pTerm = &pWC->a[idxTerm];
        pTerm->nChild = 1;
        pTerm->wtFlags |= TERM_COPIED;
      }else{
        pDup = pExpr;
        pNew = pTerm;
      }
      exprCommute(pParse, pDup);
      pLeft = pDup->pLeft;
      pNew->leftCursor = pLeft->iTable;
      pNew->u.leftColumn = pLeft->iColumn;
      testcase( (prereqLeft | extraRight) != prereqLeft );
      pNew->prereqRight = prereqLeft | extraRight;
      pNew->prereqAll = prereqAll;
      pNew->eOperator = operatorMask(pDup->op);
    }
  }

#ifndef SQLITE_OMIT_BETWEEN_OPTIMIZATION
  /* If a term is the BETWEEN operator, create two new virtual terms
  ** that define the range that the BETWEEN implements.  For example:
  **
  **      a BETWEEN b AND c
  **
  ** is converted into:
  **
  **      (a BETWEEN b AND c) AND (a>=b) AND (a<=c)
  **
  ** The two new terms are added onto the end of the WhereClause object.
  ** The new terms are "dynamic" and are children of the original BETWEEN
  ** term.  That means that if the BETWEEN term is coded, the children are
  ** skipped.  Or, if the children are satisfied by an index, the original
  ** BETWEEN term is skipped.
  */
  else if( pExpr->op==TK_BETWEEN && pWC->op==TK_AND ){
    ExprList *pList = pExpr->x.pList;
    int i;
    static const u8 ops[] = {TK_GE, TK_LE};
    assert( pList!=0 );
    assert( pList->nExpr==2 );
    for(i=0; i<2; i++){
      Expr *pNewExpr;
      int idxNew;
      pNewExpr = sqlite3PExpr(pParse, ops[i], 
                             sqlite3ExprDup(db, pExpr->pLeft, 0),
                             sqlite3ExprDup(db, pList->a[i].pExpr, 0), 0);
      idxNew = whereClauseInsert(pWC, pNewExpr, TERM_VIRTUAL|TERM_DYNAMIC);
      testcase( idxNew==0 );
      exprAnalyze(pSrc, pWC, idxNew);
      pTerm = &pWC->a[idxTerm];
      pWC->a[idxNew].iParent = idxTerm;
    }
    pTerm->nChild = 2;
  }
#endif /* SQLITE_OMIT_BETWEEN_OPTIMIZATION */

#if !defined(SQLITE_OMIT_OR_OPTIMIZATION) && !defined(SQLITE_OMIT_SUBQUERY)
  /* Analyze a term that is composed of two or more subterms connected by
  ** an OR operator.
  */
  else if( pExpr->op==TK_OR ){
    assert( pWC->op==TK_AND );
    exprAnalyzeOrTerm(pSrc, pWC, idxTerm);
    pTerm = &pWC->a[idxTerm];
  }
#endif /* SQLITE_OMIT_OR_OPTIMIZATION */

#ifndef SQLITE_OMIT_LIKE_OPTIMIZATION
  /* Add constraints to reduce the search space on a LIKE or GLOB
  ** operator.
  **
  ** A like pattern of the form "x LIKE 'abc%'" is changed into constraints
  **
  **          x>='abc' AND x<'abd' AND x LIKE 'abc%'
  **
  ** The last character of the prefix "abc" is incremented to form the
  ** termination condition "abd".
  */
  if( pWC->op==TK_AND 
   && isLikeOrGlob(pParse, pExpr, &pStr1, &isComplete, &noCase)
  ){
    Expr *pLeft;       /* LHS of LIKE/GLOB operator */
    Expr *pStr2;       /* Copy of pStr1 - RHS of LIKE/GLOB operator */
    Expr *pNewExpr1;
    Expr *pNewExpr2;
    int idxNew1;
    int idxNew2;
    CollSeq *pColl;    /* Collating sequence to use */

    pLeft = pExpr->x.pList->a[1].pExpr;
    pStr2 = sqlite3ExprDup(db, pStr1, 0);
    if( !db->mallocFailed ){
      u8 c, *pC;       /* Last character before the first wildcard */
      pC = (u8*)&pStr2->u.zToken[sqlite3Strlen30(pStr2->u.zToken)-1];
      c = *pC;
      if( noCase ){
        /* The point is to increment the last character before the first
        ** wildcard.  But if we increment '@', that will push it into the
        ** alphabetic range where case conversions will mess up the 
        ** inequality.  To avoid this, make sure to also run the full
        ** LIKE on all candidate expressions by clearing the isComplete flag
        */
        if( c=='A'-1 ) isComplete = 0;   /* EV: R-64339-08207 */


        c = sqlite3UpperToLower[c];
      }
      *pC = c + 1;
    }
    pColl = sqlite3FindCollSeq(db, SQLITE_UTF8, noCase ? "NOCASE" : "BINARY",0);
    pNewExpr1 = sqlite3PExpr(pParse, TK_GE, 
                     sqlite3ExprSetColl(sqlite3ExprDup(db,pLeft,0), pColl),
                     pStr1, 0);
    idxNew1 = whereClauseInsert(pWC, pNewExpr1, TERM_VIRTUAL|TERM_DYNAMIC);
    testcase( idxNew1==0 );
    exprAnalyze(pSrc, pWC, idxNew1);
    pNewExpr2 = sqlite3PExpr(pParse, TK_LT,
                     sqlite3ExprSetColl(sqlite3ExprDup(db,pLeft,0), pColl),
                     pStr2, 0);
    idxNew2 = whereClauseInsert(pWC, pNewExpr2, TERM_VIRTUAL|TERM_DYNAMIC);
    testcase( idxNew2==0 );
    exprAnalyze(pSrc, pWC, idxNew2);
    pTerm = &pWC->a[idxTerm];
    if( isComplete ){
      pWC->a[idxNew1].iParent = idxTerm;
      pWC->a[idxNew2].iParent = idxTerm;
      pTerm->nChild = 2;
    }
  }
#endif /* SQLITE_OMIT_LIKE_OPTIMIZATION */

#ifndef SQLITE_OMIT_VIRTUALTABLE
  /* Add a WO_MATCH auxiliary term to the constraint set if the
  ** current expression is of the form:  column MATCH expr.
  ** This information is used by the xBestIndex methods of
  ** virtual tables.  The native query optimizer does not attempt
  ** to do anything with MATCH functions.
  */
  if( isMatchOfColumn(pExpr) ){
    int idxNew;
    Expr *pRight, *pLeft;
    WhereTerm *pNewTerm;
    Bitmask prereqColumn, prereqExpr;

    pRight = pExpr->x.pList->a[0].pExpr;
    pLeft = pExpr->x.pList->a[1].pExpr;
    prereqExpr = exprTableUsage(pMaskSet, pRight);
    prereqColumn = exprTableUsage(pMaskSet, pLeft);
    if( (prereqExpr & prereqColumn)==0 ){
      Expr *pNewExpr;
      pNewExpr = sqlite3PExpr(pParse, TK_MATCH, 
                              0, sqlite3ExprDup(db, pRight, 0), 0);
      idxNew = whereClauseInsert(pWC, pNewExpr, TERM_VIRTUAL|TERM_DYNAMIC);
      testcase( idxNew==0 );
      pNewTerm = &pWC->a[idxNew];
      pNewTerm->prereqRight = prereqExpr;
      pNewTerm->leftCursor = pLeft->iTable;
      pNewTerm->u.leftColumn = pLeft->iColumn;
      pNewTerm->eOperator = WO_MATCH;
      pNewTerm->iParent = idxTerm;
      pTerm = &pWC->a[idxTerm];
      pTerm->nChild = 1;
      pTerm->wtFlags |= TERM_COPIED;
      pNewTerm->prereqAll = pTerm->prereqAll;
    }
  }
#endif /* SQLITE_OMIT_VIRTUALTABLE */

<<<<<<< HEAD
#ifdef SQLITE_ENABLE_STAT2
  /* When sqlite_stat2 histogram data is available an operator of the
=======
#ifdef SQLITE_ENABLE_STAT3
  /* When sqlite_stat3 histogram data is available an operator of the
>>>>>>> dea8ae9a
  ** form "x IS NOT NULL" can sometimes be evaluated more efficiently
  ** as "x>NULL" if x is not an INTEGER PRIMARY KEY.  So construct a
  ** virtual term of that form.
  **
  ** Note that the virtual term must be tagged with TERM_VNULL.  This
  ** TERM_VNULL tag will suppress the not-null check at the beginning
  ** of the loop.  Without the TERM_VNULL flag, the not-null check at
  ** the start of the loop will prevent any results from being returned.
  */
  if( pExpr->op==TK_NOTNULL
   && pExpr->pLeft->op==TK_COLUMN
   && pExpr->pLeft->iColumn>=0
  ){
    Expr *pNewExpr;
    Expr *pLeft = pExpr->pLeft;
    int idxNew;
    WhereTerm *pNewTerm;

    pNewExpr = sqlite3PExpr(pParse, TK_GT,
                            sqlite3ExprDup(db, pLeft, 0),
                            sqlite3PExpr(pParse, TK_NULL, 0, 0, 0), 0);

    idxNew = whereClauseInsert(pWC, pNewExpr,
                              TERM_VIRTUAL|TERM_DYNAMIC|TERM_VNULL);
    if( idxNew ){
      pNewTerm = &pWC->a[idxNew];
      pNewTerm->prereqRight = 0;
      pNewTerm->leftCursor = pLeft->iTable;
      pNewTerm->u.leftColumn = pLeft->iColumn;
      pNewTerm->eOperator = WO_GT;
      pNewTerm->iParent = idxTerm;
      pTerm = &pWC->a[idxTerm];
      pTerm->nChild = 1;
      pTerm->wtFlags |= TERM_COPIED;
      pNewTerm->prereqAll = pTerm->prereqAll;
    }
  }
<<<<<<< HEAD
#endif /* SQLITE_ENABLE_STAT2 */
=======
#endif /* SQLITE_ENABLE_STAT */
>>>>>>> dea8ae9a

  /* Prevent ON clause terms of a LEFT JOIN from being used to drive
  ** an index for tables to the left of the join.
  */
  pTerm->prereqRight |= extraRight;
}

/*
** Return TRUE if any of the expressions in pList->a[iFirst...] contain
** a reference to any table other than the iBase table.
*/
static int referencesOtherTables(
  ExprList *pList,          /* Search expressions in ths list */
  WhereMaskSet *pMaskSet,   /* Mapping from tables to bitmaps */
  int iFirst,               /* Be searching with the iFirst-th expression */
  int iBase                 /* Ignore references to this table */
){
  Bitmask allowed = ~getMask(pMaskSet, iBase);
  while( iFirst<pList->nExpr ){
    if( (exprTableUsage(pMaskSet, pList->a[iFirst++].pExpr)&allowed)!=0 ){
      return 1;
    }
  }
  return 0;
}

/*
** This function searches the expression list passed as the second argument
** for an expression of type TK_COLUMN that refers to the same column and
** uses the same collation sequence as the iCol'th column of index pIdx.
** Argument iBase is the cursor number used for the table that pIdx refers
** to.
**
** If such an expression is found, its index in pList->a[] is returned. If
** no expression is found, -1 is returned.
*/
static int findIndexCol(
  Parse *pParse,                  /* Parse context */
  ExprList *pList,                /* Expression list to search */
  int iBase,                      /* Cursor for table associated with pIdx */
  Index *pIdx,                    /* Index to match column of */
  int iCol                        /* Column of index to match */
){
  int i;
  const char *zColl = pIdx->azColl[iCol];

  for(i=0; i<pList->nExpr; i++){
    Expr *p = pList->a[i].pExpr;
    if( p->op==TK_COLUMN
     && p->iColumn==pIdx->aiColumn[iCol]
     && p->iTable==iBase
    ){
      CollSeq *pColl = sqlite3ExprCollSeq(pParse, p);
      if( ALWAYS(pColl) && 0==sqlite3StrICmp(pColl->zName, zColl) ){
        return i;
      }
    }
  }

  return -1;
}

/*
** This routine determines if pIdx can be used to assist in processing a
** DISTINCT qualifier. In other words, it tests whether or not using this
** index for the outer loop guarantees that rows with equal values for
** all expressions in the pDistinct list are delivered grouped together.
**
** For example, the query 
**
**   SELECT DISTINCT a, b, c FROM tbl WHERE a = ?
**
** can benefit from any index on columns "b" and "c".
*/
static int isDistinctIndex(
  Parse *pParse,                  /* Parsing context */
  WhereClause *pWC,               /* The WHERE clause */
  Index *pIdx,                    /* The index being considered */
  int base,                       /* Cursor number for the table pIdx is on */
  ExprList *pDistinct,            /* The DISTINCT expressions */
  int nEqCol                      /* Number of index columns with == */
){
  Bitmask mask = 0;               /* Mask of unaccounted for pDistinct exprs */
  int i;                          /* Iterator variable */

  if( pIdx->zName==0 || pDistinct==0 || pDistinct->nExpr>=BMS ) return 0;
  testcase( pDistinct->nExpr==BMS-1 );

  /* Loop through all the expressions in the distinct list. If any of them
  ** are not simple column references, return early. Otherwise, test if the
  ** WHERE clause contains a "col=X" clause. If it does, the expression
  ** can be ignored. If it does not, and the column does not belong to the
  ** same table as index pIdx, return early. Finally, if there is no
  ** matching "col=X" expression and the column is on the same table as pIdx,
  ** set the corresponding bit in variable mask.
  */
  for(i=0; i<pDistinct->nExpr; i++){
    WhereTerm *pTerm;
    Expr *p = pDistinct->a[i].pExpr;
    if( p->op!=TK_COLUMN ) return 0;
    pTerm = findTerm(pWC, p->iTable, p->iColumn, ~(Bitmask)0, WO_EQ, 0);
    if( pTerm ){
      Expr *pX = pTerm->pExpr;
      CollSeq *p1 = sqlite3BinaryCompareCollSeq(pParse, pX->pLeft, pX->pRight);
      CollSeq *p2 = sqlite3ExprCollSeq(pParse, p);
      if( p1==p2 ) continue;
    }
    if( p->iTable!=base ) return 0;
    mask |= (((Bitmask)1) << i);
  }

  for(i=nEqCol; mask && i<pIdx->nColumn; i++){
    int iExpr = findIndexCol(pParse, pDistinct, base, pIdx, i);
    if( iExpr<0 ) break;
    mask &= ~(((Bitmask)1) << iExpr);
  }

  return (mask==0);
}


/*
** Return true if the DISTINCT expression-list passed as the third argument
** is redundant. A DISTINCT list is redundant if the database contains a
** UNIQUE index that guarantees that the result of the query will be distinct
** anyway.
*/
static int isDistinctRedundant(
  Parse *pParse,
  SrcList *pTabList,
  WhereClause *pWC,
  ExprList *pDistinct
){
  Table *pTab;
  Index *pIdx;
  int i;                          
  int iBase;

  /* If there is more than one table or sub-select in the FROM clause of
  ** this query, then it will not be possible to show that the DISTINCT 
  ** clause is redundant. */
  if( pTabList->nSrc!=1 ) return 0;
  iBase = pTabList->a[0].iCursor;
  pTab = pTabList->a[0].pTab;

  /* If any of the expressions is an IPK column on table iBase, then return 
  ** true. Note: The (p->iTable==iBase) part of this test may be false if the
  ** current SELECT is a correlated sub-query.
  */
  for(i=0; i<pDistinct->nExpr; i++){
    Expr *p = pDistinct->a[i].pExpr;
    if( p->op==TK_COLUMN && p->iTable==iBase && p->iColumn<0 ) return 1;
  }

  /* Loop through all indices on the table, checking each to see if it makes
  ** the DISTINCT qualifier redundant. It does so if:
  **
  **   1. The index is itself UNIQUE, and
  **
  **   2. All of the columns in the index are either part of the pDistinct
  **      list, or else the WHERE clause contains a term of the form "col=X",
  **      where X is a constant value. The collation sequences of the
  **      comparison and select-list expressions must match those of the index.
  */
  for(pIdx=pTab->pIndex; pIdx; pIdx=pIdx->pNext){
    if( pIdx->onError==OE_None ) continue;
    for(i=0; i<pIdx->nColumn; i++){
      int iCol = pIdx->aiColumn[i];
      if( 0==findTerm(pWC, iBase, iCol, ~(Bitmask)0, WO_EQ, pIdx) 
       && 0>findIndexCol(pParse, pDistinct, iBase, pIdx, i)
      ){
        break;
      }
    }
    if( i==pIdx->nColumn ){
      /* This index implies that the DISTINCT qualifier is redundant. */
      return 1;
    }
  }

  return 0;
}

/*
** This routine decides if pIdx can be used to satisfy the ORDER BY
** clause.  If it can, it returns 1.  If pIdx cannot satisfy the
** ORDER BY clause, this routine returns 0.
**
** pOrderBy is an ORDER BY clause from a SELECT statement.  pTab is the
** left-most table in the FROM clause of that same SELECT statement and
** the table has a cursor number of "base".  pIdx is an index on pTab.
**
** nEqCol is the number of columns of pIdx that are used as equality
** constraints.  Any of these columns may be missing from the ORDER BY
** clause and the match can still be a success.
**
** All terms of the ORDER BY that match against the index must be either
** ASC or DESC.  (Terms of the ORDER BY clause past the end of a UNIQUE
** index do not need to satisfy this constraint.)  The *pbRev value is
** set to 1 if the ORDER BY clause is all DESC and it is set to 0 if
** the ORDER BY clause is all ASC.
*/
static int isSortingIndex(
  Parse *pParse,          /* Parsing context */
  WhereMaskSet *pMaskSet, /* Mapping from table cursor numbers to bitmaps */
  Index *pIdx,            /* The index we are testing */
  int base,               /* Cursor number for the table to be sorted */
  ExprList *pOrderBy,     /* The ORDER BY clause */
  int nEqCol,             /* Number of index columns with == constraints */
  int wsFlags,            /* Index usages flags */
  int *pbRev              /* Set to 1 if ORDER BY is DESC */
){
  int i, j;                       /* Loop counters */
  int sortOrder = 0;              /* XOR of index and ORDER BY sort direction */
  int nTerm;                      /* Number of ORDER BY terms */
  struct ExprList_item *pTerm;    /* A term of the ORDER BY clause */
  sqlite3 *db = pParse->db;

  if( !pOrderBy ) return 0;
  if( wsFlags & WHERE_COLUMN_IN ) return 0;
  if( pIdx->bUnordered ) return 0;

  nTerm = pOrderBy->nExpr;
  assert( nTerm>0 );

  /* Argument pIdx must either point to a 'real' named index structure, 
  ** or an index structure allocated on the stack by bestBtreeIndex() to
  ** represent the rowid index that is part of every table.  */
  assert( pIdx->zName || (pIdx->nColumn==1 && pIdx->aiColumn[0]==-1) );

  /* Match terms of the ORDER BY clause against columns of
  ** the index.
  **
  ** Note that indices have pIdx->nColumn regular columns plus
  ** one additional column containing the rowid.  The rowid column
  ** of the index is also allowed to match against the ORDER BY
  ** clause.
  */
  for(i=j=0, pTerm=pOrderBy->a; j<nTerm && i<=pIdx->nColumn; i++){
    Expr *pExpr;       /* The expression of the ORDER BY pTerm */
    CollSeq *pColl;    /* The collating sequence of pExpr */
    int termSortOrder; /* Sort order for this term */
    int iColumn;       /* The i-th column of the index.  -1 for rowid */
    int iSortOrder;    /* 1 for DESC, 0 for ASC on the i-th index term */
    const char *zColl; /* Name of the collating sequence for i-th index term */

    pExpr = pTerm->pExpr;
    if( pExpr->op!=TK_COLUMN || pExpr->iTable!=base ){
      /* Can not use an index sort on anything that is not a column in the
      ** left-most table of the FROM clause */
      break;
    }
    pColl = sqlite3ExprCollSeq(pParse, pExpr);
    if( !pColl ){
      pColl = db->pDfltColl;
    }
    if( pIdx->zName && i<pIdx->nColumn ){
      iColumn = pIdx->aiColumn[i];
      if( iColumn==pIdx->pTable->iPKey ){
        iColumn = -1;
      }
      iSortOrder = pIdx->aSortOrder[i];
      zColl = pIdx->azColl[i];
    }else{
      iColumn = -1;
      iSortOrder = 0;
      zColl = pColl->zName;
    }
    if( pExpr->iColumn!=iColumn || sqlite3StrICmp(pColl->zName, zColl) ){
      /* Term j of the ORDER BY clause does not match column i of the index */
      if( i<nEqCol ){
        /* If an index column that is constrained by == fails to match an
        ** ORDER BY term, that is OK.  Just ignore that column of the index
        */
        continue;
      }else if( i==pIdx->nColumn ){
        /* Index column i is the rowid.  All other terms match. */
        break;
      }else{
        /* If an index column fails to match and is not constrained by ==
        ** then the index cannot satisfy the ORDER BY constraint.
        */
        return 0;
      }
    }
    assert( pIdx->aSortOrder!=0 || iColumn==-1 );
    assert( pTerm->sortOrder==0 || pTerm->sortOrder==1 );
    assert( iSortOrder==0 || iSortOrder==1 );
    termSortOrder = iSortOrder ^ pTerm->sortOrder;
    if( i>nEqCol ){
      if( termSortOrder!=sortOrder ){
        /* Indices can only be used if all ORDER BY terms past the
        ** equality constraints are all either DESC or ASC. */
        return 0;
      }
    }else{
      sortOrder = termSortOrder;
    }
    j++;
    pTerm++;
    if( iColumn<0 && !referencesOtherTables(pOrderBy, pMaskSet, j, base) ){
      /* If the indexed column is the primary key and everything matches
      ** so far and none of the ORDER BY terms to the right reference other
      ** tables in the join, then we are assured that the index can be used 
      ** to sort because the primary key is unique and so none of the other
      ** columns will make any difference
      */
      j = nTerm;
    }
  }

  *pbRev = sortOrder!=0;
  if( j>=nTerm ){
    /* All terms of the ORDER BY clause are covered by this index so
    ** this index can be used for sorting. */
    return 1;
  }
  if( pIdx->onError!=OE_None && i==pIdx->nColumn
      && (wsFlags & WHERE_COLUMN_NULL)==0
      && !referencesOtherTables(pOrderBy, pMaskSet, j, base) ){
    /* All terms of this index match some prefix of the ORDER BY clause
    ** and the index is UNIQUE and no terms on the tail of the ORDER BY
    ** clause reference other tables in a join.  If this is all true then
    ** the order by clause is superfluous.  Not that if the matching
    ** condition is IS NULL then the result is not necessarily unique
    ** even on a UNIQUE index, so disallow those cases. */
    return 1;
  }
  return 0;
}

/*
** Prepare a crude estimate of the logarithm of the input value.
** The results need not be exact.  This is only used for estimating
** the total cost of performing operations with O(logN) or O(NlogN)
** complexity.  Because N is just a guess, it is no great tragedy if
** logN is a little off.
*/
static double estLog(double N){
  double logN = 1;
  double x = 10;
  while( N>x ){
    logN += 1;
    x *= 10;
  }
  return logN;
}

/*
** Two routines for printing the content of an sqlite3_index_info
** structure.  Used for testing and debugging only.  If neither
** SQLITE_TEST or SQLITE_DEBUG are defined, then these routines
** are no-ops.
*/
#if !defined(SQLITE_OMIT_VIRTUALTABLE) && defined(SQLITE_DEBUG)
static void TRACE_IDX_INPUTS(sqlite3_index_info *p){
  int i;
  if( !sqlite3WhereTrace ) return;
  for(i=0; i<p->nConstraint; i++){
    sqlite3DebugPrintf("  constraint[%d]: col=%d termid=%d op=%d usabled=%d\n",
       i,
       p->aConstraint[i].iColumn,
       p->aConstraint[i].iTermOffset,
       p->aConstraint[i].op,
       p->aConstraint[i].usable);
  }
  for(i=0; i<p->nOrderBy; i++){
    sqlite3DebugPrintf("  orderby[%d]: col=%d desc=%d\n",
       i,
       p->aOrderBy[i].iColumn,
       p->aOrderBy[i].desc);
  }
}
static void TRACE_IDX_OUTPUTS(sqlite3_index_info *p){
  int i;
  if( !sqlite3WhereTrace ) return;
  for(i=0; i<p->nConstraint; i++){
    sqlite3DebugPrintf("  usage[%d]: argvIdx=%d omit=%d\n",
       i,
       p->aConstraintUsage[i].argvIndex,
       p->aConstraintUsage[i].omit);
  }
  sqlite3DebugPrintf("  idxNum=%d\n", p->idxNum);
  sqlite3DebugPrintf("  idxStr=%s\n", p->idxStr);
  sqlite3DebugPrintf("  orderByConsumed=%d\n", p->orderByConsumed);
  sqlite3DebugPrintf("  estimatedCost=%g\n", p->estimatedCost);
}
#else
#define TRACE_IDX_INPUTS(A)
#define TRACE_IDX_OUTPUTS(A)
#endif

/* 
** Required because bestIndex() is called by bestOrClauseIndex() 
*/
static void bestIndex(
    Parse*, WhereClause*, struct SrcList_item*,
    Bitmask, Bitmask, ExprList*, WhereCost*);

/*
** This routine attempts to find an scanning strategy that can be used 
** to optimize an 'OR' expression that is part of a WHERE clause. 
**
** The table associated with FROM clause term pSrc may be either a
** regular B-Tree table or a virtual table.
*/
static void bestOrClauseIndex(
  Parse *pParse,              /* The parsing context */
  WhereClause *pWC,           /* The WHERE clause */
  struct SrcList_item *pSrc,  /* The FROM clause term to search */
  Bitmask notReady,           /* Mask of cursors not available for indexing */
  Bitmask notValid,           /* Cursors not available for any purpose */
  ExprList *pOrderBy,         /* The ORDER BY clause */
  WhereCost *pCost            /* Lowest cost query plan */
){
#ifndef SQLITE_OMIT_OR_OPTIMIZATION
  const int iCur = pSrc->iCursor;   /* The cursor of the table to be accessed */
  const Bitmask maskSrc = getMask(pWC->pMaskSet, iCur);  /* Bitmask for pSrc */
  WhereTerm * const pWCEnd = &pWC->a[pWC->nTerm];        /* End of pWC->a[] */
  WhereTerm *pTerm;                 /* A single term of the WHERE clause */

<<<<<<< HEAD
  /* No OR-clause optimization allowed if the INDEXED BY or NOT INDEXED clauses
  ** are used */
  if( pSrc->notIndexed || pSrc->pIndex!=0 ){
=======
  /* The OR-clause optimization is disallowed if the INDEXED BY or
  ** NOT INDEXED clauses are used or if the WHERE_AND_ONLY bit is set. */
  if( pSrc->notIndexed || pSrc->pIndex!=0 ){
    return;
  }
  if( pWC->wctrlFlags & WHERE_AND_ONLY ){
>>>>>>> dea8ae9a
    return;
  }

  /* Search the WHERE clause terms for a usable WO_OR term. */
  for(pTerm=pWC->a; pTerm<pWCEnd; pTerm++){
    if( pTerm->eOperator==WO_OR 
     && ((pTerm->prereqAll & ~maskSrc) & notReady)==0
     && (pTerm->u.pOrInfo->indexable & maskSrc)!=0 
    ){
      WhereClause * const pOrWC = &pTerm->u.pOrInfo->wc;
      WhereTerm * const pOrWCEnd = &pOrWC->a[pOrWC->nTerm];
      WhereTerm *pOrTerm;
      int flags = WHERE_MULTI_OR;
      double rTotal = 0;
      double nRow = 0;
      Bitmask used = 0;

      for(pOrTerm=pOrWC->a; pOrTerm<pOrWCEnd; pOrTerm++){
        WhereCost sTermCost;
        WHERETRACE(("... Multi-index OR testing for term %d of %d....\n", 
          (pOrTerm - pOrWC->a), (pTerm - pWC->a)
        ));
        if( pOrTerm->eOperator==WO_AND ){
          WhereClause *pAndWC = &pOrTerm->u.pAndInfo->wc;
          bestIndex(pParse, pAndWC, pSrc, notReady, notValid, 0, &sTermCost);
        }else if( pOrTerm->leftCursor==iCur ){
          WhereClause tempWC;
          tempWC.pParse = pWC->pParse;
          tempWC.pMaskSet = pWC->pMaskSet;
          tempWC.pOuter = pWC;
          tempWC.op = TK_AND;
          tempWC.a = pOrTerm;
          tempWC.wctrlFlags = 0;
          tempWC.nTerm = 1;
          bestIndex(pParse, &tempWC, pSrc, notReady, notValid, 0, &sTermCost);
        }else{
          continue;
        }
        rTotal += sTermCost.rCost;
        nRow += sTermCost.plan.nRow;
        used |= sTermCost.used;
        if( rTotal>=pCost->rCost ) break;
      }

      /* If there is an ORDER BY clause, increase the scan cost to account 
      ** for the cost of the sort. */
      if( pOrderBy!=0 ){
        WHERETRACE(("... sorting increases OR cost %.9g to %.9g\n",
                    rTotal, rTotal+nRow*estLog(nRow)));
        rTotal += nRow*estLog(nRow);
      }

      /* If the cost of scanning using this OR term for optimization is
      ** less than the current cost stored in pCost, replace the contents
      ** of pCost. */
      WHERETRACE(("... multi-index OR cost=%.9g nrow=%.9g\n", rTotal, nRow));
      if( rTotal<pCost->rCost ){
        pCost->rCost = rTotal;
        pCost->used = used;
        pCost->plan.nRow = nRow;
        pCost->plan.wsFlags = flags;
        pCost->plan.u.pTerm = pTerm;
      }
    }
  }
#endif /* SQLITE_OMIT_OR_OPTIMIZATION */
}

#ifndef SQLITE_OMIT_AUTOMATIC_INDEX
/*
** Return TRUE if the WHERE clause term pTerm is of a form where it
** could be used with an index to access pSrc, assuming an appropriate
** index existed.
*/
static int termCanDriveIndex(
  WhereTerm *pTerm,              /* WHERE clause term to check */
  struct SrcList_item *pSrc,     /* Table we are trying to access */
  Bitmask notReady               /* Tables in outer loops of the join */
){
  char aff;
  if( pTerm->leftCursor!=pSrc->iCursor ) return 0;
  if( pTerm->eOperator!=WO_EQ ) return 0;
  if( (pTerm->prereqRight & notReady)!=0 ) return 0;
  aff = pSrc->pTab->aCol[pTerm->u.leftColumn].affinity;
  if( !sqlite3IndexAffinityOk(pTerm->pExpr, aff) ) return 0;
  return 1;
}
#endif

#ifndef SQLITE_OMIT_AUTOMATIC_INDEX
/*
** If the query plan for pSrc specified in pCost is a full table scan
** and indexing is allows (if there is no NOT INDEXED clause) and it
** possible to construct a transient index that would perform better
** than a full table scan even when the cost of constructing the index
** is taken into account, then alter the query plan to use the
** transient index.
*/
static void bestAutomaticIndex(
  Parse *pParse,              /* The parsing context */
  WhereClause *pWC,           /* The WHERE clause */
  struct SrcList_item *pSrc,  /* The FROM clause term to search */
  Bitmask notReady,           /* Mask of cursors that are not available */
  WhereCost *pCost            /* Lowest cost query plan */
){
  double nTableRow;           /* Rows in the input table */
  double logN;                /* log(nTableRow) */
  double costTempIdx;         /* per-query cost of the transient index */
  WhereTerm *pTerm;           /* A single term of the WHERE clause */
  WhereTerm *pWCEnd;          /* End of pWC->a[] */
  Table *pTable;              /* Table tht might be indexed */

  if( pParse->nQueryLoop<=(double)1 ){
    /* There is no point in building an automatic index for a single scan */
    return;
  }
  if( (pParse->db->flags & SQLITE_AutoIndex)==0 ){
    /* Automatic indices are disabled at run-time */
    return;
  }
  if( (pCost->plan.wsFlags & WHERE_NOT_FULLSCAN)!=0 ){
    /* We already have some kind of index in use for this query. */
    return;
  }
  if( pSrc->notIndexed ){
    /* The NOT INDEXED clause appears in the SQL. */
    return;
  }
  if( pSrc->isCorrelated ){
    /* The source is a correlated sub-query. No point in indexing it. */
    return;
  }

  assert( pParse->nQueryLoop >= (double)1 );
  pTable = pSrc->pTab;
  nTableRow = pTable->nRowEst;
  logN = estLog(nTableRow);
  costTempIdx = 2*logN*(nTableRow/pParse->nQueryLoop + 1);
  if( costTempIdx>=pCost->rCost ){
    /* The cost of creating the transient table would be greater than
    ** doing the full table scan */
    return;
  }

  /* Search for any equality comparison term */
  pWCEnd = &pWC->a[pWC->nTerm];
  for(pTerm=pWC->a; pTerm<pWCEnd; pTerm++){
    if( termCanDriveIndex(pTerm, pSrc, notReady) ){
      WHERETRACE(("auto-index reduces cost from %.1f to %.1f\n",
                    pCost->rCost, costTempIdx));
      pCost->rCost = costTempIdx;
      pCost->plan.nRow = logN + 1;
      pCost->plan.wsFlags = WHERE_TEMP_INDEX;
      pCost->used = pTerm->prereqRight;
      break;
    }
  }
}
#else
# define bestAutomaticIndex(A,B,C,D,E)  /* no-op */
#endif /* SQLITE_OMIT_AUTOMATIC_INDEX */


#ifndef SQLITE_OMIT_AUTOMATIC_INDEX
/*
** Generate code to construct the Index object for an automatic index
** and to set up the WhereLevel object pLevel so that the code generator
** makes use of the automatic index.
*/
static void constructAutomaticIndex(
  Parse *pParse,              /* The parsing context */
  WhereClause *pWC,           /* The WHERE clause */
  struct SrcList_item *pSrc,  /* The FROM clause term to get the next index */
  Bitmask notReady,           /* Mask of cursors that are not available */
  WhereLevel *pLevel          /* Write new index here */
){
  int nColumn;                /* Number of columns in the constructed index */
  WhereTerm *pTerm;           /* A single term of the WHERE clause */
  WhereTerm *pWCEnd;          /* End of pWC->a[] */
  int nByte;                  /* Byte of memory needed for pIdx */
  Index *pIdx;                /* Object describing the transient index */
  Vdbe *v;                    /* Prepared statement under construction */
  int regIsInit;              /* Register set by initialization */
  int addrInit;               /* Address of the initialization bypass jump */
  Table *pTable;              /* The table being indexed */
  KeyInfo *pKeyinfo;          /* Key information for the index */   
  int addrTop;                /* Top of the index fill loop */
  int regRecord;              /* Register holding an index record */
  int n;                      /* Column counter */
  int i;                      /* Loop counter */
  int mxBitCol;               /* Maximum column in pSrc->colUsed */
  CollSeq *pColl;             /* Collating sequence to on a column */
  Bitmask idxCols;            /* Bitmap of columns used for indexing */
  Bitmask extraCols;          /* Bitmap of additional columns */

  /* Generate code to skip over the creation and initialization of the
  ** transient index on 2nd and subsequent iterations of the loop. */
  v = pParse->pVdbe;
  assert( v!=0 );
  regIsInit = ++pParse->nMem;
  addrInit = sqlite3VdbeAddOp1(v, OP_Once, regIsInit);

  /* Count the number of columns that will be added to the index
  ** and used to match WHERE clause constraints */
  nColumn = 0;
  pTable = pSrc->pTab;
  pWCEnd = &pWC->a[pWC->nTerm];
  idxCols = 0;
  for(pTerm=pWC->a; pTerm<pWCEnd; pTerm++){
    if( termCanDriveIndex(pTerm, pSrc, notReady) ){
      int iCol = pTerm->u.leftColumn;
      Bitmask cMask = iCol>=BMS ? ((Bitmask)1)<<(BMS-1) : ((Bitmask)1)<<iCol;
      testcase( iCol==BMS );
      testcase( iCol==BMS-1 );
      if( (idxCols & cMask)==0 ){
        nColumn++;
        idxCols |= cMask;
      }
    }
  }
  assert( nColumn>0 );
  pLevel->plan.nEq = nColumn;

  /* Count the number of additional columns needed to create a
  ** covering index.  A "covering index" is an index that contains all
  ** columns that are needed by the query.  With a covering index, the
  ** original table never needs to be accessed.  Automatic indices must
  ** be a covering index because the index will not be updated if the
  ** original table changes and the index and table cannot both be used
  ** if they go out of sync.
  */
  extraCols = pSrc->colUsed & (~idxCols | (((Bitmask)1)<<(BMS-1)));
  mxBitCol = (pTable->nCol >= BMS-1) ? BMS-1 : pTable->nCol;
  testcase( pTable->nCol==BMS-1 );
  testcase( pTable->nCol==BMS-2 );
  for(i=0; i<mxBitCol; i++){
    if( extraCols & (((Bitmask)1)<<i) ) nColumn++;
  }
  if( pSrc->colUsed & (((Bitmask)1)<<(BMS-1)) ){
    nColumn += pTable->nCol - BMS + 1;
  }
  pLevel->plan.wsFlags |= WHERE_COLUMN_EQ | WHERE_IDX_ONLY | WO_EQ;

  /* Construct the Index object to describe this index */
  nByte = sizeof(Index);
  nByte += nColumn*sizeof(int);     /* Index.aiColumn */
  nByte += nColumn*sizeof(char*);   /* Index.azColl */
  nByte += nColumn;                 /* Index.aSortOrder */
  pIdx = sqlite3DbMallocZero(pParse->db, nByte);
  if( pIdx==0 ) return;
  pLevel->plan.u.pIdx = pIdx;
  pIdx->azColl = (char**)&pIdx[1];
  pIdx->aiColumn = (int*)&pIdx->azColl[nColumn];
  pIdx->aSortOrder = (u8*)&pIdx->aiColumn[nColumn];
  pIdx->zName = "auto-index";
  pIdx->nColumn = nColumn;
  pIdx->pTable = pTable;
  n = 0;
  idxCols = 0;
  for(pTerm=pWC->a; pTerm<pWCEnd; pTerm++){
    if( termCanDriveIndex(pTerm, pSrc, notReady) ){
      int iCol = pTerm->u.leftColumn;
      Bitmask cMask = iCol>=BMS ? ((Bitmask)1)<<(BMS-1) : ((Bitmask)1)<<iCol;
      if( (idxCols & cMask)==0 ){
        Expr *pX = pTerm->pExpr;
        idxCols |= cMask;
        pIdx->aiColumn[n] = pTerm->u.leftColumn;
        pColl = sqlite3BinaryCompareCollSeq(pParse, pX->pLeft, pX->pRight);
        pIdx->azColl[n] = ALWAYS(pColl) ? pColl->zName : "BINARY";
        n++;
      }
    }
  }
  assert( (u32)n==pLevel->plan.nEq );

  /* Add additional columns needed to make the automatic index into
  ** a covering index */
  for(i=0; i<mxBitCol; i++){
    if( extraCols & (((Bitmask)1)<<i) ){
      pIdx->aiColumn[n] = i;
      pIdx->azColl[n] = "BINARY";
      n++;
    }
  }
  if( pSrc->colUsed & (((Bitmask)1)<<(BMS-1)) ){
    for(i=BMS-1; i<pTable->nCol; i++){
      pIdx->aiColumn[n] = i;
      pIdx->azColl[n] = "BINARY";
      n++;
    }
  }
  assert( n==nColumn );

  /* Create the automatic index */
  pKeyinfo = sqlite3IndexKeyinfo(pParse, pIdx);
  assert( pLevel->iIdxCur>=0 );
  sqlite3VdbeAddOp4(v, OP_OpenAutoindex, pLevel->iIdxCur, nColumn+1, 0,
                    (char*)pKeyinfo, P4_KEYINFO_HANDOFF);
  VdbeComment((v, "for %s", pTable->zName));

  /* Fill the automatic index with content */
  addrTop = sqlite3VdbeAddOp1(v, OP_Rewind, pLevel->iTabCur);
  regRecord = sqlite3GetTempReg(pParse);
  sqlite3GenerateIndexKey(pParse, pIdx, pLevel->iTabCur, regRecord, 1);
  sqlite3VdbeAddOp2(v, OP_IdxInsert, pLevel->iIdxCur, regRecord);
  sqlite3VdbeChangeP5(v, OPFLAG_USESEEKRESULT);
  sqlite3VdbeAddOp2(v, OP_Next, pLevel->iTabCur, addrTop+1);
  sqlite3VdbeChangeP5(v, SQLITE_STMTSTATUS_AUTOINDEX);
  sqlite3VdbeJumpHere(v, addrTop);
  sqlite3ReleaseTempReg(pParse, regRecord);
  
  /* Jump here when skipping the initialization */
  sqlite3VdbeJumpHere(v, addrInit);
}
#endif /* SQLITE_OMIT_AUTOMATIC_INDEX */

#ifndef SQLITE_OMIT_VIRTUALTABLE
/*
** Allocate and populate an sqlite3_index_info structure. It is the 
** responsibility of the caller to eventually release the structure
** by passing the pointer returned by this function to sqlite3_free().
*/
static sqlite3_index_info *allocateIndexInfo(
  Parse *pParse, 
  WhereClause *pWC,
  struct SrcList_item *pSrc,
  ExprList *pOrderBy
){
  int i, j;
  int nTerm;
  struct sqlite3_index_constraint *pIdxCons;
  struct sqlite3_index_orderby *pIdxOrderBy;
  struct sqlite3_index_constraint_usage *pUsage;
  WhereTerm *pTerm;
  int nOrderBy;
  sqlite3_index_info *pIdxInfo;

  WHERETRACE(("Recomputing index info for %s...\n", pSrc->pTab->zName));

  /* Count the number of possible WHERE clause constraints referring
  ** to this virtual table */
  for(i=nTerm=0, pTerm=pWC->a; i<pWC->nTerm; i++, pTerm++){
    if( pTerm->leftCursor != pSrc->iCursor ) continue;
    assert( (pTerm->eOperator&(pTerm->eOperator-1))==0 );
    testcase( pTerm->eOperator==WO_IN );
    testcase( pTerm->eOperator==WO_ISNULL );
    if( pTerm->eOperator & (WO_IN|WO_ISNULL) ) continue;
    if( pTerm->wtFlags & TERM_VNULL ) continue;
    nTerm++;
  }

  /* If the ORDER BY clause contains only columns in the current 
  ** virtual table then allocate space for the aOrderBy part of
  ** the sqlite3_index_info structure.
  */
  nOrderBy = 0;
  if( pOrderBy ){
    for(i=0; i<pOrderBy->nExpr; i++){
      Expr *pExpr = pOrderBy->a[i].pExpr;
      if( pExpr->op!=TK_COLUMN || pExpr->iTable!=pSrc->iCursor ) break;
    }
    if( i==pOrderBy->nExpr ){
      nOrderBy = pOrderBy->nExpr;
    }
  }

  /* Allocate the sqlite3_index_info structure
  */
  pIdxInfo = sqlite3DbMallocZero(pParse->db, sizeof(*pIdxInfo)
                           + (sizeof(*pIdxCons) + sizeof(*pUsage))*nTerm
                           + sizeof(*pIdxOrderBy)*nOrderBy );
  if( pIdxInfo==0 ){
    sqlite3ErrorMsg(pParse, "out of memory");
    /* (double)0 In case of SQLITE_OMIT_FLOATING_POINT... */
    return 0;
  }

  /* Initialize the structure.  The sqlite3_index_info structure contains
  ** many fields that are declared "const" to prevent xBestIndex from
  ** changing them.  We have to do some funky casting in order to
  ** initialize those fields.
  */
  pIdxCons = (struct sqlite3_index_constraint*)&pIdxInfo[1];
  pIdxOrderBy = (struct sqlite3_index_orderby*)&pIdxCons[nTerm];
  pUsage = (struct sqlite3_index_constraint_usage*)&pIdxOrderBy[nOrderBy];
  *(int*)&pIdxInfo->nConstraint = nTerm;
  *(int*)&pIdxInfo->nOrderBy = nOrderBy;
  *(struct sqlite3_index_constraint**)&pIdxInfo->aConstraint = pIdxCons;
  *(struct sqlite3_index_orderby**)&pIdxInfo->aOrderBy = pIdxOrderBy;
  *(struct sqlite3_index_constraint_usage**)&pIdxInfo->aConstraintUsage =
                                                                   pUsage;

  for(i=j=0, pTerm=pWC->a; i<pWC->nTerm; i++, pTerm++){
    if( pTerm->leftCursor != pSrc->iCursor ) continue;
    assert( (pTerm->eOperator&(pTerm->eOperator-1))==0 );
    testcase( pTerm->eOperator==WO_IN );
    testcase( pTerm->eOperator==WO_ISNULL );
    if( pTerm->eOperator & (WO_IN|WO_ISNULL) ) continue;
    if( pTerm->wtFlags & TERM_VNULL ) continue;
    pIdxCons[j].iColumn = pTerm->u.leftColumn;
    pIdxCons[j].iTermOffset = i;
    pIdxCons[j].op = (u8)pTerm->eOperator;
    /* The direct assignment in the previous line is possible only because
    ** the WO_ and SQLITE_INDEX_CONSTRAINT_ codes are identical.  The
    ** following asserts verify this fact. */
    assert( WO_EQ==SQLITE_INDEX_CONSTRAINT_EQ );
    assert( WO_LT==SQLITE_INDEX_CONSTRAINT_LT );
    assert( WO_LE==SQLITE_INDEX_CONSTRAINT_LE );
    assert( WO_GT==SQLITE_INDEX_CONSTRAINT_GT );
    assert( WO_GE==SQLITE_INDEX_CONSTRAINT_GE );
    assert( WO_MATCH==SQLITE_INDEX_CONSTRAINT_MATCH );
    assert( pTerm->eOperator & (WO_EQ|WO_LT|WO_LE|WO_GT|WO_GE|WO_MATCH) );
    j++;
  }
  for(i=0; i<nOrderBy; i++){
    Expr *pExpr = pOrderBy->a[i].pExpr;
    pIdxOrderBy[i].iColumn = pExpr->iColumn;
    pIdxOrderBy[i].desc = pOrderBy->a[i].sortOrder;
  }

  return pIdxInfo;
}

/*
** The table object reference passed as the second argument to this function
** must represent a virtual table. This function invokes the xBestIndex()
** method of the virtual table with the sqlite3_index_info pointer passed
** as the argument.
**
** If an error occurs, pParse is populated with an error message and a
** non-zero value is returned. Otherwise, 0 is returned and the output
** part of the sqlite3_index_info structure is left populated.
**
** Whether or not an error is returned, it is the responsibility of the
** caller to eventually free p->idxStr if p->needToFreeIdxStr indicates
** that this is required.
*/
static int vtabBestIndex(Parse *pParse, Table *pTab, sqlite3_index_info *p){
  sqlite3_vtab *pVtab = sqlite3GetVTable(pParse->db, pTab)->pVtab;
  int i;
  int rc;

  WHERETRACE(("xBestIndex for %s\n", pTab->zName));
  TRACE_IDX_INPUTS(p);
  rc = pVtab->pModule->xBestIndex(pVtab, p);
  TRACE_IDX_OUTPUTS(p);

  if( rc!=SQLITE_OK ){
    if( rc==SQLITE_NOMEM ){
      pParse->db->mallocFailed = 1;
    }else if( !pVtab->zErrMsg ){
      sqlite3ErrorMsg(pParse, "%s", sqlite3ErrStr(rc));
    }else{
      sqlite3ErrorMsg(pParse, "%s", pVtab->zErrMsg);
    }
  }
  sqlite3_free(pVtab->zErrMsg);
  pVtab->zErrMsg = 0;

  for(i=0; i<p->nConstraint; i++){
    if( !p->aConstraint[i].usable && p->aConstraintUsage[i].argvIndex>0 ){
      sqlite3ErrorMsg(pParse, 
          "table %s: xBestIndex returned an invalid plan", pTab->zName);
    }
  }

  return pParse->nErr;
}


/*
** Compute the best index for a virtual table.
**
** The best index is computed by the xBestIndex method of the virtual
** table module.  This routine is really just a wrapper that sets up
** the sqlite3_index_info structure that is used to communicate with
** xBestIndex.
**
** In a join, this routine might be called multiple times for the
** same virtual table.  The sqlite3_index_info structure is created
** and initialized on the first invocation and reused on all subsequent
** invocations.  The sqlite3_index_info structure is also used when
** code is generated to access the virtual table.  The whereInfoDelete() 
** routine takes care of freeing the sqlite3_index_info structure after
** everybody has finished with it.
*/
static void bestVirtualIndex(
  Parse *pParse,                  /* The parsing context */
  WhereClause *pWC,               /* The WHERE clause */
  struct SrcList_item *pSrc,      /* The FROM clause term to search */
  Bitmask notReady,               /* Mask of cursors not available for index */
  Bitmask notValid,               /* Cursors not valid for any purpose */
  ExprList *pOrderBy,             /* The order by clause */
  WhereCost *pCost,               /* Lowest cost query plan */
  sqlite3_index_info **ppIdxInfo  /* Index information passed to xBestIndex */
){
  Table *pTab = pSrc->pTab;
  sqlite3_index_info *pIdxInfo;
  struct sqlite3_index_constraint *pIdxCons;
  struct sqlite3_index_constraint_usage *pUsage;
  WhereTerm *pTerm;
  int i, j;
  int nOrderBy;
  double rCost;

  /* Make sure wsFlags is initialized to some sane value. Otherwise, if the 
  ** malloc in allocateIndexInfo() fails and this function returns leaving
  ** wsFlags in an uninitialized state, the caller may behave unpredictably.
  */
  memset(pCost, 0, sizeof(*pCost));
  pCost->plan.wsFlags = WHERE_VIRTUALTABLE;

  /* If the sqlite3_index_info structure has not been previously
  ** allocated and initialized, then allocate and initialize it now.
  */
  pIdxInfo = *ppIdxInfo;
  if( pIdxInfo==0 ){
    *ppIdxInfo = pIdxInfo = allocateIndexInfo(pParse, pWC, pSrc, pOrderBy);
  }
  if( pIdxInfo==0 ){
    return;
  }

  /* At this point, the sqlite3_index_info structure that pIdxInfo points
  ** to will have been initialized, either during the current invocation or
  ** during some prior invocation.  Now we just have to customize the
  ** details of pIdxInfo for the current invocation and pass it to
  ** xBestIndex.
  */

  /* The module name must be defined. Also, by this point there must
  ** be a pointer to an sqlite3_vtab structure. Otherwise
  ** sqlite3ViewGetColumnNames() would have picked up the error. 
  */
  assert( pTab->azModuleArg && pTab->azModuleArg[0] );
  assert( sqlite3GetVTable(pParse->db, pTab) );

  /* Set the aConstraint[].usable fields and initialize all 
  ** output variables to zero.
  **
  ** aConstraint[].usable is true for constraints where the right-hand
  ** side contains only references to tables to the left of the current
  ** table.  In other words, if the constraint is of the form:
  **
  **           column = expr
  **
  ** and we are evaluating a join, then the constraint on column is 
  ** only valid if all tables referenced in expr occur to the left
  ** of the table containing column.
  **
  ** The aConstraints[] array contains entries for all constraints
  ** on the current table.  That way we only have to compute it once
  ** even though we might try to pick the best index multiple times.
  ** For each attempt at picking an index, the order of tables in the
  ** join might be different so we have to recompute the usable flag
  ** each time.
  */
  pIdxCons = *(struct sqlite3_index_constraint**)&pIdxInfo->aConstraint;
  pUsage = pIdxInfo->aConstraintUsage;
  for(i=0; i<pIdxInfo->nConstraint; i++, pIdxCons++){
    j = pIdxCons->iTermOffset;
    pTerm = &pWC->a[j];
    pIdxCons->usable = (pTerm->prereqRight&notReady) ? 0 : 1;
  }
  memset(pUsage, 0, sizeof(pUsage[0])*pIdxInfo->nConstraint);
  if( pIdxInfo->needToFreeIdxStr ){
    sqlite3_free(pIdxInfo->idxStr);
  }
  pIdxInfo->idxStr = 0;
  pIdxInfo->idxNum = 0;
  pIdxInfo->needToFreeIdxStr = 0;
  pIdxInfo->orderByConsumed = 0;
  /* ((double)2) In case of SQLITE_OMIT_FLOATING_POINT... */
  pIdxInfo->estimatedCost = SQLITE_BIG_DBL / ((double)2);
  nOrderBy = pIdxInfo->nOrderBy;
  if( !pOrderBy ){
    pIdxInfo->nOrderBy = 0;
  }

  if( vtabBestIndex(pParse, pTab, pIdxInfo) ){
    return;
  }

  pIdxCons = *(struct sqlite3_index_constraint**)&pIdxInfo->aConstraint;
  for(i=0; i<pIdxInfo->nConstraint; i++){
    if( pUsage[i].argvIndex>0 ){
      pCost->used |= pWC->a[pIdxCons[i].iTermOffset].prereqRight;
    }
  }

  /* If there is an ORDER BY clause, and the selected virtual table index
  ** does not satisfy it, increase the cost of the scan accordingly. This
  ** matches the processing for non-virtual tables in bestBtreeIndex().
  */
  rCost = pIdxInfo->estimatedCost;
  if( pOrderBy && pIdxInfo->orderByConsumed==0 ){
    rCost += estLog(rCost)*rCost;
  }

  /* The cost is not allowed to be larger than SQLITE_BIG_DBL (the
  ** inital value of lowestCost in this loop. If it is, then the
  ** (cost<lowestCost) test below will never be true.
  ** 
  ** Use "(double)2" instead of "2.0" in case OMIT_FLOATING_POINT 
  ** is defined.
  */
  if( (SQLITE_BIG_DBL/((double)2))<rCost ){
    pCost->rCost = (SQLITE_BIG_DBL/((double)2));
  }else{
    pCost->rCost = rCost;
  }
  pCost->plan.u.pVtabIdx = pIdxInfo;
  if( pIdxInfo->orderByConsumed ){
    pCost->plan.wsFlags |= WHERE_ORDERBY;
  }
  pCost->plan.nEq = 0;
  pIdxInfo->nOrderBy = nOrderBy;

  /* Try to find a more efficient access pattern by using multiple indexes
  ** to optimize an OR expression within the WHERE clause. 
  */
  bestOrClauseIndex(pParse, pWC, pSrc, notReady, notValid, pOrderBy, pCost);
}
#endif /* SQLITE_OMIT_VIRTUALTABLE */

#ifdef SQLITE_ENABLE_STAT3
/*
<<<<<<< HEAD
** Argument pIdx is a pointer to an index structure that has an array of
** SQLITE_INDEX_SAMPLES evenly spaced samples of the first indexed column
** stored in Index.aSample. These samples divide the domain of values stored
** the index into (SQLITE_INDEX_SAMPLES+1) regions.
** Region 0 contains all values less than the first sample value. Region
** 1 contains values between the first and second samples.  Region 2 contains
** values between samples 2 and 3.  And so on.  Region SQLITE_INDEX_SAMPLES
** contains values larger than the last sample.
**
** If the index contains many duplicates of a single value, then it is
** possible that two or more adjacent samples can hold the same value.
** When that is the case, the smallest possible region code is returned
** when roundUp is false and the largest possible region code is returned
** when roundUp is true.
**
** If successful, this function determines which of the regions value 
** pVal lies in, sets *piRegion to the region index (a value between 0
** and SQLITE_INDEX_SAMPLES+1, inclusive) and returns SQLITE_OK.
** Or, if an OOM occurs while converting text values between encodings,
** SQLITE_NOMEM is returned and *piRegion is undefined.
=======
** Estimate the location of a particular key among all keys in an
** index.  Store the results in aStat as follows:
**
**    aStat[0]      Est. number of rows less than pVal
**    aStat[1]      Est. number of rows equal to pVal
**
** Return SQLITE_OK on success.
>>>>>>> dea8ae9a
*/
static int whereKeyStats(
  Parse *pParse,              /* Database connection */
  Index *pIdx,                /* Index to consider domain of */
  sqlite3_value *pVal,        /* Value to consider */
<<<<<<< HEAD
  int roundUp,                /* Return largest valid region if true */
  int *piRegion               /* OUT: Region of domain in which value lies */
){
  assert( roundUp==0 || roundUp==1 );
  if( ALWAYS(pVal) ){
    IndexSample *aSample = pIdx->aSample;
    int i = 0;
    int eType = sqlite3_value_type(pVal);

    if( eType==SQLITE_INTEGER || eType==SQLITE_FLOAT ){
      double r = sqlite3_value_double(pVal);
      for(i=0; i<SQLITE_INDEX_SAMPLES; i++){
        if( aSample[i].eType==SQLITE_NULL ) continue;
        if( aSample[i].eType>=SQLITE_TEXT ) break;
        if( roundUp ){
          if( aSample[i].u.r>r ) break;
        }else{
          if( aSample[i].u.r>=r ) break;
        }
      }
    }else if( eType==SQLITE_NULL ){
      i = 0;
      if( roundUp ){
        while( i<SQLITE_INDEX_SAMPLES && aSample[i].eType==SQLITE_NULL ) i++;
=======
  int roundUp,                /* Round up if true.  Round down if false */
  tRowcnt *aStat              /* OUT: stats written here */
){
  tRowcnt n;
  IndexSample *aSample;
  int i, eType;
  int isEq = 0;
  i64 v;
  double r, rS;

  assert( roundUp==0 || roundUp==1 );
  assert( pIdx->nSample>0 );
  if( pVal==0 ) return SQLITE_ERROR;
  n = pIdx->aiRowEst[0];
  aSample = pIdx->aSample;
  eType = sqlite3_value_type(pVal);

  if( eType==SQLITE_INTEGER ){
    v = sqlite3_value_int64(pVal);
    r = (i64)v;
    for(i=0; i<pIdx->nSample; i++){
      if( aSample[i].eType==SQLITE_NULL ) continue;
      if( aSample[i].eType>=SQLITE_TEXT ) break;
      if( aSample[i].eType==SQLITE_INTEGER ){
        if( aSample[i].u.i>=v ){
          isEq = aSample[i].u.i==v;
          break;
        }
      }else{
        assert( aSample[i].eType==SQLITE_FLOAT );
        if( aSample[i].u.r>=r ){
          isEq = aSample[i].u.r==r;
          break;
        }
      }
    }
  }else if( eType==SQLITE_FLOAT ){
    r = sqlite3_value_double(pVal);
    for(i=0; i<pIdx->nSample; i++){
      if( aSample[i].eType==SQLITE_NULL ) continue;
      if( aSample[i].eType>=SQLITE_TEXT ) break;
      if( aSample[i].eType==SQLITE_FLOAT ){
        rS = aSample[i].u.r;
      }else{
        rS = aSample[i].u.i;
      }
      if( rS>=r ){
        isEq = rS==r;
        break;
>>>>>>> dea8ae9a
      }
    }
  }else if( eType==SQLITE_NULL ){
    i = 0;
    if( aSample[0].eType==SQLITE_NULL ) isEq = 1;
  }else{
    assert( eType==SQLITE_TEXT || eType==SQLITE_BLOB );
    for(i=0; i<pIdx->nSample; i++){
      if( aSample[i].eType==SQLITE_TEXT || aSample[i].eType==SQLITE_BLOB ){
        break;
      }
    }
    if( i<pIdx->nSample ){      
      sqlite3 *db = pParse->db;
      CollSeq *pColl;
      const u8 *z;
      if( eType==SQLITE_BLOB ){
        z = (const u8 *)sqlite3_value_blob(pVal);
        pColl = db->pDfltColl;
        assert( pColl->enc==SQLITE_UTF8 );
      }else{
        pColl = sqlite3GetCollSeq(db, SQLITE_UTF8, 0, *pIdx->azColl);
        if( pColl==0 ){
          sqlite3ErrorMsg(pParse, "no such collation sequence: %s",
                          *pIdx->azColl);
          return SQLITE_ERROR;
        }
        z = (const u8 *)sqlite3ValueText(pVal, pColl->enc);
        if( !z ){
          return SQLITE_NOMEM;
        }
        assert( z && pColl && pColl->xCmp );
      }
      n = sqlite3ValueBytes(pVal, pColl->enc);
<<<<<<< HEAD

      for(i=0; i<SQLITE_INDEX_SAMPLES; i++){
=======
  
      for(; i<pIdx->nSample; i++){
>>>>>>> dea8ae9a
        int c;
        int eSampletype = aSample[i].eType;
        if( eSampletype<eType ) continue;
        if( eSampletype!=eType ) break;
#ifndef SQLITE_OMIT_UTF16
        if( pColl->enc!=SQLITE_UTF8 ){
          int nSample;
          char *zSample = sqlite3Utf8to16(
              db, pColl->enc, aSample[i].u.z, aSample[i].nByte, &nSample
          );
          if( !zSample ){
            assert( db->mallocFailed );
            return SQLITE_NOMEM;
          }
          c = pColl->xCmp(pColl->pUser, nSample, zSample, n, z);
          sqlite3DbFree(db, zSample);
        }else
#endif
        {
          c = pColl->xCmp(pColl->pUser, aSample[i].nByte, aSample[i].u.z, n, z);
<<<<<<< HEAD
        }
        if( c-roundUp>=0 ) break;
=======
        }
        if( c>=0 ){
          if( c==0 ) isEq = 1;
          break;
        }
>>>>>>> dea8ae9a
      }
    }
  }

  /* At this point, aSample[i] is the first sample that is greater than
  ** or equal to pVal.  Or if i==pIdx->nSample, then all samples are less
  ** than pVal.  If aSample[i]==pVal, then isEq==1.
  */
  if( isEq ){
    assert( i<pIdx->nSample );
    aStat[0] = aSample[i].nLt;
    aStat[1] = aSample[i].nEq;
  }else{
    tRowcnt iLower, iUpper, iGap;
    if( i==0 ){
      iLower = 0;
      iUpper = aSample[0].nLt;
    }else{
      iUpper = i>=pIdx->nSample ? n : aSample[i].nLt;
      iLower = aSample[i-1].nEq + aSample[i-1].nLt;
    }
    aStat[1] = pIdx->avgEq;
    if( iLower>=iUpper ){
      iGap = 0;
    }else{
      iGap = iUpper - iLower;
    }
    if( roundUp ){
      iGap = (iGap*2)/3;
    }else{
      iGap = iGap/3;
    }
    aStat[0] = iLower + iGap;
  }
  return SQLITE_OK;
}
#endif /* SQLITE_ENABLE_STAT3 */

/*
** If expression pExpr represents a literal value, set *pp to point to
** an sqlite3_value structure containing the same value, with affinity
** aff applied to it, before returning. It is the responsibility of the 
** caller to eventually release this structure by passing it to 
** sqlite3ValueFree().
**
** If the current parse is a recompile (sqlite3Reprepare()) and pExpr
** is an SQL variable that currently has a non-NULL value bound to it,
** create an sqlite3_value structure containing this value, again with
** affinity aff applied to it, instead.
**
** If neither of the above apply, set *pp to NULL.
**
** If an error occurs, return an error code. Otherwise, SQLITE_OK.
*/
#ifdef SQLITE_ENABLE_STAT3
static int valueFromExpr(
  Parse *pParse, 
  Expr *pExpr, 
  u8 aff, 
  sqlite3_value **pp
){
  if( pExpr->op==TK_VARIABLE
   || (pExpr->op==TK_REGISTER && pExpr->op2==TK_VARIABLE)
  ){
    int iVar = pExpr->iColumn;
    sqlite3VdbeSetVarmask(pParse->pVdbe, iVar); /* IMP: R-23257-02778 */
    *pp = sqlite3VdbeGetValue(pParse->pReprepare, iVar, aff);
    return SQLITE_OK;
  }
  return sqlite3ValueFromExpr(pParse->db, pExpr, SQLITE_UTF8, aff, pp);
}
#endif

/*
** This function is used to estimate the number of rows that will be visited
** by scanning an index for a range of values. The range may have an upper
** bound, a lower bound, or both. The WHERE clause terms that set the upper
** and lower bounds are represented by pLower and pUpper respectively. For
** example, assuming that index p is on t1(a):
**
**   ... FROM t1 WHERE a > ? AND a < ? ...
**                    |_____|   |_____|
**                       |         |
**                     pLower    pUpper
**
** If either of the upper or lower bound is not present, then NULL is passed in
** place of the corresponding WhereTerm.
**
** The nEq parameter is passed the index of the index column subject to the
** range constraint. Or, equivalently, the number of equality constraints
** optimized by the proposed index scan. For example, assuming index p is
** on t1(a, b), and the SQL query is:
**
**   ... FROM t1 WHERE a = ? AND b > ? AND b < ? ...
**
** then nEq should be passed the value 1 (as the range restricted column,
** b, is the second left-most column of the index). Or, if the query is:
**
**   ... FROM t1 WHERE a > ? AND a < ? ...
**
** then nEq should be passed 0.
**
<<<<<<< HEAD
** The returned value is an integer between 1 and 100, inclusive. A return
** value of 1 indicates that the proposed range scan is expected to visit
** approximately 1/100th (1%) of the rows selected by the nEq equality
** constraints (if any). A return value of 100 indicates that it is expected
** that the range scan will visit every row (100%) selected by the equality
** constraints.
**
** In the absence of sqlite_stat2 ANALYZE data, each range inequality
** reduces the search space by 3/4ths.  Hence a single constraint (x>?)
** results in a return of 25 and a range constraint (x>? AND x<?) results
** in a return of 6.
=======
** The returned value is an integer divisor to reduce the estimated
** search space.  A return value of 1 means that range constraints are
** no help at all.  A return value of 2 means range constraints are
** expected to reduce the search space by half.  And so forth...
**
** In the absence of sqlite_stat3 ANALYZE data, each range inequality
** reduces the search space by a factor of 4.  Hence a single constraint (x>?)
** results in a return of 4 and a range constraint (x>? AND x<?) results
** in a return of 16.
>>>>>>> dea8ae9a
*/
static int whereRangeScanEst(
  Parse *pParse,       /* Parsing & code generating context */
  Index *p,            /* The index containing the range-compared column; "x" */
  int nEq,             /* index into p->aCol[] of the range-compared column */
  WhereTerm *pLower,   /* Lower bound on the range. ex: "x>123" Might be NULL */
  WhereTerm *pUpper,   /* Upper bound on the range. ex: "x<455" Might be NULL */
  double *pRangeDiv   /* OUT: Reduce search space by this divisor */
){
  int rc = SQLITE_OK;

#ifdef SQLITE_ENABLE_STAT3

<<<<<<< HEAD
  if( nEq==0 && p->aSample ){
    sqlite3_value *pLowerVal = 0;
    sqlite3_value *pUpperVal = 0;
    int iEst;
    int iLower = 0;
    int iUpper = SQLITE_INDEX_SAMPLES;
    int roundUpUpper = 0;
    int roundUpLower = 0;
=======
  if( nEq==0 && p->nSample ){
    sqlite3_value *pRangeVal;
    tRowcnt iLower = 0;
    tRowcnt iUpper = p->aiRowEst[0];
    tRowcnt a[2];
>>>>>>> dea8ae9a
    u8 aff = p->pTable->aCol[p->aiColumn[0]].affinity;

    if( pLower ){
      Expr *pExpr = pLower->pExpr->pRight;
<<<<<<< HEAD
      rc = valueFromExpr(pParse, pExpr, aff, &pLowerVal);
      assert( pLower->eOperator==WO_GT || pLower->eOperator==WO_GE );
      roundUpLower = (pLower->eOperator==WO_GT) ?1:0;
    }
    if( rc==SQLITE_OK && pUpper ){
      Expr *pExpr = pUpper->pExpr->pRight;
      rc = valueFromExpr(pParse, pExpr, aff, &pUpperVal);
      assert( pUpper->eOperator==WO_LT || pUpper->eOperator==WO_LE );
      roundUpUpper = (pUpper->eOperator==WO_LE) ?1:0;
    }

    if( rc!=SQLITE_OK || (pLowerVal==0 && pUpperVal==0) ){
      sqlite3ValueFree(pLowerVal);
      sqlite3ValueFree(pUpperVal);
      goto range_est_fallback;
    }else if( pLowerVal==0 ){
      rc = whereRangeRegion(pParse, p, pUpperVal, roundUpUpper, &iUpper);
      if( pLower ) iLower = iUpper/2;
    }else if( pUpperVal==0 ){
      rc = whereRangeRegion(pParse, p, pLowerVal, roundUpLower, &iLower);
      if( pUpper ) iUpper = (iLower + SQLITE_INDEX_SAMPLES + 1)/2;
    }else{
      rc = whereRangeRegion(pParse, p, pUpperVal, roundUpUpper, &iUpper);
      if( rc==SQLITE_OK ){
        rc = whereRangeRegion(pParse, p, pLowerVal, roundUpLower, &iLower);
=======
      rc = valueFromExpr(pParse, pExpr, aff, &pRangeVal);
      assert( pLower->eOperator==WO_GT || pLower->eOperator==WO_GE );
      if( rc==SQLITE_OK
       && whereKeyStats(pParse, p, pRangeVal, 0, a)==SQLITE_OK
      ){
        iLower = a[0];
        if( pLower->eOperator==WO_GT ) iLower += a[1];
      }
      sqlite3ValueFree(pRangeVal);
    }
    if( rc==SQLITE_OK && pUpper ){
      Expr *pExpr = pUpper->pExpr->pRight;
      rc = valueFromExpr(pParse, pExpr, aff, &pRangeVal);
      assert( pUpper->eOperator==WO_LT || pUpper->eOperator==WO_LE );
      if( rc==SQLITE_OK
       && whereKeyStats(pParse, p, pRangeVal, 1, a)==SQLITE_OK
      ){
        iUpper = a[0];
        if( pUpper->eOperator==WO_LE ) iUpper += a[1];
>>>>>>> dea8ae9a
      }
      sqlite3ValueFree(pRangeVal);
    }
<<<<<<< HEAD
    WHERETRACE(("range scan regions: %d..%d\n", iLower, iUpper));

    iEst = iUpper - iLower;
    testcase( iEst==SQLITE_INDEX_SAMPLES );
    assert( iEst<=SQLITE_INDEX_SAMPLES );
    if( iEst<1 ){
      *piEst = 50/SQLITE_INDEX_SAMPLES;
    }else{
      *piEst = (iEst*100)/SQLITE_INDEX_SAMPLES;
    }
    sqlite3ValueFree(pLowerVal);
    sqlite3ValueFree(pUpperVal);
    return rc;
=======
    if( rc==SQLITE_OK ){
      if( iUpper<=iLower ){
        *pRangeDiv = (double)p->aiRowEst[0];
      }else{
        *pRangeDiv = (double)p->aiRowEst[0]/(double)(iUpper - iLower);
      }
      WHERETRACE(("range scan regions: %u..%u  div=%g\n",
                  (u32)iLower, (u32)iUpper, *pRangeDiv));
      return SQLITE_OK;
    }
>>>>>>> dea8ae9a
  }
#else
  UNUSED_PARAMETER(pParse);
  UNUSED_PARAMETER(p);
  UNUSED_PARAMETER(nEq);
#endif
  assert( pLower || pUpper );
<<<<<<< HEAD
  *piEst = 100;
  if( pLower && (pLower->wtFlags & TERM_VNULL)==0 ) *piEst /= 4;
  if( pUpper ) *piEst /= 4;
  return rc;
}

#ifdef SQLITE_ENABLE_STAT2
=======
  *pRangeDiv = (double)1;
  if( pLower && (pLower->wtFlags & TERM_VNULL)==0 ) *pRangeDiv *= (double)4;
  if( pUpper ) *pRangeDiv *= (double)4;
  return rc;
}

#ifdef SQLITE_ENABLE_STAT3
>>>>>>> dea8ae9a
/*
** Estimate the number of rows that will be returned based on
** an equality constraint x=VALUE and where that VALUE occurs in
** the histogram data.  This only works when x is the left-most
<<<<<<< HEAD
** column of an index and sqlite_stat2 histogram data is available
=======
** column of an index and sqlite_stat3 histogram data is available
>>>>>>> dea8ae9a
** for that index.  When pExpr==NULL that means the constraint is
** "x IS NULL" instead of "x=VALUE".
**
** Write the estimated row count into *pnRow and return SQLITE_OK. 
** If unable to make an estimate, leave *pnRow unchanged and return
** non-zero.
**
** This routine can fail if it is unable to load a collating sequence
** required for string comparison, or if unable to allocate memory
** for a UTF conversion required for comparison.  The error is stored
** in the pParse structure.
*/
static int whereEqualScanEst(
  Parse *pParse,       /* Parsing & code generating context */
  Index *p,            /* The index whose left-most column is pTerm */
  Expr *pExpr,         /* Expression for VALUE in the x=VALUE constraint */
  double *pnRow        /* Write the revised row estimate here */
){
  sqlite3_value *pRhs = 0;  /* VALUE on right-hand side of pTerm */
<<<<<<< HEAD
  int iLower, iUpper;       /* Range of histogram regions containing pRhs */
  u8 aff;                   /* Column affinity */
  int rc;                   /* Subfunction return code */
  double nRowEst;           /* New estimate of the number of rows */

  assert( p->aSample!=0 );
=======
  u8 aff;                   /* Column affinity */
  int rc;                   /* Subfunction return code */
  tRowcnt a[2];             /* Statistics */

  assert( p->aSample!=0 );
  assert( p->nSample>0 );
>>>>>>> dea8ae9a
  aff = p->pTable->aCol[p->aiColumn[0]].affinity;
  if( pExpr ){
    rc = valueFromExpr(pParse, pExpr, aff, &pRhs);
    if( rc ) goto whereEqualScanEst_cancel;
<<<<<<< HEAD
  }else{
    pRhs = sqlite3ValueNew(pParse->db);
  }
  if( pRhs==0 ) return SQLITE_NOTFOUND;
  rc = whereRangeRegion(pParse, p, pRhs, 0, &iLower);
  if( rc ) goto whereEqualScanEst_cancel;
  rc = whereRangeRegion(pParse, p, pRhs, 1, &iUpper);
  if( rc ) goto whereEqualScanEst_cancel;
  WHERETRACE(("equality scan regions: %d..%d\n", iLower, iUpper));
  if( iLower>=iUpper ){
    nRowEst = p->aiRowEst[0]/(SQLITE_INDEX_SAMPLES*2);
    if( nRowEst<*pnRow ) *pnRow = nRowEst;
  }else{
    nRowEst = (iUpper-iLower)*p->aiRowEst[0]/SQLITE_INDEX_SAMPLES;
    *pnRow = nRowEst;
  }

=======
  }else{
    pRhs = sqlite3ValueNew(pParse->db);
  }
  if( pRhs==0 ) return SQLITE_NOTFOUND;
  rc = whereKeyStats(pParse, p, pRhs, 0, a);
  if( rc==SQLITE_OK ){
    WHERETRACE(("equality scan regions: %d\n", (int)a[1]));
    *pnRow = a[1];
  }
>>>>>>> dea8ae9a
whereEqualScanEst_cancel:
  sqlite3ValueFree(pRhs);
  return rc;
}
<<<<<<< HEAD
#endif /* defined(SQLITE_ENABLE_STAT2) */

#ifdef SQLITE_ENABLE_STAT2
=======
#endif /* defined(SQLITE_ENABLE_STAT3) */

#ifdef SQLITE_ENABLE_STAT3
>>>>>>> dea8ae9a
/*
** Estimate the number of rows that will be returned based on
** an IN constraint where the right-hand side of the IN operator
** is a list of values.  Example:
**
**        WHERE x IN (1,2,3,4)
**
** Write the estimated row count into *pnRow and return SQLITE_OK. 
** If unable to make an estimate, leave *pnRow unchanged and return
** non-zero.
**
** This routine can fail if it is unable to load a collating sequence
** required for string comparison, or if unable to allocate memory
** for a UTF conversion required for comparison.  The error is stored
** in the pParse structure.
*/
static int whereInScanEst(
  Parse *pParse,       /* Parsing & code generating context */
  Index *p,            /* The index whose left-most column is pTerm */
  ExprList *pList,     /* The value list on the RHS of "x IN (v1,v2,v3,...)" */
  double *pnRow        /* Write the revised row estimate here */
){
<<<<<<< HEAD
  sqlite3_value *pVal = 0;  /* One value from list */
  int iLower, iUpper;       /* Range of histogram regions containing pRhs */
  u8 aff;                   /* Column affinity */
  int rc = SQLITE_OK;       /* Subfunction return code */
  double nRowEst;           /* New estimate of the number of rows */
  int nSpan = 0;            /* Number of histogram regions spanned */
  int nSingle = 0;          /* Histogram regions hit by a single value */
  int nNotFound = 0;        /* Count of values that are not constants */
  int i;                               /* Loop counter */
  u8 aSpan[SQLITE_INDEX_SAMPLES+1];    /* Histogram regions that are spanned */
  u8 aSingle[SQLITE_INDEX_SAMPLES+1];  /* Histogram regions hit once */

  assert( p->aSample!=0 );
  aff = p->pTable->aCol[p->aiColumn[0]].affinity;
  memset(aSpan, 0, sizeof(aSpan));
  memset(aSingle, 0, sizeof(aSingle));
  for(i=0; i<pList->nExpr; i++){
    sqlite3ValueFree(pVal);
    rc = valueFromExpr(pParse, pList->a[i].pExpr, aff, &pVal);
    if( rc ) break;
    if( pVal==0 || sqlite3_value_type(pVal)==SQLITE_NULL ){
      nNotFound++;
      continue;
    }
    rc = whereRangeRegion(pParse, p, pVal, 0, &iLower);
    if( rc ) break;
    rc = whereRangeRegion(pParse, p, pVal, 1, &iUpper);
    if( rc ) break;
    if( iLower>=iUpper ){
      aSingle[iLower] = 1;
    }else{
      assert( iLower>=0 && iUpper<=SQLITE_INDEX_SAMPLES );
      while( iLower<iUpper ) aSpan[iLower++] = 1;
    }
  }
  if( rc==SQLITE_OK ){
    for(i=nSpan=0; i<=SQLITE_INDEX_SAMPLES; i++){
      if( aSpan[i] ){
        nSpan++;
      }else if( aSingle[i] ){
        nSingle++;
      }
    }
    nRowEst = (nSpan*2+nSingle)*p->aiRowEst[0]/(2*SQLITE_INDEX_SAMPLES)
               + nNotFound*p->aiRowEst[1];
    if( nRowEst > p->aiRowEst[0] ) nRowEst = p->aiRowEst[0];
    *pnRow = nRowEst;
    WHERETRACE(("IN row estimate: nSpan=%d, nSingle=%d, nNotFound=%d, est=%g\n",
                 nSpan, nSingle, nNotFound, nRowEst));
  }
  sqlite3ValueFree(pVal);
  return rc;
}
#endif /* defined(SQLITE_ENABLE_STAT2) */
=======
  int rc = SQLITE_OK;         /* Subfunction return code */
  double nEst;                /* Number of rows for a single term */
  double nRowEst = (double)0; /* New estimate of the number of rows */
  int i;                      /* Loop counter */

  assert( p->aSample!=0 );
  for(i=0; rc==SQLITE_OK && i<pList->nExpr; i++){
    nEst = p->aiRowEst[0];
    rc = whereEqualScanEst(pParse, p, pList->a[i].pExpr, &nEst);
    nRowEst += nEst;
  }
  if( rc==SQLITE_OK ){
    if( nRowEst > p->aiRowEst[0] ) nRowEst = p->aiRowEst[0];
    *pnRow = nRowEst;
    WHERETRACE(("IN row estimate: est=%g\n", nRowEst));
  }
  return rc;
}
#endif /* defined(SQLITE_ENABLE_STAT3) */
>>>>>>> dea8ae9a


/*
** Find the best query plan for accessing a particular table.  Write the
** best query plan and its cost into the WhereCost object supplied as the
** last parameter.
**
** The lowest cost plan wins.  The cost is an estimate of the amount of
** CPU and disk I/O needed to process the requested result.
** Factors that influence cost include:
**
**    *  The estimated number of rows that will be retrieved.  (The
**       fewer the better.)
**
**    *  Whether or not sorting must occur.
**
**    *  Whether or not there must be separate lookups in the
**       index and in the main table.
**
** If there was an INDEXED BY clause (pSrc->pIndex) attached to the table in
** the SQL statement, then this function only considers plans using the 
** named index. If no such plan is found, then the returned cost is
** SQLITE_BIG_DBL. If a plan is found that uses the named index, 
** then the cost is calculated in the usual way.
**
** If a NOT INDEXED clause (pSrc->notIndexed!=0) was attached to the table 
** in the SELECT statement, then no indexes are considered. However, the 
** selected plan may still take advantage of the built-in rowid primary key
** index.
*/
static void bestBtreeIndex(
  Parse *pParse,              /* The parsing context */
  WhereClause *pWC,           /* The WHERE clause */
  struct SrcList_item *pSrc,  /* The FROM clause term to search */
  Bitmask notReady,           /* Mask of cursors not available for indexing */
  Bitmask notValid,           /* Cursors not available for any purpose */
  ExprList *pOrderBy,         /* The ORDER BY clause */
  ExprList *pDistinct,        /* The select-list if query is DISTINCT */
  WhereCost *pCost            /* Lowest cost query plan */
){
  int iCur = pSrc->iCursor;   /* The cursor of the table to be accessed */
  Index *pProbe;              /* An index we are evaluating */
  Index *pIdx;                /* Copy of pProbe, or zero for IPK index */
  int eqTermMask;             /* Current mask of valid equality operators */
  int idxEqTermMask;          /* Index mask of valid equality operators */
  Index sPk;                  /* A fake index object for the primary key */
  tRowcnt aiRowEstPk[2];      /* The aiRowEst[] value for the sPk index */
  int aiColumnPk = -1;        /* The aColumn[] value for the sPk index */
  int wsFlagMask;             /* Allowed flags in pCost->plan.wsFlag */

  /* Initialize the cost to a worst-case value */
  memset(pCost, 0, sizeof(*pCost));
  pCost->rCost = SQLITE_BIG_DBL;

  /* If the pSrc table is the right table of a LEFT JOIN then we may not
  ** use an index to satisfy IS NULL constraints on that table.  This is
  ** because columns might end up being NULL if the table does not match -
  ** a circumstance which the index cannot help us discover.  Ticket #2177.
  */
  if( pSrc->jointype & JT_LEFT ){
    idxEqTermMask = WO_EQ|WO_IN;
  }else{
    idxEqTermMask = WO_EQ|WO_IN|WO_ISNULL;
  }

  if( pSrc->pIndex ){
    /* An INDEXED BY clause specifies a particular index to use */
    pIdx = pProbe = pSrc->pIndex;
    wsFlagMask = ~(WHERE_ROWID_EQ|WHERE_ROWID_RANGE);
    eqTermMask = idxEqTermMask;
  }else{
    /* There is no INDEXED BY clause.  Create a fake Index object in local
    ** variable sPk to represent the rowid primary key index.  Make this
    ** fake index the first in a chain of Index objects with all of the real
    ** indices to follow */
    Index *pFirst;                  /* First of real indices on the table */
    memset(&sPk, 0, sizeof(Index));
    sPk.nColumn = 1;
    sPk.aiColumn = &aiColumnPk;
    sPk.aiRowEst = aiRowEstPk;
    sPk.onError = OE_Replace;
    sPk.pTable = pSrc->pTab;
    aiRowEstPk[0] = pSrc->pTab->nRowEst;
    aiRowEstPk[1] = 1;
    pFirst = pSrc->pTab->pIndex;
    if( pSrc->notIndexed==0 ){
      /* The real indices of the table are only considered if the
      ** NOT INDEXED qualifier is omitted from the FROM clause */
      sPk.pNext = pFirst;
    }
    pProbe = &sPk;
    wsFlagMask = ~(
        WHERE_COLUMN_IN|WHERE_COLUMN_EQ|WHERE_COLUMN_NULL|WHERE_COLUMN_RANGE
    );
    eqTermMask = WO_EQ|WO_IN;
    pIdx = 0;
  }

  /* Loop over all indices looking for the best one to use
  */
  for(; pProbe; pIdx=pProbe=pProbe->pNext){
    const tRowcnt * const aiRowEst = pProbe->aiRowEst;
    double cost;                /* Cost of using pProbe */
    double nRow;                /* Estimated number of rows in result set */
<<<<<<< HEAD
    double log10N;              /* base-10 logarithm of nRow (inexact) */
=======
    double log10N = (double)1;  /* base-10 logarithm of nRow (inexact) */
>>>>>>> dea8ae9a
    int rev;                    /* True to scan in reverse order */
    int wsFlags = 0;
    Bitmask used = 0;

    /* The following variables are populated based on the properties of
    ** index being evaluated. They are then used to determine the expected
    ** cost and number of rows returned.
    **
    **  nEq: 
    **    Number of equality terms that can be implemented using the index.
    **    In other words, the number of initial fields in the index that
    **    are used in == or IN or NOT NULL constraints of the WHERE clause.
    **
    **  nInMul:  
    **    The "in-multiplier". This is an estimate of how many seek operations 
    **    SQLite must perform on the index in question. For example, if the 
    **    WHERE clause is:
    **
    **      WHERE a IN (1, 2, 3) AND b IN (4, 5, 6)
    **
    **    SQLite must perform 9 lookups on an index on (a, b), so nInMul is 
    **    set to 9. Given the same schema and either of the following WHERE 
    **    clauses:
    **
    **      WHERE a =  1
    **      WHERE a >= 2
    **
    **    nInMul is set to 1.
    **
    **    If there exists a WHERE term of the form "x IN (SELECT ...)", then 
    **    the sub-select is assumed to return 25 rows for the purposes of 
    **    determining nInMul.
    **
    **  bInEst:  
    **    Set to true if there was at least one "x IN (SELECT ...)" term used 
    **    in determining the value of nInMul.  Note that the RHS of the
    **    IN operator must be a SELECT, not a value list, for this variable
    **    to be true.
    **
<<<<<<< HEAD
    **  estBound:
    **    An estimate on the amount of the table that must be searched.  A
    **    value of 100 means the entire table is searched.  Range constraints
    **    might reduce this to a value less than 100 to indicate that only
    **    a fraction of the table needs searching.  In the absence of
    **    sqlite_stat2 ANALYZE data, a single inequality reduces the search
    **    space to 1/4rd its original size.  So an x>? constraint reduces
    **    estBound to 25.  Two constraints (x>? AND x<?) reduce estBound to 6.
=======
    **  rangeDiv:
    **    An estimate of a divisor by which to reduce the search space due
    **    to inequality constraints.  In the absence of sqlite_stat3 ANALYZE
    **    data, a single inequality reduces the search space to 1/4rd its
    **    original size (rangeDiv==4).  Two inequalities reduce the search
    **    space to 1/16th of its original size (rangeDiv==16).
>>>>>>> dea8ae9a
    **
    **  bSort:   
    **    Boolean. True if there is an ORDER BY clause that will require an 
    **    external sort (i.e. scanning the index being evaluated will not 
    **    correctly order records).
    **
    **  bLookup: 
    **    Boolean. True if a table lookup is required for each index entry
    **    visited.  In other words, true if this is not a covering index.
    **    This is always false for the rowid primary key index of a table.
    **    For other indexes, it is true unless all the columns of the table
    **    used by the SELECT statement are present in the index (such an
    **    index is sometimes described as a covering index).
    **    For example, given the index on (a, b), the second of the following 
    **    two queries requires table b-tree lookups in order to find the value
    **    of column c, but the first does not because columns a and b are
    **    both available in the index.
    **
    **             SELECT a, b    FROM tbl WHERE a = 1;
    **             SELECT a, b, c FROM tbl WHERE a = 1;
    */
    int nEq;                      /* Number of == or IN terms matching index */
    int bInEst = 0;               /* True if "x IN (SELECT...)" seen */
    int nInMul = 1;               /* Number of distinct equalities to lookup */
<<<<<<< HEAD
    int estBound = 100;           /* Estimated reduction in search space */
    int nBound = 0;               /* Number of range constraints seen */
    int bSort = 0;                /* True if external sort required */
    int bLookup = 0;              /* True if not a covering index */
    WhereTerm *pTerm;             /* A single term of the WHERE clause */
#ifdef SQLITE_ENABLE_STAT2
=======
    double rangeDiv = (double)1;  /* Estimated reduction in search space */
    int nBound = 0;               /* Number of range constraints seen */
    int bSort = !!pOrderBy;       /* True if external sort required */
    int bDist = !!pDistinct;      /* True if index cannot help with DISTINCT */
    int bLookup = 0;              /* True if not a covering index */
    WhereTerm *pTerm;             /* A single term of the WHERE clause */
#ifdef SQLITE_ENABLE_STAT3
>>>>>>> dea8ae9a
    WhereTerm *pFirstTerm = 0;    /* First term matching the index */
#endif

    /* Determine the values of nEq and nInMul */
    for(nEq=0; nEq<pProbe->nColumn; nEq++){
      int j = pProbe->aiColumn[nEq];
      pTerm = findTerm(pWC, iCur, j, notReady, eqTermMask, pIdx);
      if( pTerm==0 ) break;
      wsFlags |= (WHERE_COLUMN_EQ|WHERE_ROWID_EQ);
      testcase( pTerm->pWC!=pWC );
      if( pTerm->eOperator & WO_IN ){
        Expr *pExpr = pTerm->pExpr;
        wsFlags |= WHERE_COLUMN_IN;
        if( ExprHasProperty(pExpr, EP_xIsSelect) ){
          /* "x IN (SELECT ...)":  Assume the SELECT returns 25 rows */
          nInMul *= 25;
          bInEst = 1;
        }else if( ALWAYS(pExpr->x.pList && pExpr->x.pList->nExpr) ){
          /* "x IN (value, value, ...)" */
          nInMul *= pExpr->x.pList->nExpr;
        }
      }else if( pTerm->eOperator & WO_ISNULL ){
        wsFlags |= WHERE_COLUMN_NULL;
      }
<<<<<<< HEAD
#ifdef SQLITE_ENABLE_STAT2
=======
#ifdef SQLITE_ENABLE_STAT3
>>>>>>> dea8ae9a
      if( nEq==0 && pProbe->aSample ) pFirstTerm = pTerm;
#endif
      used |= pTerm->prereqRight;
    }

<<<<<<< HEAD
    /* Determine the value of estBound. */
=======
    /* Determine the value of rangeDiv */
>>>>>>> dea8ae9a
    if( nEq<pProbe->nColumn && pProbe->bUnordered==0 ){
      int j = pProbe->aiColumn[nEq];
      if( findTerm(pWC, iCur, j, notReady, WO_LT|WO_LE|WO_GT|WO_GE, pIdx) ){
        WhereTerm *pTop = findTerm(pWC, iCur, j, notReady, WO_LT|WO_LE, pIdx);
        WhereTerm *pBtm = findTerm(pWC, iCur, j, notReady, WO_GT|WO_GE, pIdx);
        whereRangeScanEst(pParse, pProbe, nEq, pBtm, pTop, &rangeDiv);
        if( pTop ){
          nBound = 1;
          wsFlags |= WHERE_TOP_LIMIT;
          used |= pTop->prereqRight;
          testcase( pTop->pWC!=pWC );
        }
        if( pBtm ){
          nBound++;
          wsFlags |= WHERE_BTM_LIMIT;
          used |= pBtm->prereqRight;
          testcase( pBtm->pWC!=pWC );
        }
        wsFlags |= (WHERE_COLUMN_RANGE|WHERE_ROWID_RANGE);
      }
    }else if( pProbe->onError!=OE_None ){
      testcase( wsFlags & WHERE_COLUMN_IN );
      testcase( wsFlags & WHERE_COLUMN_NULL );
      if( (wsFlags & (WHERE_COLUMN_IN|WHERE_COLUMN_NULL))==0 ){
        wsFlags |= WHERE_UNIQUE;
      }
    }

    /* If there is an ORDER BY clause and the index being considered will
    ** naturally scan rows in the required order, set the appropriate flags
    ** in wsFlags. Otherwise, if there is an ORDER BY clause but the index
    ** will scan rows in a different order, set the bSort variable.  */
<<<<<<< HEAD
    if( pOrderBy ){
      if( (wsFlags & WHERE_COLUMN_IN)==0
        && pProbe->bUnordered==0
        && isSortingIndex(pParse, pWC->pMaskSet, pProbe, iCur, pOrderBy,
                          nEq, wsFlags, &rev)
      ){
        wsFlags |= WHERE_ROWID_RANGE|WHERE_COLUMN_RANGE|WHERE_ORDERBY;
        wsFlags |= (rev ? WHERE_REVERSE : 0);
      }else{
        bSort = 1;
      }
=======
    if( isSortingIndex(
          pParse, pWC->pMaskSet, pProbe, iCur, pOrderBy, nEq, wsFlags, &rev)
    ){
      bSort = 0;
      wsFlags |= WHERE_ROWID_RANGE|WHERE_COLUMN_RANGE|WHERE_ORDERBY;
      wsFlags |= (rev ? WHERE_REVERSE : 0);
    }

    /* If there is a DISTINCT qualifier and this index will scan rows in
    ** order of the DISTINCT expressions, clear bDist and set the appropriate
    ** flags in wsFlags. */
    if( isDistinctIndex(pParse, pWC, pProbe, iCur, pDistinct, nEq) ){
      bDist = 0;
      wsFlags |= WHERE_ROWID_RANGE|WHERE_COLUMN_RANGE|WHERE_DISTINCT;
>>>>>>> dea8ae9a
    }

    /* If currently calculating the cost of using an index (not the IPK
    ** index), determine if all required column data may be obtained without 
    ** using the main table (i.e. if the index is a covering
    ** index for this query). If it is, set the WHERE_IDX_ONLY flag in
    ** wsFlags. Otherwise, set the bLookup variable to true.  */
    if( pIdx && wsFlags ){
      Bitmask m = pSrc->colUsed;
      int j;
      for(j=0; j<pIdx->nColumn; j++){
        int x = pIdx->aiColumn[j];
        if( x<BMS-1 ){
          m &= ~(((Bitmask)1)<<x);
        }
      }
      if( m==0 ){
        wsFlags |= WHERE_IDX_ONLY;
      }else{
        bLookup = 1;
      }
    }

    /*
    ** Estimate the number of rows of output.  For an "x IN (SELECT...)"
    ** constraint, do not let the estimate exceed half the rows in the table.
    */
    nRow = (double)(aiRowEst[nEq] * nInMul);
    if( bInEst && nRow*2>aiRowEst[0] ){
      nRow = aiRowEst[0]/2;
      nInMul = (int)(nRow / aiRowEst[nEq]);
    }

<<<<<<< HEAD
#ifdef SQLITE_ENABLE_STAT2
    /* If the constraint is of the form x=VALUE and histogram
=======
#ifdef SQLITE_ENABLE_STAT3
    /* If the constraint is of the form x=VALUE or x IN (E1,E2,...)
    ** and we do not think that values of x are unique and if histogram
>>>>>>> dea8ae9a
    ** data is available for column x, then it might be possible
    ** to get a better estimate on the number of rows based on
    ** VALUE and how common that value is according to the histogram.
    */
<<<<<<< HEAD
    if( nRow>(double)1 && nEq==1 && pFirstTerm!=0 ){
=======
    if( nRow>(double)1 && nEq==1 && pFirstTerm!=0 && aiRowEst[1]>1 ){
      assert( (pFirstTerm->eOperator & (WO_EQ|WO_ISNULL|WO_IN))!=0 );
>>>>>>> dea8ae9a
      if( pFirstTerm->eOperator & (WO_EQ|WO_ISNULL) ){
        testcase( pFirstTerm->eOperator==WO_EQ );
        testcase( pFirstTerm->eOperator==WO_ISNULL );
        whereEqualScanEst(pParse, pProbe, pFirstTerm->pExpr->pRight, &nRow);
<<<<<<< HEAD
      }else if( pFirstTerm->eOperator==WO_IN && bInEst==0 ){
        whereInScanEst(pParse, pProbe, pFirstTerm->pExpr->x.pList, &nRow);
      }
    }
#endif /* SQLITE_ENABLE_STAT2 */
=======
      }else if( bInEst==0 ){
        assert( pFirstTerm->eOperator==WO_IN );
        whereInScanEst(pParse, pProbe, pFirstTerm->pExpr->x.pList, &nRow);
      }
    }
#endif /* SQLITE_ENABLE_STAT3 */
>>>>>>> dea8ae9a

    /* Adjust the number of output rows and downward to reflect rows
    ** that are excluded by range constraints.
    */
<<<<<<< HEAD
    nRow = (nRow * (double)estBound) / (double)100;
=======
    nRow = nRow/rangeDiv;
>>>>>>> dea8ae9a
    if( nRow<1 ) nRow = 1;

    /* Experiments run on real SQLite databases show that the time needed
    ** to do a binary search to locate a row in a table or index is roughly
    ** log10(N) times the time to move from one row to the next row within
    ** a table or index.  The actual times can vary, with the size of
    ** records being an important factor.  Both moves and searches are
    ** slower with larger records, presumably because fewer records fit
    ** on one page and hence more pages have to be fetched.
    **
<<<<<<< HEAD
    ** The ANALYZE command and the sqlite_stat1 and sqlite_stat2 tables do
=======
    ** The ANALYZE command and the sqlite_stat1 and sqlite_stat3 tables do
>>>>>>> dea8ae9a
    ** not give us data on the relative sizes of table and index records.
    ** So this computation assumes table records are about twice as big
    ** as index records
    */
    if( (wsFlags & WHERE_NOT_FULLSCAN)==0 ){
      /* The cost of a full table scan is a number of move operations equal
      ** to the number of rows in the table.
      **
      ** We add an additional 4x penalty to full table scans.  This causes
      ** the cost function to err on the side of choosing an index over
      ** choosing a full scan.  This 4x full-scan penalty is an arguable
      ** decision and one which we expect to revisit in the future.  But
      ** it seems to be working well enough at the moment.
      */
      cost = aiRowEst[0]*4;
    }else{
      log10N = estLog(aiRowEst[0]);
      cost = nRow;
      if( pIdx ){
        if( bLookup ){
          /* For an index lookup followed by a table lookup:
          **    nInMul index searches to find the start of each index range
          **  + nRow steps through the index
          **  + nRow table searches to lookup the table entry using the rowid
          */
          cost += (nInMul + nRow)*log10N;
        }else{
          /* For a covering index:
          **     nInMul index searches to find the initial entry 
          **   + nRow steps through the index
          */
          cost += nInMul*log10N;
        }
      }else{
        /* For a rowid primary key lookup:
        **    nInMult table searches to find the initial entry for each range
        **  + nRow steps through the table
        */
        cost += nInMul*log10N;
      }
    }

    /* Add in the estimated cost of sorting the result.  Actual experimental
    ** measurements of sorting performance in SQLite show that sorting time
    ** adds C*N*log10(N) to the cost, where N is the number of rows to be 
    ** sorted and C is a factor between 1.95 and 4.3.  We will split the
    ** difference and select C of 3.0.
    */
    if( bSort ){
      cost += nRow*estLog(nRow)*3;
    }
<<<<<<< HEAD
=======
    if( bDist ){
      cost += nRow*estLog(nRow)*3;
    }
>>>>>>> dea8ae9a

    /**** Cost of using this index has now been computed ****/

    /* If there are additional constraints on this table that cannot
    ** be used with the current index, but which might lower the number
    ** of output rows, adjust the nRow value accordingly.  This only 
    ** matters if the current index is the least costly, so do not bother
    ** with this step if we already know this index will not be chosen.
    ** Also, never reduce the output row count below 2 using this step.
    **
    ** It is critical that the notValid mask be used here instead of
    ** the notReady mask.  When computing an "optimal" index, the notReady
    ** mask will only have one bit set - the bit for the current table.
    ** The notValid mask, on the other hand, always has all bits set for
    ** tables that are not in outer loops.  If notReady is used here instead
    ** of notValid, then a optimal index that depends on inner joins loops
    ** might be selected even when there exists an optimal index that has
    ** no such dependency.
    */
    if( nRow>2 && cost<=pCost->rCost ){
      int k;                       /* Loop counter */
      int nSkipEq = nEq;           /* Number of == constraints to skip */
      int nSkipRange = nBound;     /* Number of < constraints to skip */
      Bitmask thisTab;             /* Bitmap for pSrc */

      thisTab = getMask(pWC->pMaskSet, iCur);
      for(pTerm=pWC->a, k=pWC->nTerm; nRow>2 && k; k--, pTerm++){
        if( pTerm->wtFlags & TERM_VIRTUAL ) continue;
        if( (pTerm->prereqAll & notValid)!=thisTab ) continue;
        if( pTerm->eOperator & (WO_EQ|WO_IN|WO_ISNULL) ){
          if( nSkipEq ){
            /* Ignore the first nEq equality matches since the index
            ** has already accounted for these */
            nSkipEq--;
          }else{
            /* Assume each additional equality match reduces the result
            ** set size by a factor of 10 */
            nRow /= 10;
          }
        }else if( pTerm->eOperator & (WO_LT|WO_LE|WO_GT|WO_GE) ){
          if( nSkipRange ){
            /* Ignore the first nSkipRange range constraints since the index
            ** has already accounted for these */
            nSkipRange--;
          }else{
            /* Assume each additional range constraint reduces the result
            ** set size by a factor of 3.  Indexed range constraints reduce
            ** the search space by a larger factor: 4.  We make indexed range
            ** more selective intentionally because of the subjective 
            ** observation that indexed range constraints really are more
            ** selective in practice, on average. */
            nRow /= 3;
          }
        }else if( pTerm->eOperator!=WO_NOOP ){
          /* Any other expression lowers the output row count by half */
          nRow /= 2;
        }
      }
      if( nRow<2 ) nRow = 2;
    }


    WHERETRACE((
<<<<<<< HEAD
      "%s(%s): nEq=%d nInMul=%d estBound=%d bSort=%d bLookup=%d wsFlags=0x%x\n"
      "         notReady=0x%llx log10N=%.1f nRow=%.1f cost=%.1f used=0x%llx\n",
      pSrc->pTab->zName, (pIdx ? pIdx->zName : "ipk"), 
      nEq, nInMul, estBound, bSort, bLookup, wsFlags,
=======
      "%s(%s): nEq=%d nInMul=%d rangeDiv=%d bSort=%d bLookup=%d wsFlags=0x%x\n"
      "         notReady=0x%llx log10N=%.1f nRow=%.1f cost=%.1f used=0x%llx\n",
      pSrc->pTab->zName, (pIdx ? pIdx->zName : "ipk"), 
      nEq, nInMul, (int)rangeDiv, bSort, bLookup, wsFlags,
>>>>>>> dea8ae9a
      notReady, log10N, nRow, cost, used
    ));

    /* If this index is the best we have seen so far, then record this
    ** index and its cost in the pCost structure.
    */
    if( (!pIdx || wsFlags)
     && (cost<pCost->rCost || (cost<=pCost->rCost && nRow<pCost->plan.nRow))
    ){
      pCost->rCost = cost;
      pCost->used = used;
      pCost->plan.nRow = nRow;
      pCost->plan.wsFlags = (wsFlags&wsFlagMask);
      pCost->plan.nEq = nEq;
      pCost->plan.u.pIdx = pIdx;
    }

    /* If there was an INDEXED BY clause, then only that one index is
    ** considered. */
    if( pSrc->pIndex ) break;

    /* Reset masks for the next index in the loop */
    wsFlagMask = ~(WHERE_ROWID_EQ|WHERE_ROWID_RANGE);
    eqTermMask = idxEqTermMask;
  }

  /* If there is no ORDER BY clause and the SQLITE_ReverseOrder flag
  ** is set, then reverse the order that the index will be scanned
  ** in. This is used for application testing, to help find cases
  ** where application behaviour depends on the (undefined) order that
  ** SQLite outputs rows in in the absence of an ORDER BY clause.  */
  if( !pOrderBy && pParse->db->flags & SQLITE_ReverseOrder ){
    pCost->plan.wsFlags |= WHERE_REVERSE;
  }

  assert( pOrderBy || (pCost->plan.wsFlags&WHERE_ORDERBY)==0 );
  assert( pCost->plan.u.pIdx==0 || (pCost->plan.wsFlags&WHERE_ROWID_EQ)==0 );
  assert( pSrc->pIndex==0 
       || pCost->plan.u.pIdx==0 
       || pCost->plan.u.pIdx==pSrc->pIndex 
  );

  WHERETRACE(("best index is: %s\n", 
    ((pCost->plan.wsFlags & WHERE_NOT_FULLSCAN)==0 ? "none" : 
         pCost->plan.u.pIdx ? pCost->plan.u.pIdx->zName : "ipk")
  ));
  
  bestOrClauseIndex(pParse, pWC, pSrc, notReady, notValid, pOrderBy, pCost);
  bestAutomaticIndex(pParse, pWC, pSrc, notReady, pCost);
  pCost->plan.wsFlags |= eqTermMask;
}

/*
** Find the query plan for accessing table pSrc->pTab. Write the
** best query plan and its cost into the WhereCost object supplied 
** as the last parameter. This function may calculate the cost of
** both real and virtual table scans.
*/
static void bestIndex(
  Parse *pParse,              /* The parsing context */
  WhereClause *pWC,           /* The WHERE clause */
  struct SrcList_item *pSrc,  /* The FROM clause term to search */
  Bitmask notReady,           /* Mask of cursors not available for indexing */
  Bitmask notValid,           /* Cursors not available for any purpose */
  ExprList *pOrderBy,         /* The ORDER BY clause */
  WhereCost *pCost            /* Lowest cost query plan */
){
#ifndef SQLITE_OMIT_VIRTUALTABLE
  if( IsVirtual(pSrc->pTab) ){
    sqlite3_index_info *p = 0;
    bestVirtualIndex(pParse, pWC, pSrc, notReady, notValid, pOrderBy, pCost,&p);
    if( p->needToFreeIdxStr ){
      sqlite3_free(p->idxStr);
    }
    sqlite3DbFree(pParse->db, p);
  }else
#endif
  {
<<<<<<< HEAD
    bestBtreeIndex(pParse, pWC, pSrc, notReady, notValid, pOrderBy, pCost);
=======
    bestBtreeIndex(pParse, pWC, pSrc, notReady, notValid, pOrderBy, 0, pCost);
>>>>>>> dea8ae9a
  }
}

/*
** Disable a term in the WHERE clause.  Except, do not disable the term
** if it controls a LEFT OUTER JOIN and it did not originate in the ON
** or USING clause of that join.
**
** Consider the term t2.z='ok' in the following queries:
**
**   (1)  SELECT * FROM t1 LEFT JOIN t2 ON t1.a=t2.x WHERE t2.z='ok'
**   (2)  SELECT * FROM t1 LEFT JOIN t2 ON t1.a=t2.x AND t2.z='ok'
**   (3)  SELECT * FROM t1, t2 WHERE t1.a=t2.x AND t2.z='ok'
**
** The t2.z='ok' is disabled in the in (2) because it originates
** in the ON clause.  The term is disabled in (3) because it is not part
** of a LEFT OUTER JOIN.  In (1), the term is not disabled.
**
** IMPLEMENTATION-OF: R-24597-58655 No tests are done for terms that are
** completely satisfied by indices.
**
** Disabling a term causes that term to not be tested in the inner loop
** of the join.  Disabling is an optimization.  When terms are satisfied
** by indices, we disable them to prevent redundant tests in the inner
** loop.  We would get the correct results if nothing were ever disabled,
** but joins might run a little slower.  The trick is to disable as much
** as we can without disabling too much.  If we disabled in (1), we'd get
** the wrong answer.  See ticket #813.
*/
static void disableTerm(WhereLevel *pLevel, WhereTerm *pTerm){
  if( pTerm
      && (pTerm->wtFlags & TERM_CODED)==0
      && (pLevel->iLeftJoin==0 || ExprHasProperty(pTerm->pExpr, EP_FromJoin))
  ){
    pTerm->wtFlags |= TERM_CODED;
    if( pTerm->iParent>=0 ){
      WhereTerm *pOther = &pTerm->pWC->a[pTerm->iParent];
      if( (--pOther->nChild)==0 ){
        disableTerm(pLevel, pOther);
      }
    }
  }
}

/*
** Code an OP_Affinity opcode to apply the column affinity string zAff
** to the n registers starting at base. 
**
** As an optimization, SQLITE_AFF_NONE entries (which are no-ops) at the
** beginning and end of zAff are ignored.  If all entries in zAff are
** SQLITE_AFF_NONE, then no code gets generated.
**
** This routine makes its own copy of zAff so that the caller is free
** to modify zAff after this routine returns.
*/
static void codeApplyAffinity(Parse *pParse, int base, int n, char *zAff){
  Vdbe *v = pParse->pVdbe;
  if( zAff==0 ){
    assert( pParse->db->mallocFailed );
    return;
  }
  assert( v!=0 );

  /* Adjust base and n to skip over SQLITE_AFF_NONE entries at the beginning
  ** and end of the affinity string.
  */
  while( n>0 && zAff[0]==SQLITE_AFF_NONE ){
    n--;
    base++;
    zAff++;
  }
  while( n>1 && zAff[n-1]==SQLITE_AFF_NONE ){
    n--;
  }

  /* Code the OP_Affinity opcode if there is anything left to do. */
  if( n>0 ){
    sqlite3VdbeAddOp2(v, OP_Affinity, base, n);
    sqlite3VdbeChangeP4(v, -1, zAff, n);
    sqlite3ExprCacheAffinityChange(pParse, base, n);
  }
}


/*
** Generate code for a single equality term of the WHERE clause.  An equality
** term can be either X=expr or X IN (...).   pTerm is the term to be 
** coded.
**
** The current value for the constraint is left in register iReg.
**
** For a constraint of the form X=expr, the expression is evaluated and its
** result is left on the stack.  For constraints of the form X IN (...)
** this routine sets up a loop that will iterate over all values of X.
*/
static int codeEqualityTerm(
  Parse *pParse,      /* The parsing context */
  WhereTerm *pTerm,   /* The term of the WHERE clause to be coded */
  WhereLevel *pLevel, /* When level of the FROM clause we are working on */
  int iTarget         /* Attempt to leave results in this register */
){
  Expr *pX = pTerm->pExpr;
  Vdbe *v = pParse->pVdbe;
  int iReg;                  /* Register holding results */

  assert( iTarget>0 );
  if( pX->op==TK_EQ ){
    iReg = sqlite3ExprCodeTarget(pParse, pX->pRight, iTarget);
  }else if( pX->op==TK_ISNULL ){
    iReg = iTarget;
    sqlite3VdbeAddOp2(v, OP_Null, 0, iReg);
#ifndef SQLITE_OMIT_SUBQUERY
  }else{
    int eType;
    int iTab;
    struct InLoop *pIn;

    assert( pX->op==TK_IN );
    iReg = iTarget;
    eType = sqlite3FindInIndex(pParse, pX, 0);
    iTab = pX->iTable;
    sqlite3VdbeAddOp2(v, OP_Rewind, iTab, 0);
    assert( pLevel->plan.wsFlags & WHERE_IN_ABLE );
    if( pLevel->u.in.nIn==0 ){
      pLevel->addrNxt = sqlite3VdbeMakeLabel(v);
    }
    pLevel->u.in.nIn++;
    pLevel->u.in.aInLoop =
       sqlite3DbReallocOrFree(pParse->db, pLevel->u.in.aInLoop,
                              sizeof(pLevel->u.in.aInLoop[0])*pLevel->u.in.nIn);
    pIn = pLevel->u.in.aInLoop;
    if( pIn ){
      pIn += pLevel->u.in.nIn - 1;
      pIn->iCur = iTab;
      if( eType==IN_INDEX_ROWID ){
        pIn->addrInTop = sqlite3VdbeAddOp2(v, OP_Rowid, iTab, iReg);
      }else{
        pIn->addrInTop = sqlite3VdbeAddOp3(v, OP_Column, iTab, 0, iReg);
      }
      sqlite3VdbeAddOp1(v, OP_IsNull, iReg);
    }else{
      pLevel->u.in.nIn = 0;
    }
#endif
  }
  disableTerm(pLevel, pTerm);
  return iReg;
}

/*
** Generate code that will evaluate all == and IN constraints for an
** index.
**
** For example, consider table t1(a,b,c,d,e,f) with index i1(a,b,c).
** Suppose the WHERE clause is this:  a==5 AND b IN (1,2,3) AND c>5 AND c<10
** The index has as many as three equality constraints, but in this
** example, the third "c" value is an inequality.  So only two 
** constraints are coded.  This routine will generate code to evaluate
** a==5 and b IN (1,2,3).  The current values for a and b will be stored
** in consecutive registers and the index of the first register is returned.
**
** In the example above nEq==2.  But this subroutine works for any value
** of nEq including 0.  If nEq==0, this routine is nearly a no-op.
** The only thing it does is allocate the pLevel->iMem memory cell and
** compute the affinity string.
**
** This routine always allocates at least one memory cell and returns
** the index of that memory cell. The code that
** calls this routine will use that memory cell to store the termination
** key value of the loop.  If one or more IN operators appear, then
** this routine allocates an additional nEq memory cells for internal
** use.
**
** Before returning, *pzAff is set to point to a buffer containing a
** copy of the column affinity string of the index allocated using
** sqlite3DbMalloc(). Except, entries in the copy of the string associated
** with equality constraints that use NONE affinity are set to
** SQLITE_AFF_NONE. This is to deal with SQL such as the following:
**
**   CREATE TABLE t1(a TEXT PRIMARY KEY, b);
**   SELECT ... FROM t1 AS t2, t1 WHERE t1.a = t2.b;
**
** In the example above, the index on t1(a) has TEXT affinity. But since
** the right hand side of the equality constraint (t2.b) has NONE affinity,
** no conversion should be attempted before using a t2.b value as part of
** a key to search the index. Hence the first byte in the returned affinity
** string in this example would be set to SQLITE_AFF_NONE.
*/
static int codeAllEqualityTerms(
  Parse *pParse,        /* Parsing context */
  WhereLevel *pLevel,   /* Which nested loop of the FROM we are coding */
  WhereClause *pWC,     /* The WHERE clause */
  Bitmask notReady,     /* Which parts of FROM have not yet been coded */
  int nExtraReg,        /* Number of extra registers to allocate */
  char **pzAff          /* OUT: Set to point to affinity string */
){
  int nEq = pLevel->plan.nEq;   /* The number of == or IN constraints to code */
  Vdbe *v = pParse->pVdbe;      /* The vm under construction */
  Index *pIdx;                  /* The index being used for this loop */
  int iCur = pLevel->iTabCur;   /* The cursor of the table */
  WhereTerm *pTerm;             /* A single constraint term */
  int j;                        /* Loop counter */
  int regBase;                  /* Base register */
  int nReg;                     /* Number of registers to allocate */
  char *zAff;                   /* Affinity string to return */

  /* This module is only called on query plans that use an index. */
  assert( pLevel->plan.wsFlags & WHERE_INDEXED );
  pIdx = pLevel->plan.u.pIdx;

  /* Figure out how many memory cells we will need then allocate them.
  */
  regBase = pParse->nMem + 1;
  nReg = pLevel->plan.nEq + nExtraReg;
  pParse->nMem += nReg;

  zAff = sqlite3DbStrDup(pParse->db, sqlite3IndexAffinityStr(v, pIdx));
  if( !zAff ){
    pParse->db->mallocFailed = 1;
  }

  /* Evaluate the equality constraints
  */
  assert( pIdx->nColumn>=nEq );
  for(j=0; j<nEq; j++){
    int r1;
    int k = pIdx->aiColumn[j];
    pTerm = findTerm(pWC, iCur, k, notReady, pLevel->plan.wsFlags, pIdx);
    if( NEVER(pTerm==0) ) break;
    /* The following true for indices with redundant columns. 
    ** Ex: CREATE INDEX i1 ON t1(a,b,a); SELECT * FROM t1 WHERE a=0 AND b=0; */
    testcase( (pTerm->wtFlags & TERM_CODED)!=0 );
    testcase( pTerm->wtFlags & TERM_VIRTUAL ); /* EV: R-30575-11662 */
    r1 = codeEqualityTerm(pParse, pTerm, pLevel, regBase+j);
    if( r1!=regBase+j ){
      if( nReg==1 ){
        sqlite3ReleaseTempReg(pParse, regBase);
        regBase = r1;
      }else{
        sqlite3VdbeAddOp2(v, OP_SCopy, r1, regBase+j);
      }
    }
    testcase( pTerm->eOperator & WO_ISNULL );
    testcase( pTerm->eOperator & WO_IN );
    if( (pTerm->eOperator & (WO_ISNULL|WO_IN))==0 ){
      Expr *pRight = pTerm->pExpr->pRight;
      sqlite3ExprCodeIsNullJump(v, pRight, regBase+j, pLevel->addrBrk);
      if( zAff ){
        if( sqlite3CompareAffinity(pRight, zAff[j])==SQLITE_AFF_NONE ){
          zAff[j] = SQLITE_AFF_NONE;
        }
        if( sqlite3ExprNeedsNoAffinityChange(pRight, zAff[j]) ){
          zAff[j] = SQLITE_AFF_NONE;
        }
      }
    }
  }
  *pzAff = zAff;
  return regBase;
}

#ifndef SQLITE_OMIT_EXPLAIN
/*
** This routine is a helper for explainIndexRange() below
**
** pStr holds the text of an expression that we are building up one term
** at a time.  This routine adds a new term to the end of the expression.
** Terms are separated by AND so add the "AND" text for second and subsequent
** terms only.
*/
static void explainAppendTerm(
  StrAccum *pStr,             /* The text expression being built */
  int iTerm,                  /* Index of this term.  First is zero */
  const char *zColumn,        /* Name of the column */
  const char *zOp             /* Name of the operator */
){
  if( iTerm ) sqlite3StrAccumAppend(pStr, " AND ", 5);
  sqlite3StrAccumAppend(pStr, zColumn, -1);
  sqlite3StrAccumAppend(pStr, zOp, 1);
  sqlite3StrAccumAppend(pStr, "?", 1);
}

/*
** Argument pLevel describes a strategy for scanning table pTab. This 
** function returns a pointer to a string buffer containing a description
** of the subset of table rows scanned by the strategy in the form of an
** SQL expression. Or, if all rows are scanned, NULL is returned.
**
** For example, if the query:
**
**   SELECT * FROM t1 WHERE a=1 AND b>2;
**
** is run and there is an index on (a, b), then this function returns a
** string similar to:
**
**   "a=? AND b>?"
**
** The returned pointer points to memory obtained from sqlite3DbMalloc().
** It is the responsibility of the caller to free the buffer when it is
** no longer required.
*/
static char *explainIndexRange(sqlite3 *db, WhereLevel *pLevel, Table *pTab){
  WherePlan *pPlan = &pLevel->plan;
  Index *pIndex = pPlan->u.pIdx;
  int nEq = pPlan->nEq;
  int i, j;
  Column *aCol = pTab->aCol;
  int *aiColumn = pIndex->aiColumn;
  StrAccum txt;

  if( nEq==0 && (pPlan->wsFlags & (WHERE_BTM_LIMIT|WHERE_TOP_LIMIT))==0 ){
    return 0;
  }
  sqlite3StrAccumInit(&txt, 0, 0, SQLITE_MAX_LENGTH);
  txt.db = db;
  sqlite3StrAccumAppend(&txt, " (", 2);
  for(i=0; i<nEq; i++){
    explainAppendTerm(&txt, i, aCol[aiColumn[i]].zName, "=");
  }

  j = i;
  if( pPlan->wsFlags&WHERE_BTM_LIMIT ){
    explainAppendTerm(&txt, i++, aCol[aiColumn[j]].zName, ">");
  }
  if( pPlan->wsFlags&WHERE_TOP_LIMIT ){
    explainAppendTerm(&txt, i, aCol[aiColumn[j]].zName, "<");
  }
  sqlite3StrAccumAppend(&txt, ")", 1);
  return sqlite3StrAccumFinish(&txt);
}

/*
** This function is a no-op unless currently processing an EXPLAIN QUERY PLAN
** command. If the query being compiled is an EXPLAIN QUERY PLAN, a single
** record is added to the output to describe the table scan strategy in 
** pLevel.
*/
static void explainOneScan(
  Parse *pParse,                  /* Parse context */
  SrcList *pTabList,              /* Table list this loop refers to */
  WhereLevel *pLevel,             /* Scan to write OP_Explain opcode for */
  int iLevel,                     /* Value for "level" column of output */
  int iFrom,                      /* Value for "from" column of output */
  u16 wctrlFlags                  /* Flags passed to sqlite3WhereBegin() */
){
  if( pParse->explain==2 ){
    u32 flags = pLevel->plan.wsFlags;
    struct SrcList_item *pItem = &pTabList->a[pLevel->iFrom];
    Vdbe *v = pParse->pVdbe;      /* VM being constructed */
    sqlite3 *db = pParse->db;     /* Database handle */
    char *zMsg;                   /* Text to add to EQP output */
    sqlite3_int64 nRow;           /* Expected number of rows visited by scan */
    int iId = pParse->iSelectId;  /* Select id (left-most output column) */
    int isSearch;                 /* True for a SEARCH. False for SCAN. */

    if( (flags&WHERE_MULTI_OR) || (wctrlFlags&WHERE_ONETABLE_ONLY) ) return;

    isSearch = (pLevel->plan.nEq>0)
             || (flags&(WHERE_BTM_LIMIT|WHERE_TOP_LIMIT))!=0
             || (wctrlFlags&(WHERE_ORDERBY_MIN|WHERE_ORDERBY_MAX));

    zMsg = sqlite3MPrintf(db, "%s", isSearch?"SEARCH":"SCAN");
    if( pItem->pSelect ){
      zMsg = sqlite3MAppendf(db, zMsg, "%s SUBQUERY %d", zMsg,pItem->iSelectId);
    }else{
      zMsg = sqlite3MAppendf(db, zMsg, "%s TABLE %s", zMsg, pItem->zName);
    }

    if( pItem->zAlias ){
      zMsg = sqlite3MAppendf(db, zMsg, "%s AS %s", zMsg, pItem->zAlias);
    }
    if( (flags & WHERE_INDEXED)!=0 ){
      char *zWhere = explainIndexRange(db, pLevel, pItem->pTab);
      zMsg = sqlite3MAppendf(db, zMsg, "%s USING %s%sINDEX%s%s%s", zMsg, 
          ((flags & WHERE_TEMP_INDEX)?"AUTOMATIC ":""),
          ((flags & WHERE_IDX_ONLY)?"COVERING ":""),
          ((flags & WHERE_TEMP_INDEX)?"":" "),
          ((flags & WHERE_TEMP_INDEX)?"": pLevel->plan.u.pIdx->zName),
          zWhere
      );
      sqlite3DbFree(db, zWhere);
    }else if( flags & (WHERE_ROWID_EQ|WHERE_ROWID_RANGE) ){
      zMsg = sqlite3MAppendf(db, zMsg, "%s USING INTEGER PRIMARY KEY", zMsg);

      if( flags&WHERE_ROWID_EQ ){
        zMsg = sqlite3MAppendf(db, zMsg, "%s (rowid=?)", zMsg);
      }else if( (flags&WHERE_BOTH_LIMIT)==WHERE_BOTH_LIMIT ){
        zMsg = sqlite3MAppendf(db, zMsg, "%s (rowid>? AND rowid<?)", zMsg);
      }else if( flags&WHERE_BTM_LIMIT ){
        zMsg = sqlite3MAppendf(db, zMsg, "%s (rowid>?)", zMsg);
      }else if( flags&WHERE_TOP_LIMIT ){
        zMsg = sqlite3MAppendf(db, zMsg, "%s (rowid<?)", zMsg);
      }
    }
#ifndef SQLITE_OMIT_VIRTUALTABLE
    else if( (flags & WHERE_VIRTUALTABLE)!=0 ){
      sqlite3_index_info *pVtabIdx = pLevel->plan.u.pVtabIdx;
      zMsg = sqlite3MAppendf(db, zMsg, "%s VIRTUAL TABLE INDEX %d:%s", zMsg,
                  pVtabIdx->idxNum, pVtabIdx->idxStr);
    }
#endif
    if( wctrlFlags&(WHERE_ORDERBY_MIN|WHERE_ORDERBY_MAX) ){
      testcase( wctrlFlags & WHERE_ORDERBY_MIN );
      nRow = 1;
    }else{
      nRow = (sqlite3_int64)pLevel->plan.nRow;
    }
    zMsg = sqlite3MAppendf(db, zMsg, "%s (~%lld rows)", zMsg, nRow);
    sqlite3VdbeAddOp4(v, OP_Explain, iId, iLevel, iFrom, zMsg, P4_DYNAMIC);
  }
}
#else
# define explainOneScan(u,v,w,x,y,z)
#endif /* SQLITE_OMIT_EXPLAIN */


/*
** Generate code for the start of the iLevel-th loop in the WHERE clause
** implementation described by pWInfo.
*/
static Bitmask codeOneLoopStart(
  WhereInfo *pWInfo,   /* Complete information about the WHERE clause */
  int iLevel,          /* Which level of pWInfo->a[] should be coded */
  u16 wctrlFlags,      /* One of the WHERE_* flags defined in sqliteInt.h */
  Bitmask notReady,    /* Which tables are currently available */
  Expr *pWhere         /* Complete WHERE clause */
){
  int j, k;            /* Loop counters */
  int iCur;            /* The VDBE cursor for the table */
  int addrNxt;         /* Where to jump to continue with the next IN case */
  int omitTable;       /* True if we use the index only */
  int bRev;            /* True if we need to scan in reverse order */
  WhereLevel *pLevel;  /* The where level to be coded */
  WhereClause *pWC;    /* Decomposition of the entire WHERE clause */
  WhereTerm *pTerm;               /* A WHERE clause term */
  Parse *pParse;                  /* Parsing context */
  Vdbe *v;                        /* The prepared stmt under constructions */
  struct SrcList_item *pTabItem;  /* FROM clause term being coded */
  int addrBrk;                    /* Jump here to break out of the loop */
  int addrCont;                   /* Jump here to continue with next cycle */
  int iRowidReg = 0;        /* Rowid is stored in this register, if not zero */
  int iReleaseReg = 0;      /* Temp register to free before returning */

  pParse = pWInfo->pParse;
  v = pParse->pVdbe;
  pWC = pWInfo->pWC;
  pLevel = &pWInfo->a[iLevel];
  pTabItem = &pWInfo->pTabList->a[pLevel->iFrom];
  iCur = pTabItem->iCursor;
  bRev = (pLevel->plan.wsFlags & WHERE_REVERSE)!=0;
  omitTable = (pLevel->plan.wsFlags & WHERE_IDX_ONLY)!=0 
           && (wctrlFlags & WHERE_FORCE_TABLE)==0;

  /* Create labels for the "break" and "continue" instructions
  ** for the current loop.  Jump to addrBrk to break out of a loop.
  ** Jump to cont to go immediately to the next iteration of the
  ** loop.
  **
  ** When there is an IN operator, we also have a "addrNxt" label that
  ** means to continue with the next IN value combination.  When
  ** there are no IN operators in the constraints, the "addrNxt" label
  ** is the same as "addrBrk".
  */
  addrBrk = pLevel->addrBrk = pLevel->addrNxt = sqlite3VdbeMakeLabel(v);
  addrCont = pLevel->addrCont = sqlite3VdbeMakeLabel(v);

  /* If this is the right table of a LEFT OUTER JOIN, allocate and
  ** initialize a memory cell that records if this table matches any
  ** row of the left table of the join.
  */
  if( pLevel->iFrom>0 && (pTabItem[0].jointype & JT_LEFT)!=0 ){
    pLevel->iLeftJoin = ++pParse->nMem;
    sqlite3VdbeAddOp2(v, OP_Integer, 0, pLevel->iLeftJoin);
    VdbeComment((v, "init LEFT JOIN no-match flag"));
  }

#ifndef SQLITE_OMIT_VIRTUALTABLE
  if(  (pLevel->plan.wsFlags & WHERE_VIRTUALTABLE)!=0 ){
    /* Case 0:  The table is a virtual-table.  Use the VFilter and VNext
    **          to access the data.
    */
    int iReg;   /* P3 Value for OP_VFilter */
    sqlite3_index_info *pVtabIdx = pLevel->plan.u.pVtabIdx;
    int nConstraint = pVtabIdx->nConstraint;
    struct sqlite3_index_constraint_usage *aUsage =
                                                pVtabIdx->aConstraintUsage;
    const struct sqlite3_index_constraint *aConstraint =
                                                pVtabIdx->aConstraint;

    sqlite3ExprCachePush(pParse);
    iReg = sqlite3GetTempRange(pParse, nConstraint+2);
    for(j=1; j<=nConstraint; j++){
      for(k=0; k<nConstraint; k++){
        if( aUsage[k].argvIndex==j ){
          int iTerm = aConstraint[k].iTermOffset;
          sqlite3ExprCode(pParse, pWC->a[iTerm].pExpr->pRight, iReg+j+1);
          break;
        }
      }
      if( k==nConstraint ) break;
    }
    sqlite3VdbeAddOp2(v, OP_Integer, pVtabIdx->idxNum, iReg);
    sqlite3VdbeAddOp2(v, OP_Integer, j-1, iReg+1);
    sqlite3VdbeAddOp4(v, OP_VFilter, iCur, addrBrk, iReg, pVtabIdx->idxStr,
                      pVtabIdx->needToFreeIdxStr ? P4_MPRINTF : P4_STATIC);
    pVtabIdx->needToFreeIdxStr = 0;
    for(j=0; j<nConstraint; j++){
      if( aUsage[j].omit ){
        int iTerm = aConstraint[j].iTermOffset;
        disableTerm(pLevel, &pWC->a[iTerm]);
      }
    }
    pLevel->op = OP_VNext;
    pLevel->p1 = iCur;
    pLevel->p2 = sqlite3VdbeCurrentAddr(v);
    sqlite3ReleaseTempRange(pParse, iReg, nConstraint+2);
    sqlite3ExprCachePop(pParse, 1);
  }else
#endif /* SQLITE_OMIT_VIRTUALTABLE */

  if( pLevel->plan.wsFlags & WHERE_ROWID_EQ ){
    /* Case 1:  We can directly reference a single row using an
    **          equality comparison against the ROWID field.  Or
    **          we reference multiple rows using a "rowid IN (...)"
    **          construct.
    */
    iReleaseReg = sqlite3GetTempReg(pParse);
    pTerm = findTerm(pWC, iCur, -1, notReady, WO_EQ|WO_IN, 0);
    assert( pTerm!=0 );
    assert( pTerm->pExpr!=0 );
    assert( pTerm->leftCursor==iCur );
    assert( omitTable==0 );
    testcase( pTerm->wtFlags & TERM_VIRTUAL ); /* EV: R-30575-11662 */
    iRowidReg = codeEqualityTerm(pParse, pTerm, pLevel, iReleaseReg);
    addrNxt = pLevel->addrNxt;
    sqlite3VdbeAddOp2(v, OP_MustBeInt, iRowidReg, addrNxt);
    sqlite3VdbeAddOp3(v, OP_NotExists, iCur, addrNxt, iRowidReg);
    sqlite3ExprCacheStore(pParse, iCur, -1, iRowidReg);
    VdbeComment((v, "pk"));
    pLevel->op = OP_Noop;
  }else if( pLevel->plan.wsFlags & WHERE_ROWID_RANGE ){
    /* Case 2:  We have an inequality comparison against the ROWID field.
    */
    int testOp = OP_Noop;
    int start;
    int memEndValue = 0;
    WhereTerm *pStart, *pEnd;

    assert( omitTable==0 );
    pStart = findTerm(pWC, iCur, -1, notReady, WO_GT|WO_GE, 0);
    pEnd = findTerm(pWC, iCur, -1, notReady, WO_LT|WO_LE, 0);
    if( bRev ){
      pTerm = pStart;
      pStart = pEnd;
      pEnd = pTerm;
    }
    if( pStart ){
      Expr *pX;             /* The expression that defines the start bound */
      int r1, rTemp;        /* Registers for holding the start boundary */

      /* The following constant maps TK_xx codes into corresponding 
      ** seek opcodes.  It depends on a particular ordering of TK_xx
      */
      const u8 aMoveOp[] = {
           /* TK_GT */  OP_SeekGt,
           /* TK_LE */  OP_SeekLe,
           /* TK_LT */  OP_SeekLt,
           /* TK_GE */  OP_SeekGe
      };
      assert( TK_LE==TK_GT+1 );      /* Make sure the ordering.. */
      assert( TK_LT==TK_GT+2 );      /*  ... of the TK_xx values... */
      assert( TK_GE==TK_GT+3 );      /*  ... is correcct. */

      testcase( pStart->wtFlags & TERM_VIRTUAL ); /* EV: R-30575-11662 */
      pX = pStart->pExpr;
      assert( pX!=0 );
      assert( pStart->leftCursor==iCur );
      r1 = sqlite3ExprCodeTemp(pParse, pX->pRight, &rTemp);
      sqlite3VdbeAddOp3(v, aMoveOp[pX->op-TK_GT], iCur, addrBrk, r1);
      VdbeComment((v, "pk"));
      sqlite3ExprCacheAffinityChange(pParse, r1, 1);
      sqlite3ReleaseTempReg(pParse, rTemp);
      disableTerm(pLevel, pStart);
    }else{
      sqlite3VdbeAddOp2(v, bRev ? OP_Last : OP_Rewind, iCur, addrBrk);
    }
    if( pEnd ){
      Expr *pX;
      pX = pEnd->pExpr;
      assert( pX!=0 );
      assert( pEnd->leftCursor==iCur );
      testcase( pEnd->wtFlags & TERM_VIRTUAL ); /* EV: R-30575-11662 */
      memEndValue = ++pParse->nMem;
      sqlite3ExprCode(pParse, pX->pRight, memEndValue);
      if( pX->op==TK_LT || pX->op==TK_GT ){
        testOp = bRev ? OP_Le : OP_Ge;
      }else{
        testOp = bRev ? OP_Lt : OP_Gt;
      }
      disableTerm(pLevel, pEnd);
    }
    start = sqlite3VdbeCurrentAddr(v);
    pLevel->op = bRev ? OP_Prev : OP_Next;
    pLevel->p1 = iCur;
    pLevel->p2 = start;
    if( pStart==0 && pEnd==0 ){
      pLevel->p5 = SQLITE_STMTSTATUS_FULLSCAN_STEP;
    }else{
      assert( pLevel->p5==0 );
    }
    if( testOp!=OP_Noop ){
      iRowidReg = iReleaseReg = sqlite3GetTempReg(pParse);
      sqlite3VdbeAddOp2(v, OP_Rowid, iCur, iRowidReg);
      sqlite3ExprCacheStore(pParse, iCur, -1, iRowidReg);
      sqlite3VdbeAddOp3(v, testOp, memEndValue, addrBrk, iRowidReg);
      sqlite3VdbeChangeP5(v, SQLITE_AFF_NUMERIC | SQLITE_JUMPIFNULL);
    }
  }else if( pLevel->plan.wsFlags & (WHERE_COLUMN_RANGE|WHERE_COLUMN_EQ) ){
    /* Case 3: A scan using an index.
    **
    **         The WHERE clause may contain zero or more equality 
    **         terms ("==" or "IN" operators) that refer to the N
    **         left-most columns of the index. It may also contain
    **         inequality constraints (>, <, >= or <=) on the indexed
    **         column that immediately follows the N equalities. Only 
    **         the right-most column can be an inequality - the rest must
    **         use the "==" and "IN" operators. For example, if the 
    **         index is on (x,y,z), then the following clauses are all 
    **         optimized:
    **
    **            x=5
    **            x=5 AND y=10
    **            x=5 AND y<10
    **            x=5 AND y>5 AND y<10
    **            x=5 AND y=5 AND z<=10
    **
    **         The z<10 term of the following cannot be used, only
    **         the x=5 term:
    **
    **            x=5 AND z<10
    **
    **         N may be zero if there are inequality constraints.
    **         If there are no inequality constraints, then N is at
    **         least one.
    **
    **         This case is also used when there are no WHERE clause
    **         constraints but an index is selected anyway, in order
    **         to force the output order to conform to an ORDER BY.
    */  
    static const u8 aStartOp[] = {
      0,
      0,
      OP_Rewind,           /* 2: (!start_constraints && startEq &&  !bRev) */
      OP_Last,             /* 3: (!start_constraints && startEq &&   bRev) */
      OP_SeekGt,           /* 4: (start_constraints  && !startEq && !bRev) */
      OP_SeekLt,           /* 5: (start_constraints  && !startEq &&  bRev) */
      OP_SeekGe,           /* 6: (start_constraints  &&  startEq && !bRev) */
      OP_SeekLe            /* 7: (start_constraints  &&  startEq &&  bRev) */
    };
    static const u8 aEndOp[] = {
      OP_Noop,             /* 0: (!end_constraints) */
      OP_IdxGE,            /* 1: (end_constraints && !bRev) */
      OP_IdxLT             /* 2: (end_constraints && bRev) */
    };
    int nEq = pLevel->plan.nEq;  /* Number of == or IN terms */
    int isMinQuery = 0;          /* If this is an optimized SELECT min(x).. */
    int regBase;                 /* Base register holding constraint values */
    int r1;                      /* Temp register */
    WhereTerm *pRangeStart = 0;  /* Inequality constraint at range start */
    WhereTerm *pRangeEnd = 0;    /* Inequality constraint at range end */
    int startEq;                 /* True if range start uses ==, >= or <= */
    int endEq;                   /* True if range end uses ==, >= or <= */
    int start_constraints;       /* Start of range is constrained */
    int nConstraint;             /* Number of constraint terms */
    Index *pIdx;                 /* The index we will be using */
    int iIdxCur;                 /* The VDBE cursor for the index */
    int nExtraReg = 0;           /* Number of extra registers needed */
    int op;                      /* Instruction opcode */
    char *zStartAff;             /* Affinity for start of range constraint */
    char *zEndAff;               /* Affinity for end of range constraint */

    pIdx = pLevel->plan.u.pIdx;
    iIdxCur = pLevel->iIdxCur;
    k = pIdx->aiColumn[nEq];     /* Column for inequality constraints */

    /* If this loop satisfies a sort order (pOrderBy) request that 
    ** was passed to this function to implement a "SELECT min(x) ..." 
    ** query, then the caller will only allow the loop to run for
    ** a single iteration. This means that the first row returned
    ** should not have a NULL value stored in 'x'. If column 'x' is
    ** the first one after the nEq equality constraints in the index,
    ** this requires some special handling.
    */
    if( (wctrlFlags&WHERE_ORDERBY_MIN)!=0
     && (pLevel->plan.wsFlags&WHERE_ORDERBY)
     && (pIdx->nColumn>nEq)
    ){
      /* assert( pOrderBy->nExpr==1 ); */
      /* assert( pOrderBy->a[0].pExpr->iColumn==pIdx->aiColumn[nEq] ); */
      isMinQuery = 1;
      nExtraReg = 1;
    }

    /* Find any inequality constraint terms for the start and end 
    ** of the range. 
    */
    if( pLevel->plan.wsFlags & WHERE_TOP_LIMIT ){
      pRangeEnd = findTerm(pWC, iCur, k, notReady, (WO_LT|WO_LE), pIdx);
      nExtraReg = 1;
    }
    if( pLevel->plan.wsFlags & WHERE_BTM_LIMIT ){
      pRangeStart = findTerm(pWC, iCur, k, notReady, (WO_GT|WO_GE), pIdx);
      nExtraReg = 1;
    }

    /* Generate code to evaluate all constraint terms using == or IN
    ** and store the values of those terms in an array of registers
    ** starting at regBase.
    */
    regBase = codeAllEqualityTerms(
        pParse, pLevel, pWC, notReady, nExtraReg, &zStartAff
    );
    zEndAff = sqlite3DbStrDup(pParse->db, zStartAff);
    addrNxt = pLevel->addrNxt;

    /* If we are doing a reverse order scan on an ascending index, or
    ** a forward order scan on a descending index, interchange the 
    ** start and end terms (pRangeStart and pRangeEnd).
    */
    if( nEq<pIdx->nColumn && bRev==(pIdx->aSortOrder[nEq]==SQLITE_SO_ASC) ){
      SWAP(WhereTerm *, pRangeEnd, pRangeStart);
    }

    testcase( pRangeStart && pRangeStart->eOperator & WO_LE );
    testcase( pRangeStart && pRangeStart->eOperator & WO_GE );
    testcase( pRangeEnd && pRangeEnd->eOperator & WO_LE );
    testcase( pRangeEnd && pRangeEnd->eOperator & WO_GE );
    startEq = !pRangeStart || pRangeStart->eOperator & (WO_LE|WO_GE);
    endEq =   !pRangeEnd || pRangeEnd->eOperator & (WO_LE|WO_GE);
    start_constraints = pRangeStart || nEq>0;

    /* Seek the index cursor to the start of the range. */
    nConstraint = nEq;
    if( pRangeStart ){
      Expr *pRight = pRangeStart->pExpr->pRight;
      sqlite3ExprCode(pParse, pRight, regBase+nEq);
      if( (pRangeStart->wtFlags & TERM_VNULL)==0 ){
        sqlite3ExprCodeIsNullJump(v, pRight, regBase+nEq, addrNxt);
      }
      if( zStartAff ){
        if( sqlite3CompareAffinity(pRight, zStartAff[nEq])==SQLITE_AFF_NONE){
          /* Since the comparison is to be performed with no conversions
          ** applied to the operands, set the affinity to apply to pRight to 
          ** SQLITE_AFF_NONE.  */
          zStartAff[nEq] = SQLITE_AFF_NONE;
        }
        if( sqlite3ExprNeedsNoAffinityChange(pRight, zStartAff[nEq]) ){
          zStartAff[nEq] = SQLITE_AFF_NONE;
        }
      }  
      nConstraint++;
      testcase( pRangeStart->wtFlags & TERM_VIRTUAL ); /* EV: R-30575-11662 */
    }else if( isMinQuery ){
      sqlite3VdbeAddOp2(v, OP_Null, 0, regBase+nEq);
      nConstraint++;
      startEq = 0;
      start_constraints = 1;
    }
    codeApplyAffinity(pParse, regBase, nConstraint, zStartAff);
    op = aStartOp[(start_constraints<<2) + (startEq<<1) + bRev];
    assert( op!=0 );
    testcase( op==OP_Rewind );
    testcase( op==OP_Last );
    testcase( op==OP_SeekGt );
    testcase( op==OP_SeekGe );
    testcase( op==OP_SeekLe );
    testcase( op==OP_SeekLt );
    sqlite3VdbeAddOp4Int(v, op, iIdxCur, addrNxt, regBase, nConstraint);

    /* Load the value for the inequality constraint at the end of the
    ** range (if any).
    */
    nConstraint = nEq;
    if( pRangeEnd ){
      Expr *pRight = pRangeEnd->pExpr->pRight;
      sqlite3ExprCacheRemove(pParse, regBase+nEq, 1);
      sqlite3ExprCode(pParse, pRight, regBase+nEq);
      if( (pRangeEnd->wtFlags & TERM_VNULL)==0 ){
        sqlite3ExprCodeIsNullJump(v, pRight, regBase+nEq, addrNxt);
      }
      if( zEndAff ){
        if( sqlite3CompareAffinity(pRight, zEndAff[nEq])==SQLITE_AFF_NONE){
          /* Since the comparison is to be performed with no conversions
          ** applied to the operands, set the affinity to apply to pRight to 
          ** SQLITE_AFF_NONE.  */
          zEndAff[nEq] = SQLITE_AFF_NONE;
        }
        if( sqlite3ExprNeedsNoAffinityChange(pRight, zEndAff[nEq]) ){
          zEndAff[nEq] = SQLITE_AFF_NONE;
        }
      }  
      codeApplyAffinity(pParse, regBase, nEq+1, zEndAff);
      nConstraint++;
      testcase( pRangeEnd->wtFlags & TERM_VIRTUAL ); /* EV: R-30575-11662 */
    }
    sqlite3DbFree(pParse->db, zStartAff);
    sqlite3DbFree(pParse->db, zEndAff);

    /* Top of the loop body */
    pLevel->p2 = sqlite3VdbeCurrentAddr(v);

    /* Check if the index cursor is past the end of the range. */
    op = aEndOp[(pRangeEnd || nEq) * (1 + bRev)];
    testcase( op==OP_Noop );
    testcase( op==OP_IdxGE );
    testcase( op==OP_IdxLT );
    if( op!=OP_Noop ){
      sqlite3VdbeAddOp4Int(v, op, iIdxCur, addrNxt, regBase, nConstraint);
      sqlite3VdbeChangeP5(v, endEq!=bRev ?1:0);
    }

    /* If there are inequality constraints, check that the value
    ** of the table column that the inequality contrains is not NULL.
    ** If it is, jump to the next iteration of the loop.
    */
    r1 = sqlite3GetTempReg(pParse);
    testcase( pLevel->plan.wsFlags & WHERE_BTM_LIMIT );
    testcase( pLevel->plan.wsFlags & WHERE_TOP_LIMIT );
    if( (pLevel->plan.wsFlags & (WHERE_BTM_LIMIT|WHERE_TOP_LIMIT))!=0 ){
      sqlite3VdbeAddOp3(v, OP_Column, iIdxCur, nEq, r1);
      sqlite3VdbeAddOp2(v, OP_IsNull, r1, addrCont);
    }
    sqlite3ReleaseTempReg(pParse, r1);

    /* Seek the table cursor, if required */
    disableTerm(pLevel, pRangeStart);
    disableTerm(pLevel, pRangeEnd);
    if( !omitTable ){
      iRowidReg = iReleaseReg = sqlite3GetTempReg(pParse);
      sqlite3VdbeAddOp2(v, OP_IdxRowid, iIdxCur, iRowidReg);
      sqlite3ExprCacheStore(pParse, iCur, -1, iRowidReg);
      sqlite3VdbeAddOp2(v, OP_Seek, iCur, iRowidReg);  /* Deferred seek */
    }

    /* Record the instruction used to terminate the loop. Disable 
    ** WHERE clause terms made redundant by the index range scan.
    */
    if( pLevel->plan.wsFlags & WHERE_UNIQUE ){
      pLevel->op = OP_Noop;
    }else if( bRev ){
      pLevel->op = OP_Prev;
    }else{
      pLevel->op = OP_Next;
    }
    pLevel->p1 = iIdxCur;
  }else

#ifndef SQLITE_OMIT_OR_OPTIMIZATION
  if( pLevel->plan.wsFlags & WHERE_MULTI_OR ){
    /* Case 4:  Two or more separately indexed terms connected by OR
    **
    ** Example:
    **
    **   CREATE TABLE t1(a,b,c,d);
    **   CREATE INDEX i1 ON t1(a);
    **   CREATE INDEX i2 ON t1(b);
    **   CREATE INDEX i3 ON t1(c);
    **
    **   SELECT * FROM t1 WHERE a=5 OR b=7 OR (c=11 AND d=13)
    **
    ** In the example, there are three indexed terms connected by OR.
    ** The top of the loop looks like this:
    **
    **          Null       1                # Zero the rowset in reg 1
    **
    ** Then, for each indexed term, the following. The arguments to
    ** RowSetTest are such that the rowid of the current row is inserted
    ** into the RowSet. If it is already present, control skips the
    ** Gosub opcode and jumps straight to the code generated by WhereEnd().
    **
    **        sqlite3WhereBegin(<term>)
    **          RowSetTest                  # Insert rowid into rowset
    **          Gosub      2 A
    **        sqlite3WhereEnd()
    **
    ** Following the above, code to terminate the loop. Label A, the target
    ** of the Gosub above, jumps to the instruction right after the Goto.
    **
    **          Null       1                # Zero the rowset in reg 1
    **          Goto       B                # The loop is finished.
    **
    **       A: <loop body>                 # Return data, whatever.
    **
    **          Return     2                # Jump back to the Gosub
    **
    **       B: <after the loop>
    **
    */
    WhereClause *pOrWc;    /* The OR-clause broken out into subterms */
    SrcList *pOrTab;       /* Shortened table list or OR-clause generation */

    int regReturn = ++pParse->nMem;           /* Register used with OP_Gosub */
    int regRowset = 0;                        /* Register for RowSet object */
    int regRowid = 0;                         /* Register holding rowid */
    int iLoopBody = sqlite3VdbeMakeLabel(v);  /* Start of loop body */
    int iRetInit;                             /* Address of regReturn init */
    int untestedTerms = 0;             /* Some terms not completely tested */
    int ii;                            /* Loop counter */
    Expr *pAndExpr = 0;                /* An ".. AND (...)" expression */
   
    pTerm = pLevel->plan.u.pTerm;
    assert( pTerm!=0 );
    assert( pTerm->eOperator==WO_OR );
    assert( (pTerm->wtFlags & TERM_ORINFO)!=0 );
    pOrWc = &pTerm->u.pOrInfo->wc;
    pLevel->op = OP_Return;
    pLevel->p1 = regReturn;

    /* Set up a new SrcList ni pOrTab containing the table being scanned
    ** by this loop in the a[0] slot and all notReady tables in a[1..] slots.
    ** This becomes the SrcList in the recursive call to sqlite3WhereBegin().
    */
    if( pWInfo->nLevel>1 ){
      int nNotReady;                 /* The number of notReady tables */
      struct SrcList_item *origSrc;     /* Original list of tables */
      nNotReady = pWInfo->nLevel - iLevel - 1;
      pOrTab = sqlite3StackAllocRaw(pParse->db,
                            sizeof(*pOrTab)+ nNotReady*sizeof(pOrTab->a[0]));
      if( pOrTab==0 ) return notReady;
      pOrTab->nAlloc = (i16)(nNotReady + 1);
      pOrTab->nSrc = pOrTab->nAlloc;
      memcpy(pOrTab->a, pTabItem, sizeof(*pTabItem));
      origSrc = pWInfo->pTabList->a;
      for(k=1; k<=nNotReady; k++){
        memcpy(&pOrTab->a[k], &origSrc[pLevel[k].iFrom], sizeof(pOrTab->a[k]));
      }
    }else{
      pOrTab = pWInfo->pTabList;
    }

    /* Initialize the rowset register to contain NULL. An SQL NULL is 
    ** equivalent to an empty rowset.
    **
    ** Also initialize regReturn to contain the address of the instruction 
    ** immediately following the OP_Return at the bottom of the loop. This
    ** is required in a few obscure LEFT JOIN cases where control jumps
    ** over the top of the loop into the body of it. In this case the 
    ** correct response for the end-of-loop code (the OP_Return) is to 
    ** fall through to the next instruction, just as an OP_Next does if
    ** called on an uninitialized cursor.
    */
    if( (wctrlFlags & WHERE_DUPLICATES_OK)==0 ){
      regRowset = ++pParse->nMem;
      regRowid = ++pParse->nMem;
      sqlite3VdbeAddOp2(v, OP_Null, 0, regRowset);
    }
    iRetInit = sqlite3VdbeAddOp2(v, OP_Integer, 0, regReturn);

    /* If the original WHERE clause is z of the form:  (x1 OR x2 OR ...) AND y
    ** Then for every term xN, evaluate as the subexpression: xN AND z
    ** That way, terms in y that are factored into the disjunction will
    ** be picked up by the recursive calls to sqlite3WhereBegin() below.
    */
    if( pWC->nTerm>1 ){
      pAndExpr = sqlite3ExprAlloc(pParse->db, TK_AND, 0, 0);
      pAndExpr->pRight = pWhere;
    }

    for(ii=0; ii<pOrWc->nTerm; ii++){
      WhereTerm *pOrTerm = &pOrWc->a[ii];
      if( pOrTerm->leftCursor==iCur || pOrTerm->eOperator==WO_AND ){
        WhereInfo *pSubWInfo;          /* Info for single OR-term scan */
        Expr *pOrExpr = pOrTerm->pExpr;
        if( pAndExpr ){
          pAndExpr->pLeft = pOrExpr;
          pOrExpr = pAndExpr;
        }
        /* Loop through table entries that match term pOrTerm. */
        pSubWInfo = sqlite3WhereBegin(pParse, pOrTab, pOrExpr, 0, 0,
                        WHERE_OMIT_OPEN_CLOSE | WHERE_AND_ONLY |
                        WHERE_FORCE_TABLE | WHERE_ONETABLE_ONLY);
        if( pSubWInfo ){
          explainOneScan(
              pParse, pOrTab, &pSubWInfo->a[0], iLevel, pLevel->iFrom, 0
          );
          if( (wctrlFlags & WHERE_DUPLICATES_OK)==0 ){
            int iSet = ((ii==pOrWc->nTerm-1)?-1:ii);
            int r;
            r = sqlite3ExprCodeGetColumn(pParse, pTabItem->pTab, -1, iCur, 
                                         regRowid);
            sqlite3VdbeAddOp4Int(v, OP_RowSetTest, regRowset,
                                 sqlite3VdbeCurrentAddr(v)+2, r, iSet);
          }
          sqlite3VdbeAddOp2(v, OP_Gosub, regReturn, iLoopBody);

          /* The pSubWInfo->untestedTerms flag means that this OR term
          ** contained one or more AND term from a notReady table.  The
          ** terms from the notReady table could not be tested and will
          ** need to be tested later.
          */
          if( pSubWInfo->untestedTerms ) untestedTerms = 1;

          /* Finish the loop through table entries that match term pOrTerm. */
          sqlite3WhereEnd(pSubWInfo);
        }
      }
    }
    sqlite3DbFree(pParse->db, pAndExpr);
    sqlite3VdbeChangeP1(v, iRetInit, sqlite3VdbeCurrentAddr(v));
    sqlite3VdbeAddOp2(v, OP_Goto, 0, pLevel->addrBrk);
    sqlite3VdbeResolveLabel(v, iLoopBody);

    if( pWInfo->nLevel>1 ) sqlite3StackFree(pParse->db, pOrTab);
    if( !untestedTerms ) disableTerm(pLevel, pTerm);
  }else
#endif /* SQLITE_OMIT_OR_OPTIMIZATION */

  {
    /* Case 5:  There is no usable index.  We must do a complete
    **          scan of the entire table.
    */
    static const u8 aStep[] = { OP_Next, OP_Prev };
    static const u8 aStart[] = { OP_Rewind, OP_Last };
    assert( bRev==0 || bRev==1 );
    assert( omitTable==0 );
    pLevel->op = aStep[bRev];
    pLevel->p1 = iCur;
    pLevel->p2 = 1 + sqlite3VdbeAddOp2(v, aStart[bRev], iCur, addrBrk);
    pLevel->p5 = SQLITE_STMTSTATUS_FULLSCAN_STEP;
  }
  notReady &= ~getMask(pWC->pMaskSet, iCur);

  /* Insert code to test every subexpression that can be completely
  ** computed using the current set of tables.
  **
  ** IMPLEMENTATION-OF: R-49525-50935 Terms that cannot be satisfied through
  ** the use of indices become tests that are evaluated against each row of
  ** the relevant input tables.
  */
  for(pTerm=pWC->a, j=pWC->nTerm; j>0; j--, pTerm++){
    Expr *pE;
    testcase( pTerm->wtFlags & TERM_VIRTUAL ); /* IMP: R-30575-11662 */
    testcase( pTerm->wtFlags & TERM_CODED );
    if( pTerm->wtFlags & (TERM_VIRTUAL|TERM_CODED) ) continue;
    if( (pTerm->prereqAll & notReady)!=0 ){
      testcase( pWInfo->untestedTerms==0
               && (pWInfo->wctrlFlags & WHERE_ONETABLE_ONLY)!=0 );
      pWInfo->untestedTerms = 1;
      continue;
    }
    pE = pTerm->pExpr;
    assert( pE!=0 );
    if( pLevel->iLeftJoin && !ExprHasProperty(pE, EP_FromJoin) ){
      continue;
    }
    sqlite3ExprIfFalse(pParse, pE, addrCont, SQLITE_JUMPIFNULL);
    pTerm->wtFlags |= TERM_CODED;
  }

  /* For a LEFT OUTER JOIN, generate code that will record the fact that
  ** at least one row of the right table has matched the left table.  
  */
  if( pLevel->iLeftJoin ){
    pLevel->addrFirst = sqlite3VdbeCurrentAddr(v);
    sqlite3VdbeAddOp2(v, OP_Integer, 1, pLevel->iLeftJoin);
    VdbeComment((v, "record LEFT JOIN hit"));
    sqlite3ExprCacheClear(pParse);
    for(pTerm=pWC->a, j=0; j<pWC->nTerm; j++, pTerm++){
      testcase( pTerm->wtFlags & TERM_VIRTUAL );  /* IMP: R-30575-11662 */
      testcase( pTerm->wtFlags & TERM_CODED );
      if( pTerm->wtFlags & (TERM_VIRTUAL|TERM_CODED) ) continue;
      if( (pTerm->prereqAll & notReady)!=0 ){
        assert( pWInfo->untestedTerms );
        continue;
      }
      assert( pTerm->pExpr );
      sqlite3ExprIfFalse(pParse, pTerm->pExpr, addrCont, SQLITE_JUMPIFNULL);
      pTerm->wtFlags |= TERM_CODED;
    }
  }
  sqlite3ReleaseTempReg(pParse, iReleaseReg);

  return notReady;
}

#if defined(SQLITE_TEST)
/*
** The following variable holds a text description of query plan generated
** by the most recent call to sqlite3WhereBegin().  Each call to WhereBegin
** overwrites the previous.  This information is used for testing and
** analysis only.
*/
char sqlite3_query_plan[BMS*2*40];  /* Text of the join */
static int nQPlan = 0;              /* Next free slow in _query_plan[] */

#endif /* SQLITE_TEST */


/*
** Free a WhereInfo structure
*/
static void whereInfoFree(sqlite3 *db, WhereInfo *pWInfo){
  if( ALWAYS(pWInfo) ){
    int i;
    for(i=0; i<pWInfo->nLevel; i++){
      sqlite3_index_info *pInfo = pWInfo->a[i].pIdxInfo;
      if( pInfo ){
        /* assert( pInfo->needToFreeIdxStr==0 || db->mallocFailed ); */
        if( pInfo->needToFreeIdxStr ){
          sqlite3_free(pInfo->idxStr);
        }
        sqlite3DbFree(db, pInfo);
      }
      if( pWInfo->a[i].plan.wsFlags & WHERE_TEMP_INDEX ){
        Index *pIdx = pWInfo->a[i].plan.u.pIdx;
        if( pIdx ){
          sqlite3DbFree(db, pIdx->zColAff);
          sqlite3DbFree(db, pIdx);
        }
      }
    }
    whereClauseClear(pWInfo->pWC);
    sqlite3DbFree(db, pWInfo);
  }
}


/*
** Generate the beginning of the loop used for WHERE clause processing.
** The return value is a pointer to an opaque structure that contains
** information needed to terminate the loop.  Later, the calling routine
** should invoke sqlite3WhereEnd() with the return value of this function
** in order to complete the WHERE clause processing.
**
** If an error occurs, this routine returns NULL.
**
** The basic idea is to do a nested loop, one loop for each table in
** the FROM clause of a select.  (INSERT and UPDATE statements are the
** same as a SELECT with only a single table in the FROM clause.)  For
** example, if the SQL is this:
**
**       SELECT * FROM t1, t2, t3 WHERE ...;
**
** Then the code generated is conceptually like the following:
**
**      foreach row1 in t1 do       \    Code generated
**        foreach row2 in t2 do      |-- by sqlite3WhereBegin()
**          foreach row3 in t3 do   /
**            ...
**          end                     \    Code generated
**        end                        |-- by sqlite3WhereEnd()
**      end                         /
**
** Note that the loops might not be nested in the order in which they
** appear in the FROM clause if a different order is better able to make
** use of indices.  Note also that when the IN operator appears in
** the WHERE clause, it might result in additional nested loops for
** scanning through all values on the right-hand side of the IN.
**
** There are Btree cursors associated with each table.  t1 uses cursor
** number pTabList->a[0].iCursor.  t2 uses the cursor pTabList->a[1].iCursor.
** And so forth.  This routine generates code to open those VDBE cursors
** and sqlite3WhereEnd() generates the code to close them.
**
** The code that sqlite3WhereBegin() generates leaves the cursors named
** in pTabList pointing at their appropriate entries.  The [...] code
** can use OP_Column and OP_Rowid opcodes on these cursors to extract
** data from the various tables of the loop.
**
** If the WHERE clause is empty, the foreach loops must each scan their
** entire tables.  Thus a three-way join is an O(N^3) operation.  But if
** the tables have indices and there are terms in the WHERE clause that
** refer to those indices, a complete table scan can be avoided and the
** code will run much faster.  Most of the work of this routine is checking
** to see if there are indices that can be used to speed up the loop.
**
** Terms of the WHERE clause are also used to limit which rows actually
** make it to the "..." in the middle of the loop.  After each "foreach",
** terms of the WHERE clause that use only terms in that loop and outer
** loops are evaluated and if false a jump is made around all subsequent
** inner loops (or around the "..." if the test occurs within the inner-
** most loop)
**
** OUTER JOINS
**
** An outer join of tables t1 and t2 is conceptally coded as follows:
**
**    foreach row1 in t1 do
**      flag = 0
**      foreach row2 in t2 do
**        start:
**          ...
**          flag = 1
**      end
**      if flag==0 then
**        move the row2 cursor to a null row
**        goto start
**      fi
**    end
**
** ORDER BY CLAUSE PROCESSING
**
** *ppOrderBy is a pointer to the ORDER BY clause of a SELECT statement,
** if there is one.  If there is no ORDER BY clause or if this routine
** is called from an UPDATE or DELETE statement, then ppOrderBy is NULL.
**
** If an index can be used so that the natural output order of the table
** scan is correct for the ORDER BY clause, then that index is used and
** *ppOrderBy is set to NULL.  This is an optimization that prevents an
** unnecessary sort of the result set if an index appropriate for the
** ORDER BY clause already exists.
**
** If the where clause loops cannot be arranged to provide the correct
** output order, then the *ppOrderBy is unchanged.
*/
WhereInfo *sqlite3WhereBegin(
  Parse *pParse,        /* The parser context */
  SrcList *pTabList,    /* A list of all tables to be scanned */
  Expr *pWhere,         /* The WHERE clause */
  ExprList **ppOrderBy, /* An ORDER BY clause, or NULL */
  ExprList *pDistinct,  /* The select-list for DISTINCT queries - or NULL */
  u16 wctrlFlags        /* One of the WHERE_* flags defined in sqliteInt.h */
){
  int i;                     /* Loop counter */
  int nByteWInfo;            /* Num. bytes allocated for WhereInfo struct */
  int nTabList;              /* Number of elements in pTabList */
  WhereInfo *pWInfo;         /* Will become the return value of this function */
  Vdbe *v = pParse->pVdbe;   /* The virtual database engine */
  Bitmask notReady;          /* Cursors that are not yet positioned */
  WhereMaskSet *pMaskSet;    /* The expression mask set */
  WhereClause *pWC;               /* Decomposition of the WHERE clause */
  struct SrcList_item *pTabItem;  /* A single entry from pTabList */
  WhereLevel *pLevel;             /* A single level in the pWInfo list */
  int iFrom;                      /* First unused FROM clause element */
  int andFlags;              /* AND-ed combination of all pWC->a[].wtFlags */
  sqlite3 *db;               /* Database connection */

  /* The number of tables in the FROM clause is limited by the number of
  ** bits in a Bitmask 
  */
  testcase( pTabList->nSrc==BMS );
  if( pTabList->nSrc>BMS ){
    sqlite3ErrorMsg(pParse, "at most %d tables in a join", BMS);
    return 0;
  }

  /* This function normally generates a nested loop for all tables in 
  ** pTabList.  But if the WHERE_ONETABLE_ONLY flag is set, then we should
  ** only generate code for the first table in pTabList and assume that
  ** any cursors associated with subsequent tables are uninitialized.
  */
  nTabList = (wctrlFlags & WHERE_ONETABLE_ONLY) ? 1 : pTabList->nSrc;

  /* Allocate and initialize the WhereInfo structure that will become the
  ** return value. A single allocation is used to store the WhereInfo
  ** struct, the contents of WhereInfo.a[], the WhereClause structure
  ** and the WhereMaskSet structure. Since WhereClause contains an 8-byte
  ** field (type Bitmask) it must be aligned on an 8-byte boundary on
  ** some architectures. Hence the ROUND8() below.
  */
  db = pParse->db;
  nByteWInfo = ROUND8(sizeof(WhereInfo)+(nTabList-1)*sizeof(WhereLevel));
  pWInfo = sqlite3DbMallocZero(db, 
      nByteWInfo + 
      sizeof(WhereClause) +
      sizeof(WhereMaskSet)
  );
  if( db->mallocFailed ){
    sqlite3DbFree(db, pWInfo);
    pWInfo = 0;
    goto whereBeginError;
  }
  pWInfo->nLevel = nTabList;
  pWInfo->pParse = pParse;
  pWInfo->pTabList = pTabList;
  pWInfo->iBreak = sqlite3VdbeMakeLabel(v);
  pWInfo->pWC = pWC = (WhereClause *)&((u8 *)pWInfo)[nByteWInfo];
  pWInfo->wctrlFlags = wctrlFlags;
  pWInfo->savedNQueryLoop = pParse->nQueryLoop;
  pMaskSet = (WhereMaskSet*)&pWC[1];

  /* Disable the DISTINCT optimization if SQLITE_DistinctOpt is set via
  ** sqlite3_test_ctrl(SQLITE_TESTCTRL_OPTIMIZATIONS,...) */
  if( db->flags & SQLITE_DistinctOpt ) pDistinct = 0;

  /* Split the WHERE clause into separate subexpressions where each
  ** subexpression is separated by an AND operator.
  */
  initMaskSet(pMaskSet);
  whereClauseInit(pWC, pParse, pMaskSet, wctrlFlags);
  sqlite3ExprCodeConstants(pParse, pWhere);
  whereSplit(pWC, pWhere, TK_AND);   /* IMP: R-15842-53296 */
    
  /* Special case: a WHERE clause that is constant.  Evaluate the
  ** expression and either jump over all of the code or fall thru.
  */
  if( pWhere && (nTabList==0 || sqlite3ExprIsConstantNotJoin(pWhere)) ){
    sqlite3ExprIfFalse(pParse, pWhere, pWInfo->iBreak, SQLITE_JUMPIFNULL);
    pWhere = 0;
  }

  /* Assign a bit from the bitmask to every term in the FROM clause.
  **
  ** When assigning bitmask values to FROM clause cursors, it must be
  ** the case that if X is the bitmask for the N-th FROM clause term then
  ** the bitmask for all FROM clause terms to the left of the N-th term
  ** is (X-1).   An expression from the ON clause of a LEFT JOIN can use
  ** its Expr.iRightJoinTable value to find the bitmask of the right table
  ** of the join.  Subtracting one from the right table bitmask gives a
  ** bitmask for all tables to the left of the join.  Knowing the bitmask
  ** for all tables to the left of a left join is important.  Ticket #3015.
  **
  ** Configure the WhereClause.vmask variable so that bits that correspond
  ** to virtual table cursors are set. This is used to selectively disable 
  ** the OR-to-IN transformation in exprAnalyzeOrTerm(). It is not helpful 
  ** with virtual tables.
  **
  ** Note that bitmasks are created for all pTabList->nSrc tables in
  ** pTabList, not just the first nTabList tables.  nTabList is normally
  ** equal to pTabList->nSrc but might be shortened to 1 if the
  ** WHERE_ONETABLE_ONLY flag is set.
  */
  assert( pWC->vmask==0 && pMaskSet->n==0 );
  for(i=0; i<pTabList->nSrc; i++){
    createMask(pMaskSet, pTabList->a[i].iCursor);
#ifndef SQLITE_OMIT_VIRTUALTABLE
    if( ALWAYS(pTabList->a[i].pTab) && IsVirtual(pTabList->a[i].pTab) ){
      pWC->vmask |= ((Bitmask)1 << i);
    }
#endif
  }
#ifndef NDEBUG
  {
    Bitmask toTheLeft = 0;
    for(i=0; i<pTabList->nSrc; i++){
      Bitmask m = getMask(pMaskSet, pTabList->a[i].iCursor);
      assert( (m-1)==toTheLeft );
      toTheLeft |= m;
    }
  }
#endif

  /* Analyze all of the subexpressions.  Note that exprAnalyze() might
  ** add new virtual terms onto the end of the WHERE clause.  We do not
  ** want to analyze these virtual terms, so start analyzing at the end
  ** and work forward so that the added virtual terms are never processed.
  */
  exprAnalyzeAll(pTabList, pWC);
  if( db->mallocFailed ){
    goto whereBeginError;
  }

  /* Check if the DISTINCT qualifier, if there is one, is redundant. 
  ** If it is, then set pDistinct to NULL and WhereInfo.eDistinct to
  ** WHERE_DISTINCT_UNIQUE to tell the caller to ignore the DISTINCT.
  */
  if( pDistinct && isDistinctRedundant(pParse, pTabList, pWC, pDistinct) ){
    pDistinct = 0;
    pWInfo->eDistinct = WHERE_DISTINCT_UNIQUE;
  }

  /* Chose the best index to use for each table in the FROM clause.
  **
  ** This loop fills in the following fields:
  **
  **   pWInfo->a[].pIdx      The index to use for this level of the loop.
  **   pWInfo->a[].wsFlags   WHERE_xxx flags associated with pIdx
  **   pWInfo->a[].nEq       The number of == and IN constraints
  **   pWInfo->a[].iFrom     Which term of the FROM clause is being coded
  **   pWInfo->a[].iTabCur   The VDBE cursor for the database table
  **   pWInfo->a[].iIdxCur   The VDBE cursor for the index
  **   pWInfo->a[].pTerm     When wsFlags==WO_OR, the OR-clause term
  **
  ** This loop also figures out the nesting order of tables in the FROM
  ** clause.
  */
  notReady = ~(Bitmask)0;
  andFlags = ~0;
  WHERETRACE(("*** Optimizer Start ***\n"));
  for(i=iFrom=0, pLevel=pWInfo->a; i<nTabList; i++, pLevel++){
    WhereCost bestPlan;         /* Most efficient plan seen so far */
    Index *pIdx;                /* Index for FROM table at pTabItem */
    int j;                      /* For looping over FROM tables */
    int bestJ = -1;             /* The value of j */
    Bitmask m;                  /* Bitmask value for j or bestJ */
    int isOptimal;              /* Iterator for optimal/non-optimal search */
    int nUnconstrained;         /* Number tables without INDEXED BY */
    Bitmask notIndexed;         /* Mask of tables that cannot use an index */

    memset(&bestPlan, 0, sizeof(bestPlan));
    bestPlan.rCost = SQLITE_BIG_DBL;
    WHERETRACE(("*** Begin search for loop %d ***\n", i));

    /* Loop through the remaining entries in the FROM clause to find the
    ** next nested loop. The loop tests all FROM clause entries
    ** either once or twice. 
    **
    ** The first test is always performed if there are two or more entries
    ** remaining and never performed if there is only one FROM clause entry
    ** to choose from.  The first test looks for an "optimal" scan.  In
    ** this context an optimal scan is one that uses the same strategy
    ** for the given FROM clause entry as would be selected if the entry
    ** were used as the innermost nested loop.  In other words, a table
    ** is chosen such that the cost of running that table cannot be reduced
    ** by waiting for other tables to run first.  This "optimal" test works
    ** by first assuming that the FROM clause is on the inner loop and finding
    ** its query plan, then checking to see if that query plan uses any
    ** other FROM clause terms that are notReady.  If no notReady terms are
    ** used then the "optimal" query plan works.
    **
    ** Note that the WhereCost.nRow parameter for an optimal scan might
    ** not be as small as it would be if the table really were the innermost
    ** join.  The nRow value can be reduced by WHERE clause constraints
    ** that do not use indices.  But this nRow reduction only happens if the
    ** table really is the innermost join.  
    **
    ** The second loop iteration is only performed if no optimal scan
    ** strategies were found by the first iteration. This second iteration
    ** is used to search for the lowest cost scan overall.
    **
    ** Previous versions of SQLite performed only the second iteration -
    ** the next outermost loop was always that with the lowest overall
    ** cost. However, this meant that SQLite could select the wrong plan
    ** for scripts such as the following:
    **   
    **   CREATE TABLE t1(a, b); 
    **   CREATE TABLE t2(c, d);
    **   SELECT * FROM t2, t1 WHERE t2.rowid = t1.a;
    **
    ** The best strategy is to iterate through table t1 first. However it
    ** is not possible to determine this with a simple greedy algorithm.
    ** Since the cost of a linear scan through table t2 is the same 
    ** as the cost of a linear scan through table t1, a simple greedy 
    ** algorithm may choose to use t2 for the outer loop, which is a much
    ** costlier approach.
    */
    nUnconstrained = 0;
    notIndexed = 0;
    for(isOptimal=(iFrom<nTabList-1); isOptimal>=0 && bestJ<0; isOptimal--){
      Bitmask mask;             /* Mask of tables not yet ready */
      for(j=iFrom, pTabItem=&pTabList->a[j]; j<nTabList; j++, pTabItem++){
        int doNotReorder;    /* True if this table should not be reordered */
        WhereCost sCost;     /* Cost information from best[Virtual]Index() */
        ExprList *pOrderBy;  /* ORDER BY clause for index to optimize */
        ExprList *pDist;     /* DISTINCT clause for index to optimize */
  
        doNotReorder =  (pTabItem->jointype & (JT_LEFT|JT_CROSS))!=0;
        if( j!=iFrom && doNotReorder ) break;
        m = getMask(pMaskSet, pTabItem->iCursor);
        if( (m & notReady)==0 ){
          if( j==iFrom ) iFrom++;
          continue;
        }
        mask = (isOptimal ? m : notReady);
        pOrderBy = ((i==0 && ppOrderBy )?*ppOrderBy:0);
        pDist = (i==0 ? pDistinct : 0);
        if( pTabItem->pIndex==0 ) nUnconstrained++;
  
        WHERETRACE(("=== trying table %d with isOptimal=%d ===\n",
                    j, isOptimal));
        assert( pTabItem->pTab );
#ifndef SQLITE_OMIT_VIRTUALTABLE
        if( IsVirtual(pTabItem->pTab) ){
          sqlite3_index_info **pp = &pWInfo->a[j].pIdxInfo;
          bestVirtualIndex(pParse, pWC, pTabItem, mask, notReady, pOrderBy,
                           &sCost, pp);
        }else 
#endif
        {
          bestBtreeIndex(pParse, pWC, pTabItem, mask, notReady, pOrderBy,
<<<<<<< HEAD
                         &sCost);
=======
              pDist, &sCost);
>>>>>>> dea8ae9a
        }
        assert( isOptimal || (sCost.used&notReady)==0 );

        /* If an INDEXED BY clause is present, then the plan must use that
        ** index if it uses any index at all */
        assert( pTabItem->pIndex==0 
                  || (sCost.plan.wsFlags & WHERE_NOT_FULLSCAN)==0
                  || sCost.plan.u.pIdx==pTabItem->pIndex );

        if( isOptimal && (sCost.plan.wsFlags & WHERE_NOT_FULLSCAN)==0 ){
          notIndexed |= m;
        }

        /* Conditions under which this table becomes the best so far:
        **
        **   (1) The table must not depend on other tables that have not
        **       yet run.
        **
        **   (2) A full-table-scan plan cannot supercede indexed plan unless
        **       the full-table-scan is an "optimal" plan as defined above.
        **
        **   (3) All tables have an INDEXED BY clause or this table lacks an
        **       INDEXED BY clause or this table uses the specific
        **       index specified by its INDEXED BY clause.  This rule ensures
        **       that a best-so-far is always selected even if an impossible
        **       combination of INDEXED BY clauses are given.  The error
        **       will be detected and relayed back to the application later.
        **       The NEVER() comes about because rule (2) above prevents
        **       An indexable full-table-scan from reaching rule (3).
        **
        **   (4) The plan cost must be lower than prior plans or else the
        **       cost must be the same and the number of rows must be lower.
        */
        if( (sCost.used&notReady)==0                       /* (1) */
            && (bestJ<0 || (notIndexed&m)!=0               /* (2) */
                || (bestPlan.plan.wsFlags & WHERE_NOT_FULLSCAN)==0
                || (sCost.plan.wsFlags & WHERE_NOT_FULLSCAN)!=0)
            && (nUnconstrained==0 || pTabItem->pIndex==0   /* (3) */
                || NEVER((sCost.plan.wsFlags & WHERE_NOT_FULLSCAN)!=0))
            && (bestJ<0 || sCost.rCost<bestPlan.rCost      /* (4) */
                || (sCost.rCost<=bestPlan.rCost 
                 && sCost.plan.nRow<bestPlan.plan.nRow))
        ){
          WHERETRACE(("=== table %d is best so far"
                      " with cost=%g and nRow=%g\n",
                      j, sCost.rCost, sCost.plan.nRow));
          bestPlan = sCost;
          bestJ = j;
        }
        if( doNotReorder ) break;
      }
    }
    assert( bestJ>=0 );
    assert( notReady & getMask(pMaskSet, pTabList->a[bestJ].iCursor) );
    WHERETRACE(("*** Optimizer selects table %d for loop %d"
                " with cost=%g and nRow=%g\n",
                bestJ, pLevel-pWInfo->a, bestPlan.rCost, bestPlan.plan.nRow));
<<<<<<< HEAD
    if( (bestPlan.plan.wsFlags & WHERE_ORDERBY)!=0 ){
=======
    /* The ALWAYS() that follows was added to hush up clang scan-build */
    if( (bestPlan.plan.wsFlags & WHERE_ORDERBY)!=0 && ALWAYS(ppOrderBy) ){
>>>>>>> dea8ae9a
      *ppOrderBy = 0;
    }
    if( (bestPlan.plan.wsFlags & WHERE_DISTINCT)!=0 ){
      assert( pWInfo->eDistinct==0 );
      pWInfo->eDistinct = WHERE_DISTINCT_ORDERED;
    }
    andFlags &= bestPlan.plan.wsFlags;
    pLevel->plan = bestPlan.plan;
    testcase( bestPlan.plan.wsFlags & WHERE_INDEXED );
    testcase( bestPlan.plan.wsFlags & WHERE_TEMP_INDEX );
    if( bestPlan.plan.wsFlags & (WHERE_INDEXED|WHERE_TEMP_INDEX) ){
      pLevel->iIdxCur = pParse->nTab++;
    }else{
      pLevel->iIdxCur = -1;
    }
    notReady &= ~getMask(pMaskSet, pTabList->a[bestJ].iCursor);
    pLevel->iFrom = (u8)bestJ;
    if( bestPlan.plan.nRow>=(double)1 ){
      pParse->nQueryLoop *= bestPlan.plan.nRow;
    }

    /* Check that if the table scanned by this loop iteration had an
    ** INDEXED BY clause attached to it, that the named index is being
    ** used for the scan. If not, then query compilation has failed.
    ** Return an error.
    */
    pIdx = pTabList->a[bestJ].pIndex;
    if( pIdx ){
      if( (bestPlan.plan.wsFlags & WHERE_INDEXED)==0 ){
        sqlite3ErrorMsg(pParse, "cannot use index: %s", pIdx->zName);
        goto whereBeginError;
      }else{
        /* If an INDEXED BY clause is used, the bestIndex() function is
        ** guaranteed to find the index specified in the INDEXED BY clause
        ** if it find an index at all. */
        assert( bestPlan.plan.u.pIdx==pIdx );
      }
    }
  }
  WHERETRACE(("*** Optimizer Finished ***\n"));
  if( pParse->nErr || db->mallocFailed ){
    goto whereBeginError;
  }

  /* If the total query only selects a single row, then the ORDER BY
  ** clause is irrelevant.
  */
  if( (andFlags & WHERE_UNIQUE)!=0 && ppOrderBy ){
    *ppOrderBy = 0;
  }

  /* If the caller is an UPDATE or DELETE statement that is requesting
  ** to use a one-pass algorithm, determine if this is appropriate.
  ** The one-pass algorithm only works if the WHERE clause constraints
  ** the statement to update a single row.
  */
  assert( (wctrlFlags & WHERE_ONEPASS_DESIRED)==0 || pWInfo->nLevel==1 );
  if( (wctrlFlags & WHERE_ONEPASS_DESIRED)!=0 && (andFlags & WHERE_UNIQUE)!=0 ){
    pWInfo->okOnePass = 1;
    pWInfo->a[0].plan.wsFlags &= ~WHERE_IDX_ONLY;
  }

  /* Open all tables in the pTabList and any indices selected for
  ** searching those tables.
  */
  sqlite3CodeVerifySchema(pParse, -1); /* Insert the cookie verifier Goto */
  notReady = ~(Bitmask)0;
  pWInfo->nRowOut = (double)1;
  for(i=0, pLevel=pWInfo->a; i<nTabList; i++, pLevel++){
    Table *pTab;     /* Table to open */
    int iDb;         /* Index of database containing table/index */

    pTabItem = &pTabList->a[pLevel->iFrom];
    pTab = pTabItem->pTab;
    pLevel->iTabCur = pTabItem->iCursor;
    pWInfo->nRowOut *= pLevel->plan.nRow;
    iDb = sqlite3SchemaToIndex(db, pTab->pSchema);
    if( (pTab->tabFlags & TF_Ephemeral)!=0 || pTab->pSelect ){
      /* Do nothing */
    }else
#ifndef SQLITE_OMIT_VIRTUALTABLE
    if( (pLevel->plan.wsFlags & WHERE_VIRTUALTABLE)!=0 ){
      const char *pVTab = (const char *)sqlite3GetVTable(db, pTab);
      int iCur = pTabItem->iCursor;
      sqlite3VdbeAddOp4(v, OP_VOpen, iCur, 0, 0, pVTab, P4_VTAB);
    }else
#endif
    if( (pLevel->plan.wsFlags & WHERE_IDX_ONLY)==0
         && (wctrlFlags & WHERE_OMIT_OPEN_CLOSE)==0 ){
      int op = pWInfo->okOnePass ? OP_OpenWrite : OP_OpenRead;
      sqlite3OpenTable(pParse, pTabItem->iCursor, iDb, pTab, op);
      testcase( pTab->nCol==BMS-1 );
      testcase( pTab->nCol==BMS );
      if( !pWInfo->okOnePass && pTab->nCol<BMS ){
        Bitmask b = pTabItem->colUsed;
        int n = 0;
        for(; b; b=b>>1, n++){}
        sqlite3VdbeChangeP4(v, sqlite3VdbeCurrentAddr(v)-1, 
                            SQLITE_INT_TO_PTR(n), P4_INT32);
        assert( n<=pTab->nCol );
      }
    }else{
      sqlite3TableLock(pParse, iDb, pTab->tnum, 0, pTab->zName);
    }
#ifndef SQLITE_OMIT_AUTOMATIC_INDEX
    if( (pLevel->plan.wsFlags & WHERE_TEMP_INDEX)!=0 ){
      constructAutomaticIndex(pParse, pWC, pTabItem, notReady, pLevel);
    }else
#endif
    if( (pLevel->plan.wsFlags & WHERE_INDEXED)!=0 ){
      Index *pIx = pLevel->plan.u.pIdx;
      KeyInfo *pKey = sqlite3IndexKeyinfo(pParse, pIx);
      int iIdxCur = pLevel->iIdxCur;
      assert( pIx->pSchema==pTab->pSchema );
      assert( iIdxCur>=0 );
      sqlite3VdbeAddOp4(v, OP_OpenRead, iIdxCur, pIx->tnum, iDb,
                        (char*)pKey, P4_KEYINFO_HANDOFF);
      VdbeComment((v, "%s", pIx->zName));
    }
    sqlite3CodeVerifySchema(pParse, iDb);
    notReady &= ~getMask(pWC->pMaskSet, pTabItem->iCursor);
  }
  pWInfo->iTop = sqlite3VdbeCurrentAddr(v);
  if( db->mallocFailed ) goto whereBeginError;

  /* Generate the code to do the search.  Each iteration of the for
  ** loop below generates code for a single nested loop of the VM
  ** program.
  */
  notReady = ~(Bitmask)0;
  for(i=0; i<nTabList; i++){
    pLevel = &pWInfo->a[i];
    explainOneScan(pParse, pTabList, pLevel, i, pLevel->iFrom, wctrlFlags);
<<<<<<< HEAD
    notReady = codeOneLoopStart(pWInfo, i, wctrlFlags, notReady);
=======
    notReady = codeOneLoopStart(pWInfo, i, wctrlFlags, notReady, pWhere);
>>>>>>> dea8ae9a
    pWInfo->iContinue = pLevel->addrCont;
  }

#ifdef SQLITE_TEST  /* For testing and debugging use only */
  /* Record in the query plan information about the current table
  ** and the index used to access it (if any).  If the table itself
  ** is not used, its name is just '{}'.  If no index is used
  ** the index is listed as "{}".  If the primary key is used the
  ** index name is '*'.
  */
  for(i=0; i<nTabList; i++){
    char *z;
    int n;
    pLevel = &pWInfo->a[i];
    pTabItem = &pTabList->a[pLevel->iFrom];
    z = pTabItem->zAlias;
    if( z==0 ) z = pTabItem->pTab->zName;
    n = sqlite3Strlen30(z);
    if( n+nQPlan < sizeof(sqlite3_query_plan)-10 ){
      if( pLevel->plan.wsFlags & WHERE_IDX_ONLY ){
        memcpy(&sqlite3_query_plan[nQPlan], "{}", 2);
        nQPlan += 2;
      }else{
        memcpy(&sqlite3_query_plan[nQPlan], z, n);
        nQPlan += n;
      }
      sqlite3_query_plan[nQPlan++] = ' ';
    }
    testcase( pLevel->plan.wsFlags & WHERE_ROWID_EQ );
    testcase( pLevel->plan.wsFlags & WHERE_ROWID_RANGE );
    if( pLevel->plan.wsFlags & (WHERE_ROWID_EQ|WHERE_ROWID_RANGE) ){
      memcpy(&sqlite3_query_plan[nQPlan], "* ", 2);
      nQPlan += 2;
    }else if( (pLevel->plan.wsFlags & WHERE_INDEXED)!=0 ){
      n = sqlite3Strlen30(pLevel->plan.u.pIdx->zName);
      if( n+nQPlan < sizeof(sqlite3_query_plan)-2 ){
        memcpy(&sqlite3_query_plan[nQPlan], pLevel->plan.u.pIdx->zName, n);
        nQPlan += n;
        sqlite3_query_plan[nQPlan++] = ' ';
      }
    }else{
      memcpy(&sqlite3_query_plan[nQPlan], "{} ", 3);
      nQPlan += 3;
    }
  }
  while( nQPlan>0 && sqlite3_query_plan[nQPlan-1]==' ' ){
    sqlite3_query_plan[--nQPlan] = 0;
  }
  sqlite3_query_plan[nQPlan] = 0;
  nQPlan = 0;
#endif /* SQLITE_TEST // Testing and debugging use only */

  /* Record the continuation address in the WhereInfo structure.  Then
  ** clean up and return.
  */
  return pWInfo;

  /* Jump here if malloc fails */
whereBeginError:
  if( pWInfo ){
    pParse->nQueryLoop = pWInfo->savedNQueryLoop;
    whereInfoFree(db, pWInfo);
  }
  return 0;
}

/*
** Generate the end of the WHERE loop.  See comments on 
** sqlite3WhereBegin() for additional information.
*/
void sqlite3WhereEnd(WhereInfo *pWInfo){
  Parse *pParse = pWInfo->pParse;
  Vdbe *v = pParse->pVdbe;
  int i;
  WhereLevel *pLevel;
  SrcList *pTabList = pWInfo->pTabList;
  sqlite3 *db = pParse->db;

  /* Generate loop termination code.
  */
  sqlite3ExprCacheClear(pParse);
  for(i=pWInfo->nLevel-1; i>=0; i--){
    pLevel = &pWInfo->a[i];
    sqlite3VdbeResolveLabel(v, pLevel->addrCont);
    if( pLevel->op!=OP_Noop ){
      sqlite3VdbeAddOp2(v, pLevel->op, pLevel->p1, pLevel->p2);
      sqlite3VdbeChangeP5(v, pLevel->p5);
    }
    if( pLevel->plan.wsFlags & WHERE_IN_ABLE && pLevel->u.in.nIn>0 ){
      struct InLoop *pIn;
      int j;
      sqlite3VdbeResolveLabel(v, pLevel->addrNxt);
      for(j=pLevel->u.in.nIn, pIn=&pLevel->u.in.aInLoop[j-1]; j>0; j--, pIn--){
        sqlite3VdbeJumpHere(v, pIn->addrInTop+1);
        sqlite3VdbeAddOp2(v, OP_Next, pIn->iCur, pIn->addrInTop);
        sqlite3VdbeJumpHere(v, pIn->addrInTop-1);
      }
      sqlite3DbFree(db, pLevel->u.in.aInLoop);
    }
    sqlite3VdbeResolveLabel(v, pLevel->addrBrk);
    if( pLevel->iLeftJoin ){
      int addr;
      addr = sqlite3VdbeAddOp1(v, OP_IfPos, pLevel->iLeftJoin);
      assert( (pLevel->plan.wsFlags & WHERE_IDX_ONLY)==0
           || (pLevel->plan.wsFlags & WHERE_INDEXED)!=0 );
      if( (pLevel->plan.wsFlags & WHERE_IDX_ONLY)==0 ){
        sqlite3VdbeAddOp1(v, OP_NullRow, pTabList->a[i].iCursor);
      }
      if( pLevel->iIdxCur>=0 ){
        sqlite3VdbeAddOp1(v, OP_NullRow, pLevel->iIdxCur);
      }
      if( pLevel->op==OP_Return ){
        sqlite3VdbeAddOp2(v, OP_Gosub, pLevel->p1, pLevel->addrFirst);
      }else{
        sqlite3VdbeAddOp2(v, OP_Goto, 0, pLevel->addrFirst);
      }
      sqlite3VdbeJumpHere(v, addr);
    }
  }

  /* The "break" point is here, just past the end of the outer loop.
  ** Set it.
  */
  sqlite3VdbeResolveLabel(v, pWInfo->iBreak);

  /* Close all of the cursors that were opened by sqlite3WhereBegin.
  */
  assert( pWInfo->nLevel==1 || pWInfo->nLevel==pTabList->nSrc );
  for(i=0, pLevel=pWInfo->a; i<pWInfo->nLevel; i++, pLevel++){
    struct SrcList_item *pTabItem = &pTabList->a[pLevel->iFrom];
    Table *pTab = pTabItem->pTab;
    assert( pTab!=0 );
    if( (pTab->tabFlags & TF_Ephemeral)==0
     && pTab->pSelect==0
     && (pWInfo->wctrlFlags & WHERE_OMIT_OPEN_CLOSE)==0
    ){
      int ws = pLevel->plan.wsFlags;
      if( !pWInfo->okOnePass && (ws & WHERE_IDX_ONLY)==0 ){
        sqlite3VdbeAddOp1(v, OP_Close, pTabItem->iCursor);
      }
      if( (ws & WHERE_INDEXED)!=0 && (ws & WHERE_TEMP_INDEX)==0 ){
        sqlite3VdbeAddOp1(v, OP_Close, pLevel->iIdxCur);
      }
    }

    /* If this scan uses an index, make code substitutions to read data
    ** from the index in preference to the table. Sometimes, this means
    ** the table need never be read from. This is a performance boost,
    ** as the vdbe level waits until the table is read before actually
    ** seeking the table cursor to the record corresponding to the current
    ** position in the index.
    ** 
    ** Calls to the code generator in between sqlite3WhereBegin and
    ** sqlite3WhereEnd will have created code that references the table
    ** directly.  This loop scans all that code looking for opcodes
    ** that reference the table and converts them into opcodes that
    ** reference the index.
    */
    if( (pLevel->plan.wsFlags & WHERE_INDEXED)!=0 && !db->mallocFailed){
      int k, j, last;
      VdbeOp *pOp;
      Index *pIdx = pLevel->plan.u.pIdx;

      assert( pIdx!=0 );
      pOp = sqlite3VdbeGetOp(v, pWInfo->iTop);
      last = sqlite3VdbeCurrentAddr(v);
      for(k=pWInfo->iTop; k<last; k++, pOp++){
        if( pOp->p1!=pLevel->iTabCur ) continue;
        if( pOp->opcode==OP_Column ){
          for(j=0; j<pIdx->nColumn; j++){
            if( pOp->p2==pIdx->aiColumn[j] ){
              pOp->p2 = j;
              pOp->p1 = pLevel->iIdxCur;
              break;
            }
          }
          assert( (pLevel->plan.wsFlags & WHERE_IDX_ONLY)==0
               || j<pIdx->nColumn );
        }else if( pOp->opcode==OP_Rowid ){
          pOp->p1 = pLevel->iIdxCur;
          pOp->opcode = OP_IdxRowid;
        }
      }
    }
  }

  /* Final cleanup
  */
  pParse->nQueryLoop = pWInfo->savedNQueryLoop;
  whereInfoFree(db, pWInfo);
  return;
}<|MERGE_RESOLUTION|>--- conflicted
+++ resolved
@@ -118,17 +118,10 @@
 #define TERM_ORINFO     0x10   /* Need to free the WhereTerm.u.pOrInfo object */
 #define TERM_ANDINFO    0x20   /* Need to free the WhereTerm.u.pAndInfo obj */
 #define TERM_OR_OK      0x40   /* Used during OR-clause processing */
-<<<<<<< HEAD
-#ifdef SQLITE_ENABLE_STAT2
-#  define TERM_VNULL    0x80   /* Manufactured x>NULL or x<=NULL term */
-#else
-#  define TERM_VNULL    0x00   /* Disabled if not using stat2 */
-=======
 #ifdef SQLITE_ENABLE_STAT3
 #  define TERM_VNULL    0x80   /* Manufactured x>NULL or x<=NULL term */
 #else
 #  define TERM_VNULL    0x00   /* Disabled if not using stat3 */
->>>>>>> dea8ae9a
 #endif
 
 /*
@@ -712,11 +705,7 @@
     if( pVal && sqlite3_value_type(pVal)==SQLITE_TEXT ){
       z = (char *)sqlite3_value_text(pVal);
     }
-<<<<<<< HEAD
-    sqlite3VdbeSetVarmask(pParse->pVdbe, iCol); /* IMP: R-23257-02778 */
-=======
     sqlite3VdbeSetVarmask(pParse->pVdbe, iCol);
->>>>>>> dea8ae9a
     assert( pRight->op==TK_VARIABLE || pRight->op==TK_REGISTER );
   }else if( op==TK_STRING ){
     z = pRight->u.zToken;
@@ -734,7 +723,7 @@
       *ppPrefix = pPrefix;
       if( op==TK_VARIABLE ){
         Vdbe *v = pParse->pVdbe;
-        sqlite3VdbeSetVarmask(v, pRight->iColumn); /* IMP: R-23257-02778 */
+        sqlite3VdbeSetVarmask(v, pRight->iColumn);
         if( *pisComplete && pRight->u.zToken[1] ){
           /* If the rhs of the LIKE expression is a variable, and the current
           ** value of the variable means there is no need to invoke the LIKE
@@ -1367,13 +1356,8 @@
   }
 #endif /* SQLITE_OMIT_VIRTUALTABLE */
 
-<<<<<<< HEAD
-#ifdef SQLITE_ENABLE_STAT2
-  /* When sqlite_stat2 histogram data is available an operator of the
-=======
 #ifdef SQLITE_ENABLE_STAT3
   /* When sqlite_stat3 histogram data is available an operator of the
->>>>>>> dea8ae9a
   ** form "x IS NOT NULL" can sometimes be evaluated more efficiently
   ** as "x>NULL" if x is not an INTEGER PRIMARY KEY.  So construct a
   ** virtual term of that form.
@@ -1411,11 +1395,7 @@
       pNewTerm->prereqAll = pTerm->prereqAll;
     }
   }
-<<<<<<< HEAD
-#endif /* SQLITE_ENABLE_STAT2 */
-=======
 #endif /* SQLITE_ENABLE_STAT */
->>>>>>> dea8ae9a
 
   /* Prevent ON clause terms of a LEFT JOIN from being used to drive
   ** an index for tables to the left of the join.
@@ -1837,18 +1817,12 @@
   WhereTerm * const pWCEnd = &pWC->a[pWC->nTerm];        /* End of pWC->a[] */
   WhereTerm *pTerm;                 /* A single term of the WHERE clause */
 
-<<<<<<< HEAD
-  /* No OR-clause optimization allowed if the INDEXED BY or NOT INDEXED clauses
-  ** are used */
-  if( pSrc->notIndexed || pSrc->pIndex!=0 ){
-=======
   /* The OR-clause optimization is disallowed if the INDEXED BY or
   ** NOT INDEXED clauses are used or if the WHERE_AND_ONLY bit is set. */
   if( pSrc->notIndexed || pSrc->pIndex!=0 ){
     return;
   }
   if( pWC->wctrlFlags & WHERE_AND_ONLY ){
->>>>>>> dea8ae9a
     return;
   }
 
@@ -2476,28 +2450,6 @@
 
 #ifdef SQLITE_ENABLE_STAT3
 /*
-<<<<<<< HEAD
-** Argument pIdx is a pointer to an index structure that has an array of
-** SQLITE_INDEX_SAMPLES evenly spaced samples of the first indexed column
-** stored in Index.aSample. These samples divide the domain of values stored
-** the index into (SQLITE_INDEX_SAMPLES+1) regions.
-** Region 0 contains all values less than the first sample value. Region
-** 1 contains values between the first and second samples.  Region 2 contains
-** values between samples 2 and 3.  And so on.  Region SQLITE_INDEX_SAMPLES
-** contains values larger than the last sample.
-**
-** If the index contains many duplicates of a single value, then it is
-** possible that two or more adjacent samples can hold the same value.
-** When that is the case, the smallest possible region code is returned
-** when roundUp is false and the largest possible region code is returned
-** when roundUp is true.
-**
-** If successful, this function determines which of the regions value 
-** pVal lies in, sets *piRegion to the region index (a value between 0
-** and SQLITE_INDEX_SAMPLES+1, inclusive) and returns SQLITE_OK.
-** Or, if an OOM occurs while converting text values between encodings,
-** SQLITE_NOMEM is returned and *piRegion is undefined.
-=======
 ** Estimate the location of a particular key among all keys in an
 ** index.  Store the results in aStat as follows:
 **
@@ -2505,38 +2457,11 @@
 **    aStat[1]      Est. number of rows equal to pVal
 **
 ** Return SQLITE_OK on success.
->>>>>>> dea8ae9a
 */
 static int whereKeyStats(
   Parse *pParse,              /* Database connection */
   Index *pIdx,                /* Index to consider domain of */
   sqlite3_value *pVal,        /* Value to consider */
-<<<<<<< HEAD
-  int roundUp,                /* Return largest valid region if true */
-  int *piRegion               /* OUT: Region of domain in which value lies */
-){
-  assert( roundUp==0 || roundUp==1 );
-  if( ALWAYS(pVal) ){
-    IndexSample *aSample = pIdx->aSample;
-    int i = 0;
-    int eType = sqlite3_value_type(pVal);
-
-    if( eType==SQLITE_INTEGER || eType==SQLITE_FLOAT ){
-      double r = sqlite3_value_double(pVal);
-      for(i=0; i<SQLITE_INDEX_SAMPLES; i++){
-        if( aSample[i].eType==SQLITE_NULL ) continue;
-        if( aSample[i].eType>=SQLITE_TEXT ) break;
-        if( roundUp ){
-          if( aSample[i].u.r>r ) break;
-        }else{
-          if( aSample[i].u.r>=r ) break;
-        }
-      }
-    }else if( eType==SQLITE_NULL ){
-      i = 0;
-      if( roundUp ){
-        while( i<SQLITE_INDEX_SAMPLES && aSample[i].eType==SQLITE_NULL ) i++;
-=======
   int roundUp,                /* Round up if true.  Round down if false */
   tRowcnt *aStat              /* OUT: stats written here */
 ){
@@ -2586,7 +2511,6 @@
       if( rS>=r ){
         isEq = rS==r;
         break;
->>>>>>> dea8ae9a
       }
     }
   }else if( eType==SQLITE_NULL ){
@@ -2621,13 +2545,8 @@
         assert( z && pColl && pColl->xCmp );
       }
       n = sqlite3ValueBytes(pVal, pColl->enc);
-<<<<<<< HEAD
-
-      for(i=0; i<SQLITE_INDEX_SAMPLES; i++){
-=======
   
       for(; i<pIdx->nSample; i++){
->>>>>>> dea8ae9a
         int c;
         int eSampletype = aSample[i].eType;
         if( eSampletype<eType ) continue;
@@ -2648,16 +2567,11 @@
 #endif
         {
           c = pColl->xCmp(pColl->pUser, aSample[i].nByte, aSample[i].u.z, n, z);
-<<<<<<< HEAD
-        }
-        if( c-roundUp>=0 ) break;
-=======
         }
         if( c>=0 ){
           if( c==0 ) isEq = 1;
           break;
         }
->>>>>>> dea8ae9a
       }
     }
   }
@@ -2723,7 +2637,7 @@
    || (pExpr->op==TK_REGISTER && pExpr->op2==TK_VARIABLE)
   ){
     int iVar = pExpr->iColumn;
-    sqlite3VdbeSetVarmask(pParse->pVdbe, iVar); /* IMP: R-23257-02778 */
+    sqlite3VdbeSetVarmask(pParse->pVdbe, iVar);
     *pp = sqlite3VdbeGetValue(pParse->pReprepare, iVar, aff);
     return SQLITE_OK;
   }
@@ -2760,19 +2674,6 @@
 **
 ** then nEq should be passed 0.
 **
-<<<<<<< HEAD
-** The returned value is an integer between 1 and 100, inclusive. A return
-** value of 1 indicates that the proposed range scan is expected to visit
-** approximately 1/100th (1%) of the rows selected by the nEq equality
-** constraints (if any). A return value of 100 indicates that it is expected
-** that the range scan will visit every row (100%) selected by the equality
-** constraints.
-**
-** In the absence of sqlite_stat2 ANALYZE data, each range inequality
-** reduces the search space by 3/4ths.  Hence a single constraint (x>?)
-** results in a return of 25 and a range constraint (x>? AND x<?) results
-** in a return of 6.
-=======
 ** The returned value is an integer divisor to reduce the estimated
 ** search space.  A return value of 1 means that range constraints are
 ** no help at all.  A return value of 2 means range constraints are
@@ -2782,7 +2683,6 @@
 ** reduces the search space by a factor of 4.  Hence a single constraint (x>?)
 ** results in a return of 4 and a range constraint (x>? AND x<?) results
 ** in a return of 16.
->>>>>>> dea8ae9a
 */
 static int whereRangeScanEst(
   Parse *pParse,       /* Parsing & code generating context */
@@ -2796,53 +2696,15 @@
 
 #ifdef SQLITE_ENABLE_STAT3
 
-<<<<<<< HEAD
-  if( nEq==0 && p->aSample ){
-    sqlite3_value *pLowerVal = 0;
-    sqlite3_value *pUpperVal = 0;
-    int iEst;
-    int iLower = 0;
-    int iUpper = SQLITE_INDEX_SAMPLES;
-    int roundUpUpper = 0;
-    int roundUpLower = 0;
-=======
   if( nEq==0 && p->nSample ){
     sqlite3_value *pRangeVal;
     tRowcnt iLower = 0;
     tRowcnt iUpper = p->aiRowEst[0];
     tRowcnt a[2];
->>>>>>> dea8ae9a
     u8 aff = p->pTable->aCol[p->aiColumn[0]].affinity;
 
     if( pLower ){
       Expr *pExpr = pLower->pExpr->pRight;
-<<<<<<< HEAD
-      rc = valueFromExpr(pParse, pExpr, aff, &pLowerVal);
-      assert( pLower->eOperator==WO_GT || pLower->eOperator==WO_GE );
-      roundUpLower = (pLower->eOperator==WO_GT) ?1:0;
-    }
-    if( rc==SQLITE_OK && pUpper ){
-      Expr *pExpr = pUpper->pExpr->pRight;
-      rc = valueFromExpr(pParse, pExpr, aff, &pUpperVal);
-      assert( pUpper->eOperator==WO_LT || pUpper->eOperator==WO_LE );
-      roundUpUpper = (pUpper->eOperator==WO_LE) ?1:0;
-    }
-
-    if( rc!=SQLITE_OK || (pLowerVal==0 && pUpperVal==0) ){
-      sqlite3ValueFree(pLowerVal);
-      sqlite3ValueFree(pUpperVal);
-      goto range_est_fallback;
-    }else if( pLowerVal==0 ){
-      rc = whereRangeRegion(pParse, p, pUpperVal, roundUpUpper, &iUpper);
-      if( pLower ) iLower = iUpper/2;
-    }else if( pUpperVal==0 ){
-      rc = whereRangeRegion(pParse, p, pLowerVal, roundUpLower, &iLower);
-      if( pUpper ) iUpper = (iLower + SQLITE_INDEX_SAMPLES + 1)/2;
-    }else{
-      rc = whereRangeRegion(pParse, p, pUpperVal, roundUpUpper, &iUpper);
-      if( rc==SQLITE_OK ){
-        rc = whereRangeRegion(pParse, p, pLowerVal, roundUpLower, &iLower);
-=======
       rc = valueFromExpr(pParse, pExpr, aff, &pRangeVal);
       assert( pLower->eOperator==WO_GT || pLower->eOperator==WO_GE );
       if( rc==SQLITE_OK
@@ -2862,25 +2724,9 @@
       ){
         iUpper = a[0];
         if( pUpper->eOperator==WO_LE ) iUpper += a[1];
->>>>>>> dea8ae9a
       }
       sqlite3ValueFree(pRangeVal);
     }
-<<<<<<< HEAD
-    WHERETRACE(("range scan regions: %d..%d\n", iLower, iUpper));
-
-    iEst = iUpper - iLower;
-    testcase( iEst==SQLITE_INDEX_SAMPLES );
-    assert( iEst<=SQLITE_INDEX_SAMPLES );
-    if( iEst<1 ){
-      *piEst = 50/SQLITE_INDEX_SAMPLES;
-    }else{
-      *piEst = (iEst*100)/SQLITE_INDEX_SAMPLES;
-    }
-    sqlite3ValueFree(pLowerVal);
-    sqlite3ValueFree(pUpperVal);
-    return rc;
-=======
     if( rc==SQLITE_OK ){
       if( iUpper<=iLower ){
         *pRangeDiv = (double)p->aiRowEst[0];
@@ -2891,7 +2737,6 @@
                   (u32)iLower, (u32)iUpper, *pRangeDiv));
       return SQLITE_OK;
     }
->>>>>>> dea8ae9a
   }
 #else
   UNUSED_PARAMETER(pParse);
@@ -2899,15 +2744,6 @@
   UNUSED_PARAMETER(nEq);
 #endif
   assert( pLower || pUpper );
-<<<<<<< HEAD
-  *piEst = 100;
-  if( pLower && (pLower->wtFlags & TERM_VNULL)==0 ) *piEst /= 4;
-  if( pUpper ) *piEst /= 4;
-  return rc;
-}
-
-#ifdef SQLITE_ENABLE_STAT2
-=======
   *pRangeDiv = (double)1;
   if( pLower && (pLower->wtFlags & TERM_VNULL)==0 ) *pRangeDiv *= (double)4;
   if( pUpper ) *pRangeDiv *= (double)4;
@@ -2915,16 +2751,11 @@
 }
 
 #ifdef SQLITE_ENABLE_STAT3
->>>>>>> dea8ae9a
 /*
 ** Estimate the number of rows that will be returned based on
 ** an equality constraint x=VALUE and where that VALUE occurs in
 ** the histogram data.  This only works when x is the left-most
-<<<<<<< HEAD
-** column of an index and sqlite_stat2 histogram data is available
-=======
 ** column of an index and sqlite_stat3 histogram data is available
->>>>>>> dea8ae9a
 ** for that index.  When pExpr==NULL that means the constraint is
 ** "x IS NULL" instead of "x=VALUE".
 **
@@ -2944,44 +2775,16 @@
   double *pnRow        /* Write the revised row estimate here */
 ){
   sqlite3_value *pRhs = 0;  /* VALUE on right-hand side of pTerm */
-<<<<<<< HEAD
-  int iLower, iUpper;       /* Range of histogram regions containing pRhs */
-  u8 aff;                   /* Column affinity */
-  int rc;                   /* Subfunction return code */
-  double nRowEst;           /* New estimate of the number of rows */
-
-  assert( p->aSample!=0 );
-=======
   u8 aff;                   /* Column affinity */
   int rc;                   /* Subfunction return code */
   tRowcnt a[2];             /* Statistics */
 
   assert( p->aSample!=0 );
   assert( p->nSample>0 );
->>>>>>> dea8ae9a
   aff = p->pTable->aCol[p->aiColumn[0]].affinity;
   if( pExpr ){
     rc = valueFromExpr(pParse, pExpr, aff, &pRhs);
     if( rc ) goto whereEqualScanEst_cancel;
-<<<<<<< HEAD
-  }else{
-    pRhs = sqlite3ValueNew(pParse->db);
-  }
-  if( pRhs==0 ) return SQLITE_NOTFOUND;
-  rc = whereRangeRegion(pParse, p, pRhs, 0, &iLower);
-  if( rc ) goto whereEqualScanEst_cancel;
-  rc = whereRangeRegion(pParse, p, pRhs, 1, &iUpper);
-  if( rc ) goto whereEqualScanEst_cancel;
-  WHERETRACE(("equality scan regions: %d..%d\n", iLower, iUpper));
-  if( iLower>=iUpper ){
-    nRowEst = p->aiRowEst[0]/(SQLITE_INDEX_SAMPLES*2);
-    if( nRowEst<*pnRow ) *pnRow = nRowEst;
-  }else{
-    nRowEst = (iUpper-iLower)*p->aiRowEst[0]/SQLITE_INDEX_SAMPLES;
-    *pnRow = nRowEst;
-  }
-
-=======
   }else{
     pRhs = sqlite3ValueNew(pParse->db);
   }
@@ -2991,20 +2794,13 @@
     WHERETRACE(("equality scan regions: %d\n", (int)a[1]));
     *pnRow = a[1];
   }
->>>>>>> dea8ae9a
 whereEqualScanEst_cancel:
   sqlite3ValueFree(pRhs);
   return rc;
 }
-<<<<<<< HEAD
-#endif /* defined(SQLITE_ENABLE_STAT2) */
-
-#ifdef SQLITE_ENABLE_STAT2
-=======
 #endif /* defined(SQLITE_ENABLE_STAT3) */
 
 #ifdef SQLITE_ENABLE_STAT3
->>>>>>> dea8ae9a
 /*
 ** Estimate the number of rows that will be returned based on
 ** an IN constraint where the right-hand side of the IN operator
@@ -3027,62 +2823,6 @@
   ExprList *pList,     /* The value list on the RHS of "x IN (v1,v2,v3,...)" */
   double *pnRow        /* Write the revised row estimate here */
 ){
-<<<<<<< HEAD
-  sqlite3_value *pVal = 0;  /* One value from list */
-  int iLower, iUpper;       /* Range of histogram regions containing pRhs */
-  u8 aff;                   /* Column affinity */
-  int rc = SQLITE_OK;       /* Subfunction return code */
-  double nRowEst;           /* New estimate of the number of rows */
-  int nSpan = 0;            /* Number of histogram regions spanned */
-  int nSingle = 0;          /* Histogram regions hit by a single value */
-  int nNotFound = 0;        /* Count of values that are not constants */
-  int i;                               /* Loop counter */
-  u8 aSpan[SQLITE_INDEX_SAMPLES+1];    /* Histogram regions that are spanned */
-  u8 aSingle[SQLITE_INDEX_SAMPLES+1];  /* Histogram regions hit once */
-
-  assert( p->aSample!=0 );
-  aff = p->pTable->aCol[p->aiColumn[0]].affinity;
-  memset(aSpan, 0, sizeof(aSpan));
-  memset(aSingle, 0, sizeof(aSingle));
-  for(i=0; i<pList->nExpr; i++){
-    sqlite3ValueFree(pVal);
-    rc = valueFromExpr(pParse, pList->a[i].pExpr, aff, &pVal);
-    if( rc ) break;
-    if( pVal==0 || sqlite3_value_type(pVal)==SQLITE_NULL ){
-      nNotFound++;
-      continue;
-    }
-    rc = whereRangeRegion(pParse, p, pVal, 0, &iLower);
-    if( rc ) break;
-    rc = whereRangeRegion(pParse, p, pVal, 1, &iUpper);
-    if( rc ) break;
-    if( iLower>=iUpper ){
-      aSingle[iLower] = 1;
-    }else{
-      assert( iLower>=0 && iUpper<=SQLITE_INDEX_SAMPLES );
-      while( iLower<iUpper ) aSpan[iLower++] = 1;
-    }
-  }
-  if( rc==SQLITE_OK ){
-    for(i=nSpan=0; i<=SQLITE_INDEX_SAMPLES; i++){
-      if( aSpan[i] ){
-        nSpan++;
-      }else if( aSingle[i] ){
-        nSingle++;
-      }
-    }
-    nRowEst = (nSpan*2+nSingle)*p->aiRowEst[0]/(2*SQLITE_INDEX_SAMPLES)
-               + nNotFound*p->aiRowEst[1];
-    if( nRowEst > p->aiRowEst[0] ) nRowEst = p->aiRowEst[0];
-    *pnRow = nRowEst;
-    WHERETRACE(("IN row estimate: nSpan=%d, nSingle=%d, nNotFound=%d, est=%g\n",
-                 nSpan, nSingle, nNotFound, nRowEst));
-  }
-  sqlite3ValueFree(pVal);
-  return rc;
-}
-#endif /* defined(SQLITE_ENABLE_STAT2) */
-=======
   int rc = SQLITE_OK;         /* Subfunction return code */
   double nEst;                /* Number of rows for a single term */
   double nRowEst = (double)0; /* New estimate of the number of rows */
@@ -3102,7 +2842,6 @@
   return rc;
 }
 #endif /* defined(SQLITE_ENABLE_STAT3) */
->>>>>>> dea8ae9a
 
 
 /*
@@ -3207,11 +2946,7 @@
     const tRowcnt * const aiRowEst = pProbe->aiRowEst;
     double cost;                /* Cost of using pProbe */
     double nRow;                /* Estimated number of rows in result set */
-<<<<<<< HEAD
-    double log10N;              /* base-10 logarithm of nRow (inexact) */
-=======
     double log10N = (double)1;  /* base-10 logarithm of nRow (inexact) */
->>>>>>> dea8ae9a
     int rev;                    /* True to scan in reverse order */
     int wsFlags = 0;
     Bitmask used = 0;
@@ -3251,23 +2986,12 @@
     **    IN operator must be a SELECT, not a value list, for this variable
     **    to be true.
     **
-<<<<<<< HEAD
-    **  estBound:
-    **    An estimate on the amount of the table that must be searched.  A
-    **    value of 100 means the entire table is searched.  Range constraints
-    **    might reduce this to a value less than 100 to indicate that only
-    **    a fraction of the table needs searching.  In the absence of
-    **    sqlite_stat2 ANALYZE data, a single inequality reduces the search
-    **    space to 1/4rd its original size.  So an x>? constraint reduces
-    **    estBound to 25.  Two constraints (x>? AND x<?) reduce estBound to 6.
-=======
     **  rangeDiv:
     **    An estimate of a divisor by which to reduce the search space due
     **    to inequality constraints.  In the absence of sqlite_stat3 ANALYZE
     **    data, a single inequality reduces the search space to 1/4rd its
     **    original size (rangeDiv==4).  Two inequalities reduce the search
     **    space to 1/16th of its original size (rangeDiv==16).
->>>>>>> dea8ae9a
     **
     **  bSort:   
     **    Boolean. True if there is an ORDER BY clause that will require an 
@@ -3292,14 +3016,6 @@
     int nEq;                      /* Number of == or IN terms matching index */
     int bInEst = 0;               /* True if "x IN (SELECT...)" seen */
     int nInMul = 1;               /* Number of distinct equalities to lookup */
-<<<<<<< HEAD
-    int estBound = 100;           /* Estimated reduction in search space */
-    int nBound = 0;               /* Number of range constraints seen */
-    int bSort = 0;                /* True if external sort required */
-    int bLookup = 0;              /* True if not a covering index */
-    WhereTerm *pTerm;             /* A single term of the WHERE clause */
-#ifdef SQLITE_ENABLE_STAT2
-=======
     double rangeDiv = (double)1;  /* Estimated reduction in search space */
     int nBound = 0;               /* Number of range constraints seen */
     int bSort = !!pOrderBy;       /* True if external sort required */
@@ -3307,7 +3023,6 @@
     int bLookup = 0;              /* True if not a covering index */
     WhereTerm *pTerm;             /* A single term of the WHERE clause */
 #ifdef SQLITE_ENABLE_STAT3
->>>>>>> dea8ae9a
     WhereTerm *pFirstTerm = 0;    /* First term matching the index */
 #endif
 
@@ -3332,21 +3047,13 @@
       }else if( pTerm->eOperator & WO_ISNULL ){
         wsFlags |= WHERE_COLUMN_NULL;
       }
-<<<<<<< HEAD
-#ifdef SQLITE_ENABLE_STAT2
-=======
 #ifdef SQLITE_ENABLE_STAT3
->>>>>>> dea8ae9a
       if( nEq==0 && pProbe->aSample ) pFirstTerm = pTerm;
 #endif
       used |= pTerm->prereqRight;
     }
 
-<<<<<<< HEAD
-    /* Determine the value of estBound. */
-=======
     /* Determine the value of rangeDiv */
->>>>>>> dea8ae9a
     if( nEq<pProbe->nColumn && pProbe->bUnordered==0 ){
       int j = pProbe->aiColumn[nEq];
       if( findTerm(pWC, iCur, j, notReady, WO_LT|WO_LE|WO_GT|WO_GE, pIdx) ){
@@ -3379,19 +3086,6 @@
     ** naturally scan rows in the required order, set the appropriate flags
     ** in wsFlags. Otherwise, if there is an ORDER BY clause but the index
     ** will scan rows in a different order, set the bSort variable.  */
-<<<<<<< HEAD
-    if( pOrderBy ){
-      if( (wsFlags & WHERE_COLUMN_IN)==0
-        && pProbe->bUnordered==0
-        && isSortingIndex(pParse, pWC->pMaskSet, pProbe, iCur, pOrderBy,
-                          nEq, wsFlags, &rev)
-      ){
-        wsFlags |= WHERE_ROWID_RANGE|WHERE_COLUMN_RANGE|WHERE_ORDERBY;
-        wsFlags |= (rev ? WHERE_REVERSE : 0);
-      }else{
-        bSort = 1;
-      }
-=======
     if( isSortingIndex(
           pParse, pWC->pMaskSet, pProbe, iCur, pOrderBy, nEq, wsFlags, &rev)
     ){
@@ -3406,7 +3100,6 @@
     if( isDistinctIndex(pParse, pWC, pProbe, iCur, pDistinct, nEq) ){
       bDist = 0;
       wsFlags |= WHERE_ROWID_RANGE|WHERE_COLUMN_RANGE|WHERE_DISTINCT;
->>>>>>> dea8ae9a
     }
 
     /* If currently calculating the cost of using an index (not the IPK
@@ -3440,51 +3133,30 @@
       nInMul = (int)(nRow / aiRowEst[nEq]);
     }
 
-<<<<<<< HEAD
-#ifdef SQLITE_ENABLE_STAT2
-    /* If the constraint is of the form x=VALUE and histogram
-=======
 #ifdef SQLITE_ENABLE_STAT3
     /* If the constraint is of the form x=VALUE or x IN (E1,E2,...)
     ** and we do not think that values of x are unique and if histogram
->>>>>>> dea8ae9a
     ** data is available for column x, then it might be possible
     ** to get a better estimate on the number of rows based on
     ** VALUE and how common that value is according to the histogram.
     */
-<<<<<<< HEAD
-    if( nRow>(double)1 && nEq==1 && pFirstTerm!=0 ){
-=======
     if( nRow>(double)1 && nEq==1 && pFirstTerm!=0 && aiRowEst[1]>1 ){
       assert( (pFirstTerm->eOperator & (WO_EQ|WO_ISNULL|WO_IN))!=0 );
->>>>>>> dea8ae9a
       if( pFirstTerm->eOperator & (WO_EQ|WO_ISNULL) ){
         testcase( pFirstTerm->eOperator==WO_EQ );
         testcase( pFirstTerm->eOperator==WO_ISNULL );
         whereEqualScanEst(pParse, pProbe, pFirstTerm->pExpr->pRight, &nRow);
-<<<<<<< HEAD
-      }else if( pFirstTerm->eOperator==WO_IN && bInEst==0 ){
-        whereInScanEst(pParse, pProbe, pFirstTerm->pExpr->x.pList, &nRow);
-      }
-    }
-#endif /* SQLITE_ENABLE_STAT2 */
-=======
       }else if( bInEst==0 ){
         assert( pFirstTerm->eOperator==WO_IN );
         whereInScanEst(pParse, pProbe, pFirstTerm->pExpr->x.pList, &nRow);
       }
     }
 #endif /* SQLITE_ENABLE_STAT3 */
->>>>>>> dea8ae9a
 
     /* Adjust the number of output rows and downward to reflect rows
     ** that are excluded by range constraints.
     */
-<<<<<<< HEAD
-    nRow = (nRow * (double)estBound) / (double)100;
-=======
     nRow = nRow/rangeDiv;
->>>>>>> dea8ae9a
     if( nRow<1 ) nRow = 1;
 
     /* Experiments run on real SQLite databases show that the time needed
@@ -3495,11 +3167,7 @@
     ** slower with larger records, presumably because fewer records fit
     ** on one page and hence more pages have to be fetched.
     **
-<<<<<<< HEAD
-    ** The ANALYZE command and the sqlite_stat1 and sqlite_stat2 tables do
-=======
     ** The ANALYZE command and the sqlite_stat1 and sqlite_stat3 tables do
->>>>>>> dea8ae9a
     ** not give us data on the relative sizes of table and index records.
     ** So this computation assumes table records are about twice as big
     ** as index records
@@ -3551,12 +3219,9 @@
     if( bSort ){
       cost += nRow*estLog(nRow)*3;
     }
-<<<<<<< HEAD
-=======
     if( bDist ){
       cost += nRow*estLog(nRow)*3;
     }
->>>>>>> dea8ae9a
 
     /**** Cost of using this index has now been computed ****/
 
@@ -3620,17 +3285,10 @@
 
 
     WHERETRACE((
-<<<<<<< HEAD
-      "%s(%s): nEq=%d nInMul=%d estBound=%d bSort=%d bLookup=%d wsFlags=0x%x\n"
-      "         notReady=0x%llx log10N=%.1f nRow=%.1f cost=%.1f used=0x%llx\n",
-      pSrc->pTab->zName, (pIdx ? pIdx->zName : "ipk"), 
-      nEq, nInMul, estBound, bSort, bLookup, wsFlags,
-=======
       "%s(%s): nEq=%d nInMul=%d rangeDiv=%d bSort=%d bLookup=%d wsFlags=0x%x\n"
       "         notReady=0x%llx log10N=%.1f nRow=%.1f cost=%.1f used=0x%llx\n",
       pSrc->pTab->zName, (pIdx ? pIdx->zName : "ipk"), 
       nEq, nInMul, (int)rangeDiv, bSort, bLookup, wsFlags,
->>>>>>> dea8ae9a
       notReady, log10N, nRow, cost, used
     ));
 
@@ -3709,11 +3367,7 @@
   }else
 #endif
   {
-<<<<<<< HEAD
-    bestBtreeIndex(pParse, pWC, pSrc, notReady, notValid, pOrderBy, pCost);
-=======
     bestBtreeIndex(pParse, pWC, pSrc, notReady, notValid, pOrderBy, 0, pCost);
->>>>>>> dea8ae9a
   }
 }
 
@@ -5184,11 +4838,7 @@
 #endif
         {
           bestBtreeIndex(pParse, pWC, pTabItem, mask, notReady, pOrderBy,
-<<<<<<< HEAD
-                         &sCost);
-=======
               pDist, &sCost);
->>>>>>> dea8ae9a
         }
         assert( isOptimal || (sCost.used&notReady)==0 );
 
@@ -5246,12 +4896,8 @@
     WHERETRACE(("*** Optimizer selects table %d for loop %d"
                 " with cost=%g and nRow=%g\n",
                 bestJ, pLevel-pWInfo->a, bestPlan.rCost, bestPlan.plan.nRow));
-<<<<<<< HEAD
-    if( (bestPlan.plan.wsFlags & WHERE_ORDERBY)!=0 ){
-=======
     /* The ALWAYS() that follows was added to hush up clang scan-build */
     if( (bestPlan.plan.wsFlags & WHERE_ORDERBY)!=0 && ALWAYS(ppOrderBy) ){
->>>>>>> dea8ae9a
       *ppOrderBy = 0;
     }
     if( (bestPlan.plan.wsFlags & WHERE_DISTINCT)!=0 ){
@@ -5385,11 +5031,7 @@
   for(i=0; i<nTabList; i++){
     pLevel = &pWInfo->a[i];
     explainOneScan(pParse, pTabList, pLevel, i, pLevel->iFrom, wctrlFlags);
-<<<<<<< HEAD
-    notReady = codeOneLoopStart(pWInfo, i, wctrlFlags, notReady);
-=======
     notReady = codeOneLoopStart(pWInfo, i, wctrlFlags, notReady, pWhere);
->>>>>>> dea8ae9a
     pWInfo->iContinue = pLevel->addrCont;
   }
 
