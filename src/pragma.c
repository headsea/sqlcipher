/*
** 2003 April 6
**
** The author disclaims copyright to this source code.  In place of
** a legal notice, here is a blessing:
**
**    May you do good and not evil.
**    May you find forgiveness for yourself and forgive others.
**    May you share freely, never taking more than you give.
**
*************************************************************************
** This file contains code used to implement the PRAGMA command.
**
** $Id: pragma.c,v 1.202 2009/01/20 16:53:41 danielk1977 Exp $
*/
#include "sqliteInt.h"

/* Ignore this whole file if pragmas are disabled
*/
#if !defined(SQLITE_OMIT_PRAGMA) && !defined(SQLITE_OMIT_PARSER)

/*
** Interpret the given string as a safety level.  Return 0 for OFF,
** 1 for ON or NORMAL and 2 for FULL.  Return 1 for an empty or 
** unrecognized string argument.
**
** Note that the values returned are one less that the values that
** should be passed into sqlite3BtreeSetSafetyLevel().  The is done
** to support legacy SQL code.  The safety level used to be boolean
** and older scripts may have used numbers 0 for OFF and 1 for ON.
*/
static u8 getSafetyLevel(const char *z){
                             /* 123456789 123456789 */
  static const char zText[] = "onoffalseyestruefull";
  static const u8 iOffset[] = {0, 1, 2, 4, 9, 12, 16};
  static const u8 iLength[] = {2, 2, 3, 5, 3, 4, 4};
  static const u8 iValue[] =  {1, 0, 0, 0, 1, 1, 2};
  int i, n;
  if( sqlite3Isdigit(*z) ){
    return (u8)atoi(z);
  }
  n = sqlite3Strlen30(z);
  for(i=0; i<ArraySize(iLength); i++){
    if( iLength[i]==n && sqlite3StrNICmp(&zText[iOffset[i]],z,n)==0 ){
      return iValue[i];
    }
  }
  return 1;
}

/*
** Interpret the given string as a boolean value.
*/
static u8 getBoolean(const char *z){
  return getSafetyLevel(z)&1;
}

/*
** Interpret the given string as a locking mode value.
*/
static int getLockingMode(const char *z){
  if( z ){
    if( 0==sqlite3StrICmp(z, "exclusive") ) return PAGER_LOCKINGMODE_EXCLUSIVE;
    if( 0==sqlite3StrICmp(z, "normal") ) return PAGER_LOCKINGMODE_NORMAL;
  }
  return PAGER_LOCKINGMODE_QUERY;
}

#ifndef SQLITE_OMIT_AUTOVACUUM
/*
** Interpret the given string as an auto-vacuum mode value.
**
** The following strings, "none", "full" and "incremental" are 
** acceptable, as are their numeric equivalents: 0, 1 and 2 respectively.
*/
static int getAutoVacuum(const char *z){
  int i;
  if( 0==sqlite3StrICmp(z, "none") ) return BTREE_AUTOVACUUM_NONE;
  if( 0==sqlite3StrICmp(z, "full") ) return BTREE_AUTOVACUUM_FULL;
  if( 0==sqlite3StrICmp(z, "incremental") ) return BTREE_AUTOVACUUM_INCR;
  i = atoi(z);
  return (u8)((i>=0&&i<=2)?i:0);
}
#endif /* ifndef SQLITE_OMIT_AUTOVACUUM */

#ifndef SQLITE_OMIT_PAGER_PRAGMAS
/*
** Interpret the given string as a temp db location. Return 1 for file
** backed temporary databases, 2 for the Red-Black tree in memory database
** and 0 to use the compile-time default.
*/
static int getTempStore(const char *z){
  if( z[0]>='0' && z[0]<='2' ){
    return z[0] - '0';
  }else if( sqlite3StrICmp(z, "file")==0 ){
    return 1;
  }else if( sqlite3StrICmp(z, "memory")==0 ){
    return 2;
  }else{
    return 0;
  }
}
#endif /* SQLITE_PAGER_PRAGMAS */

#ifndef SQLITE_OMIT_PAGER_PRAGMAS
/*
** Invalidate temp storage, either when the temp storage is changed
** from default, or when 'file' and the temp_store_directory has changed
*/
static int invalidateTempStorage(Parse *pParse){
  sqlite3 *db = pParse->db;
  if( db->aDb[1].pBt!=0 ){
    if( !db->autoCommit || sqlite3BtreeIsInReadTrans(db->aDb[1].pBt) ){
      sqlite3ErrorMsg(pParse, "temporary storage cannot be changed "
        "from within a transaction");
      return SQLITE_ERROR;
    }
    sqlite3BtreeClose(db->aDb[1].pBt);
    db->aDb[1].pBt = 0;
    sqlite3ResetInternalSchema(db, 0);
  }
  return SQLITE_OK;
}
#endif /* SQLITE_PAGER_PRAGMAS */

#ifndef SQLITE_OMIT_PAGER_PRAGMAS
/*
** If the TEMP database is open, close it and mark the database schema
** as needing reloading.  This must be done when using the SQLITE_TEMP_STORE
** or DEFAULT_TEMP_STORE pragmas.
*/
static int changeTempStorage(Parse *pParse, const char *zStorageType){
  int ts = getTempStore(zStorageType);
  sqlite3 *db = pParse->db;
  if( db->temp_store==ts ) return SQLITE_OK;
  if( invalidateTempStorage( pParse ) != SQLITE_OK ){
    return SQLITE_ERROR;
  }
  db->temp_store = (u8)ts;
  return SQLITE_OK;
}
#endif /* SQLITE_PAGER_PRAGMAS */

/*
** Generate code to return a single integer value.
*/
static void returnSingleInt(Parse *pParse, const char *zLabel, int value){
  Vdbe *v = sqlite3GetVdbe(pParse);
  int mem = ++pParse->nMem;
  sqlite3VdbeAddOp2(v, OP_Integer, value, mem);
  if( pParse->explain==0 ){
    sqlite3VdbeSetNumCols(v, 1);
    sqlite3VdbeSetColName(v, 0, COLNAME_NAME, zLabel, SQLITE_STATIC);
  }
  sqlite3VdbeAddOp2(v, OP_ResultRow, mem, 1);
}

#ifndef SQLITE_OMIT_FLAG_PRAGMAS
/*
** Check to see if zRight and zLeft refer to a pragma that queries
** or changes one of the flags in db->flags.  Return 1 if so and 0 if not.
** Also, implement the pragma.
*/
static int flagPragma(Parse *pParse, const char *zLeft, const char *zRight){
  static const struct sPragmaType {
    const char *zName;  /* Name of the pragma */
    int mask;           /* Mask for the db->flags value */
  } aPragma[] = {
    { "full_column_names",        SQLITE_FullColNames  },
    { "short_column_names",       SQLITE_ShortColNames },
    { "count_changes",            SQLITE_CountRows     },
    { "empty_result_callbacks",   SQLITE_NullCallback  },
    { "legacy_file_format",       SQLITE_LegacyFileFmt },
    { "fullfsync",                SQLITE_FullFSync     },
#ifdef SQLITE_DEBUG
    { "sql_trace",                SQLITE_SqlTrace      },
    { "vdbe_listing",             SQLITE_VdbeListing   },
    { "vdbe_trace",               SQLITE_VdbeTrace     },
#endif
#ifndef SQLITE_OMIT_CHECK
    { "ignore_check_constraints", SQLITE_IgnoreChecks  },
#endif
    /* The following is VERY experimental */
    { "writable_schema",          SQLITE_WriteSchema|SQLITE_RecoveryMode },
    { "omit_readlock",            SQLITE_NoReadlock    },

    /* TODO: Maybe it shouldn't be possible to change the ReadUncommitted
    ** flag if there are any active statements. */
    { "read_uncommitted",         SQLITE_ReadUncommitted },
  };
  int i;
  const struct sPragmaType *p;
  for(i=0, p=aPragma; i<ArraySize(aPragma); i++, p++){
    if( sqlite3StrICmp(zLeft, p->zName)==0 ){
      sqlite3 *db = pParse->db;
      Vdbe *v;
      v = sqlite3GetVdbe(pParse);
      assert( v!=0 );  /* Already allocated by sqlite3Pragma() */
      if( ALWAYS(v) ){
        if( zRight==0 ){
          returnSingleInt(pParse, p->zName, (db->flags & p->mask)!=0 );
        }else{
          if( getBoolean(zRight) ){
            db->flags |= p->mask;
          }else{
            db->flags &= ~p->mask;
          }

          /* Many of the flag-pragmas modify the code generated by the SQL 
          ** compiler (eg. count_changes). So add an opcode to expire all
          ** compiled SQL statements after modifying a pragma value.
          */
          sqlite3VdbeAddOp2(v, OP_Expire, 0, 0);
        }
      }

      return 1;
    }
  }
  return 0;
}
#endif /* SQLITE_OMIT_FLAG_PRAGMAS */

/*
** Return a human-readable name for a constraint resolution action.
*/
static const char *actionName(u8 action){
  const char *zName;
  switch( action ){
    case OE_SetNull:  zName = "SET NULL";            break;
    case OE_SetDflt:  zName = "SET DEFAULT";         break;
    case OE_Cascade:  zName = "CASCADE";             break;
    default:          zName = "RESTRICT";  
                      assert( action==OE_Restrict ); break;
  }
  return zName;
}

/*
** Process a pragma statement.  
**
** Pragmas are of this form:
**
**      PRAGMA [database.]id [= value]
**
** The identifier might also be a string.  The value is a string, and
** identifier, or a number.  If minusFlag is true, then the value is
** a number that was preceded by a minus sign.
**
** If the left side is "database.id" then pId1 is the database name
** and pId2 is the id.  If the left side is just "id" then pId1 is the
** id and pId2 is any empty string.
*/
void sqlite3Pragma(
  Parse *pParse, 
  Token *pId1,        /* First part of [database.]id field */
  Token *pId2,        /* Second part of [database.]id field, or NULL */
  Token *pValue,      /* Token for <value>, or NULL */
  int minusFlag       /* True if a '-' sign preceded <value> */
){
  char *zLeft = 0;       /* Nul-terminated UTF-8 string <id> */
  char *zRight = 0;      /* Nul-terminated UTF-8 string <value>, or NULL */
  const char *zDb = 0;   /* The database name */
  Token *pId;            /* Pointer to <id> token */
  int iDb;               /* Database index for <database> */
  sqlite3 *db = pParse->db;
  Db *pDb;
  Vdbe *v = pParse->pVdbe = sqlite3VdbeCreate(db);
  if( v==0 ) return;
  pParse->nMem = 2;

  /* Interpret the [database.] part of the pragma statement. iDb is the
  ** index of the database this pragma is being applied to in db.aDb[]. */
  iDb = sqlite3TwoPartName(pParse, pId1, pId2, &pId);
  if( iDb<0 ) return;
  pDb = &db->aDb[iDb];

  /* If the temp database has been explicitly named as part of the 
  ** pragma, make sure it is open. 
  */
  if( iDb==1 && sqlite3OpenTempDatabase(pParse) ){
    return;
  }

  zLeft = sqlite3NameFromToken(db, pId);
  if( !zLeft ) return;
  if( minusFlag ){
    zRight = sqlite3MPrintf(db, "-%T", pValue);
  }else{
    zRight = sqlite3NameFromToken(db, pValue);
  }

  assert( pId2 );
  zDb = pId2->n>0 ? pDb->zName : 0;
  if( sqlite3AuthCheck(pParse, SQLITE_PRAGMA, zLeft, zRight, zDb) ){
    goto pragma_out;
  }
 
#ifndef SQLITE_OMIT_PAGER_PRAGMAS
  /*
  **  PRAGMA [database.]default_cache_size
  **  PRAGMA [database.]default_cache_size=N
  **
  ** The first form reports the current persistent setting for the
  ** page cache size.  The value returned is the maximum number of
  ** pages in the page cache.  The second form sets both the current
  ** page cache size value and the persistent page cache size value
  ** stored in the database file.
  **
  ** The default cache size is stored in meta-value 2 of page 1 of the
  ** database file.  The cache size is actually the absolute value of
  ** this memory location.  The sign of meta-value 2 determines the
  ** synchronous setting.  A negative value means synchronous is off
  ** and a positive value means synchronous is on.
  */
  if( sqlite3StrICmp(zLeft,"default_cache_size")==0 ){
    static const VdbeOpList getCacheSize[] = {
      { OP_ReadCookie,  0, 1,        2},  /* 0 */
      { OP_IfPos,       1, 6,        0},
      { OP_Integer,     0, 2,        0},
      { OP_Subtract,    1, 2,        1},
      { OP_IfPos,       1, 6,        0},
      { OP_Integer,     0, 1,        0},  /* 5 */
      { OP_ResultRow,   1, 1,        0},
    };
    int addr;
    if( sqlite3ReadSchema(pParse) ) goto pragma_out;
    sqlite3VdbeUsesBtree(v, iDb);
    if( !zRight ){
      sqlite3VdbeSetNumCols(v, 1);
      sqlite3VdbeSetColName(v, 0, COLNAME_NAME, "cache_size", SQLITE_STATIC);
      pParse->nMem += 2;
      addr = sqlite3VdbeAddOpList(v, ArraySize(getCacheSize), getCacheSize);
      sqlite3VdbeChangeP1(v, addr, iDb);
      sqlite3VdbeChangeP1(v, addr+5, SQLITE_DEFAULT_CACHE_SIZE);
    }else{
      int size = atoi(zRight);
      if( size<0 ) size = -size;
      sqlite3BeginWriteOperation(pParse, 0, iDb);
      sqlite3VdbeAddOp2(v, OP_Integer, size, 1);
      sqlite3VdbeAddOp3(v, OP_ReadCookie, iDb, 2, 2);
      addr = sqlite3VdbeAddOp2(v, OP_IfPos, 2, 0);
      sqlite3VdbeAddOp2(v, OP_Integer, -size, 1);
      sqlite3VdbeJumpHere(v, addr);
      sqlite3VdbeAddOp3(v, OP_SetCookie, iDb, 2, 1);
      pDb->pSchema->cache_size = size;
      sqlite3BtreeSetCacheSize(pDb->pBt, pDb->pSchema->cache_size);
    }
  }else

  /*
  **  PRAGMA [database.]page_size
  **  PRAGMA [database.]page_size=N
  **
  ** The first form reports the current setting for the
  ** database page size in bytes.  The second form sets the
  ** database page size value.  The value can only be set if
  ** the database has not yet been created.
  */
  if( sqlite3StrICmp(zLeft,"page_size")==0 ){
    Btree *pBt = pDb->pBt;
    assert( pBt!=0 );
    if( !zRight ){
      int size = ALWAYS(pBt) ? sqlite3BtreeGetPageSize(pBt) : 0;
      returnSingleInt(pParse, "page_size", size);
    }else{
      /* Malloc may fail when setting the page-size, as there is an internal
      ** buffer that the pager module resizes using sqlite3_realloc().
      */
      db->nextPagesize = atoi(zRight);
      if( SQLITE_NOMEM==sqlite3BtreeSetPageSize(pBt, db->nextPagesize, -1) ){
        db->mallocFailed = 1;
      }
    }
  }else

  /*
  **  PRAGMA [database.]max_page_count
  **  PRAGMA [database.]max_page_count=N
  **
  ** The first form reports the current setting for the
  ** maximum number of pages in the database file.  The 
  ** second form attempts to change this setting.  Both
  ** forms return the current setting.
  */
  if( sqlite3StrICmp(zLeft,"max_page_count")==0 ){
    Btree *pBt = pDb->pBt;
    int newMax = 0;
    assert( pBt!=0 );
    if( zRight ){
      newMax = atoi(zRight);
    }
    if( ALWAYS(pBt) ){
      newMax = sqlite3BtreeMaxPageCount(pBt, newMax);
    }
    returnSingleInt(pParse, "max_page_count", newMax);
  }else

  /*
  **  PRAGMA [database.]page_count
  **
  ** Return the number of pages in the specified database.
  */
  if( sqlite3StrICmp(zLeft,"page_count")==0 ){
    int iReg;
    if( sqlite3ReadSchema(pParse) ) goto pragma_out;
    sqlite3CodeVerifySchema(pParse, iDb);
    iReg = ++pParse->nMem;
    sqlite3VdbeAddOp2(v, OP_Pagecount, iDb, iReg);
    sqlite3VdbeAddOp2(v, OP_ResultRow, iReg, 1);
    sqlite3VdbeSetNumCols(v, 1);
    sqlite3VdbeSetColName(v, 0, COLNAME_NAME, "page_count", SQLITE_STATIC);
  }else

  /*
  **  PRAGMA [database.]locking_mode
  **  PRAGMA [database.]locking_mode = (normal|exclusive)
  */
  if( sqlite3StrICmp(zLeft,"locking_mode")==0 ){
    const char *zRet = "normal";
    int eMode = getLockingMode(zRight);

    if( pId2->n==0 && eMode==PAGER_LOCKINGMODE_QUERY ){
      /* Simple "PRAGMA locking_mode;" statement. This is a query for
      ** the current default locking mode (which may be different to
      ** the locking-mode of the main database).
      */
      eMode = db->dfltLockMode;
    }else{
      Pager *pPager;
      if( pId2->n==0 ){
        /* This indicates that no database name was specified as part
        ** of the PRAGMA command. In this case the locking-mode must be
        ** set on all attached databases, as well as the main db file.
        **
        ** Also, the sqlite3.dfltLockMode variable is set so that
        ** any subsequently attached databases also use the specified
        ** locking mode.
        */
        int ii;
        assert(pDb==&db->aDb[0]);
        for(ii=2; ii<db->nDb; ii++){
          pPager = sqlite3BtreePager(db->aDb[ii].pBt);
          sqlite3PagerLockingMode(pPager, eMode);
        }
        db->dfltLockMode = (u8)eMode;
      }
      pPager = sqlite3BtreePager(pDb->pBt);
      eMode = sqlite3PagerLockingMode(pPager, eMode);
    }

    assert(eMode==PAGER_LOCKINGMODE_NORMAL||eMode==PAGER_LOCKINGMODE_EXCLUSIVE);
    if( eMode==PAGER_LOCKINGMODE_EXCLUSIVE ){
      zRet = "exclusive";
    }
    sqlite3VdbeSetNumCols(v, 1);
    sqlite3VdbeSetColName(v, 0, COLNAME_NAME, "locking_mode", SQLITE_STATIC);
    sqlite3VdbeAddOp4(v, OP_String8, 0, 1, 0, zRet, 0);
    sqlite3VdbeAddOp2(v, OP_ResultRow, 1, 1);
  }else

  /*
  **  PRAGMA [database.]journal_mode
  **  PRAGMA [database.]journal_mode = (delete|persist|off|truncate|memory)
  */
  if( sqlite3StrICmp(zLeft,"journal_mode")==0 ){
    int eMode;
    static char * const azModeName[] = {
      "delete", "persist", "off", "truncate", "memory"
    };

    if( zRight==0 ){
      eMode = PAGER_JOURNALMODE_QUERY;
    }else{
      int n = sqlite3Strlen30(zRight);
      eMode = sizeof(azModeName)/sizeof(azModeName[0]) - 1;
      while( eMode>=0 && sqlite3StrNICmp(zRight, azModeName[eMode], n)!=0 ){
        eMode--;
      }
    }
    if( pId2->n==0 && eMode==PAGER_JOURNALMODE_QUERY ){
      /* Simple "PRAGMA journal_mode;" statement. This is a query for
      ** the current default journal mode (which may be different to
      ** the journal-mode of the main database).
      */
      eMode = db->dfltJournalMode;
    }else{
      Pager *pPager;
      if( pId2->n==0 ){
        /* This indicates that no database name was specified as part
        ** of the PRAGMA command. In this case the journal-mode must be
        ** set on all attached databases, as well as the main db file.
        **
        ** Also, the sqlite3.dfltJournalMode variable is set so that
        ** any subsequently attached databases also use the specified
        ** journal mode.
        */
        int ii;
        assert(pDb==&db->aDb[0]);
        for(ii=1; ii<db->nDb; ii++){
          if( db->aDb[ii].pBt ){
            pPager = sqlite3BtreePager(db->aDb[ii].pBt);
            sqlite3PagerJournalMode(pPager, eMode);
          }
        }
        db->dfltJournalMode = (u8)eMode;
      }
      pPager = sqlite3BtreePager(pDb->pBt);
      eMode = sqlite3PagerJournalMode(pPager, eMode);
    }
    assert( eMode==PAGER_JOURNALMODE_DELETE
              || eMode==PAGER_JOURNALMODE_TRUNCATE
              || eMode==PAGER_JOURNALMODE_PERSIST
              || eMode==PAGER_JOURNALMODE_OFF
              || eMode==PAGER_JOURNALMODE_MEMORY );
    sqlite3VdbeSetNumCols(v, 1);
    sqlite3VdbeSetColName(v, 0, COLNAME_NAME, "journal_mode", SQLITE_STATIC);
    sqlite3VdbeAddOp4(v, OP_String8, 0, 1, 0, 
           azModeName[eMode], P4_STATIC);
    sqlite3VdbeAddOp2(v, OP_ResultRow, 1, 1);
  }else

  /*
  **  PRAGMA [database.]journal_size_limit
  **  PRAGMA [database.]journal_size_limit=N
  **
  ** Get or set the size limit on rollback journal files.
  */
  if( sqlite3StrICmp(zLeft,"journal_size_limit")==0 ){
    Pager *pPager = sqlite3BtreePager(pDb->pBt);
    i64 iLimit = -2;
    if( zRight ){
      int iLimit32 = atoi(zRight);
      if( iLimit32<-1 ){
        iLimit32 = -1;
      }
      iLimit = iLimit32;
    }
    iLimit = sqlite3PagerJournalSizeLimit(pPager, iLimit);
    returnSingleInt(pParse, "journal_size_limit", (int)iLimit);
  }else

#endif /* SQLITE_OMIT_PAGER_PRAGMAS */

  /*
  **  PRAGMA [database.]auto_vacuum
  **  PRAGMA [database.]auto_vacuum=N
  **
  ** Get or set the value of the database 'auto-vacuum' parameter.
  ** The value is one of:  0 NONE 1 FULL 2 INCREMENTAL
  */
#ifndef SQLITE_OMIT_AUTOVACUUM
  if( sqlite3StrICmp(zLeft,"auto_vacuum")==0 ){
    Btree *pBt = pDb->pBt;
    assert( pBt!=0 );
    if( sqlite3ReadSchema(pParse) ){
      goto pragma_out;
    }
    if( !zRight ){
      int auto_vacuum;
      if( ALWAYS(pBt) ){
         auto_vacuum = sqlite3BtreeGetAutoVacuum(pBt);
      }else{
         auto_vacuum = SQLITE_DEFAULT_AUTOVACUUM;
      }
      returnSingleInt(pParse, "auto_vacuum", auto_vacuum);
    }else{
      int eAuto = getAutoVacuum(zRight);
      assert( eAuto>=0 && eAuto<=2 );
      db->nextAutovac = (u8)eAuto;
      if( ALWAYS(eAuto>=0) ){
        /* Call SetAutoVacuum() to set initialize the internal auto and
        ** incr-vacuum flags. This is required in case this connection
        ** creates the database file. It is important that it is created
        ** as an auto-vacuum capable db.
        */
        int rc = sqlite3BtreeSetAutoVacuum(pBt, eAuto);
        if( rc==SQLITE_OK && (eAuto==1 || eAuto==2) ){
          /* When setting the auto_vacuum mode to either "full" or 
          ** "incremental", write the value of meta[6] in the database
          ** file. Before writing to meta[6], check that meta[3] indicates
          ** that this really is an auto-vacuum capable database.
          */
          static const VdbeOpList setMeta6[] = {
            { OP_Transaction,    0,               1,        0},    /* 0 */
            { OP_ReadCookie,     0,               1,        3},    /* 1 */
            { OP_If,             1,               0,        0},    /* 2 */
            { OP_Halt,           SQLITE_OK,       OE_Abort, 0},    /* 3 */
            { OP_Integer,        0,               1,        0},    /* 4 */
            { OP_SetCookie,      0,               6,        1},    /* 5 */
          };
          int iAddr;
          iAddr = sqlite3VdbeAddOpList(v, ArraySize(setMeta6), setMeta6);
          sqlite3VdbeChangeP1(v, iAddr, iDb);
          sqlite3VdbeChangeP1(v, iAddr+1, iDb);
          sqlite3VdbeChangeP2(v, iAddr+2, iAddr+4);
          sqlite3VdbeChangeP1(v, iAddr+4, eAuto-1);
          sqlite3VdbeChangeP1(v, iAddr+5, iDb);
          sqlite3VdbeUsesBtree(v, iDb);
        }
      }
    }
  }else
#endif

  /*
  **  PRAGMA [database.]incremental_vacuum(N)
  **
  ** Do N steps of incremental vacuuming on a database.
  */
#ifndef SQLITE_OMIT_AUTOVACUUM
  if( sqlite3StrICmp(zLeft,"incremental_vacuum")==0 ){
    int iLimit, addr;
    if( sqlite3ReadSchema(pParse) ){
      goto pragma_out;
    }
    if( zRight==0 || !sqlite3GetInt32(zRight, &iLimit) || iLimit<=0 ){
      iLimit = 0x7fffffff;
    }
    sqlite3BeginWriteOperation(pParse, 0, iDb);
    sqlite3VdbeAddOp2(v, OP_Integer, iLimit, 1);
    addr = sqlite3VdbeAddOp1(v, OP_IncrVacuum, iDb);
    sqlite3VdbeAddOp1(v, OP_ResultRow, 1);
    sqlite3VdbeAddOp2(v, OP_AddImm, 1, -1);
    sqlite3VdbeAddOp2(v, OP_IfPos, 1, addr);
    sqlite3VdbeJumpHere(v, addr);
  }else
#endif

#ifndef SQLITE_OMIT_PAGER_PRAGMAS
  /*
  **  PRAGMA [database.]cache_size
  **  PRAGMA [database.]cache_size=N
  **
  ** The first form reports the current local setting for the
  ** page cache size.  The local setting can be different from
  ** the persistent cache size value that is stored in the database
  ** file itself.  The value returned is the maximum number of
  ** pages in the page cache.  The second form sets the local
  ** page cache size value.  It does not change the persistent
  ** cache size stored on the disk so the cache size will revert
  ** to its default value when the database is closed and reopened.
  ** N should be a positive integer.
  */
  if( sqlite3StrICmp(zLeft,"cache_size")==0 ){
    if( sqlite3ReadSchema(pParse) ) goto pragma_out;
    if( !zRight ){
      returnSingleInt(pParse, "cache_size", pDb->pSchema->cache_size);
    }else{
      int size = atoi(zRight);
      if( size<0 ) size = -size;
      pDb->pSchema->cache_size = size;
      sqlite3BtreeSetCacheSize(pDb->pBt, pDb->pSchema->cache_size);
    }
  }else

  /*
  **   PRAGMA temp_store
  **   PRAGMA temp_store = "default"|"memory"|"file"
  **
  ** Return or set the local value of the temp_store flag.  Changing
  ** the local value does not make changes to the disk file and the default
  ** value will be restored the next time the database is opened.
  **
  ** Note that it is possible for the library compile-time options to
  ** override this setting
  */
  if( sqlite3StrICmp(zLeft, "temp_store")==0 ){
    if( !zRight ){
      returnSingleInt(pParse, "temp_store", db->temp_store);
    }else{
      changeTempStorage(pParse, zRight);
    }
  }else

  /*
  **   PRAGMA temp_store_directory
  **   PRAGMA temp_store_directory = ""|"directory_name"
  **
  ** Return or set the local value of the temp_store_directory flag.  Changing
  ** the value sets a specific directory to be used for temporary files.
  ** Setting to a null string reverts to the default temporary directory search.
  ** If temporary directory is changed, then invalidateTempStorage.
  **
  */
  if( sqlite3StrICmp(zLeft, "temp_store_directory")==0 ){
    if( !zRight ){
      if( sqlite3_temp_directory ){
        sqlite3VdbeSetNumCols(v, 1);
        sqlite3VdbeSetColName(v, 0, COLNAME_NAME, 
            "temp_store_directory", SQLITE_STATIC);
        sqlite3VdbeAddOp4(v, OP_String8, 0, 1, 0, sqlite3_temp_directory, 0);
        sqlite3VdbeAddOp2(v, OP_ResultRow, 1, 1);
      }
    }else{
#ifndef SQLITE_OMIT_WSD
      if( zRight[0] ){
        int rc;
        int res;
        rc = sqlite3OsAccess(db->pVfs, zRight, SQLITE_ACCESS_READWRITE, &res);
        if( rc!=SQLITE_OK || res==0 ){
          sqlite3ErrorMsg(pParse, "not a writable directory");
          goto pragma_out;
        }
      }
      if( SQLITE_TEMP_STORE==0
       || (SQLITE_TEMP_STORE==1 && db->temp_store<=1)
       || (SQLITE_TEMP_STORE==2 && db->temp_store==1)
      ){
        invalidateTempStorage(pParse);
      }
      sqlite3_free(sqlite3_temp_directory);
      if( zRight[0] ){
        sqlite3_temp_directory = sqlite3DbStrDup(0, zRight);
      }else{
        sqlite3_temp_directory = 0;
      }
#endif /* SQLITE_OMIT_WSD */
    }
  }else

#if !defined(SQLITE_ENABLE_LOCKING_STYLE)
#  if defined(__APPLE__)
#    define SQLITE_ENABLE_LOCKING_STYLE 1
#  else
#    define SQLITE_ENABLE_LOCKING_STYLE 0
#  endif
#endif
#if SQLITE_ENABLE_LOCKING_STYLE
  /*
   **   PRAGMA [database.]lock_proxy_file
   **   PRAGMA [database.]lock_proxy_file = ":auto:"|"lock_file_path"
   **
   ** Return or set the value of the lock_proxy_file flag.  Changing
   ** the value sets a specific file to be used for database access locks.
   **
   */
  if( sqlite3StrICmp(zLeft, "lock_proxy_file")==0 ){
    if( !zRight ){
      Pager *pPager = sqlite3BtreePager(pDb->pBt);
      char *proxy_file_path = NULL;
      sqlite3_file *pFile = sqlite3PagerFile(pPager);
      sqlite3OsFileControl(pFile, SQLITE_GET_LOCKPROXYFILE, 
                           &proxy_file_path);
      
      if( proxy_file_path ){
        sqlite3VdbeSetNumCols(v, 1);
        sqlite3VdbeSetColName(v, 0, COLNAME_NAME, 
                              "lock_proxy_file", SQLITE_STATIC);
        sqlite3VdbeAddOp4(v, OP_String8, 0, 1, 0, proxy_file_path, 0);
        sqlite3VdbeAddOp2(v, OP_ResultRow, 1, 1);
      }
    }else{
      Pager *pPager = sqlite3BtreePager(pDb->pBt);
      sqlite3_file *pFile = sqlite3PagerFile(pPager);
      int res;
      if( zRight[0] ){
        res=sqlite3OsFileControl(pFile, SQLITE_SET_LOCKPROXYFILE, 
                                     zRight);
      } else {
        res=sqlite3OsFileControl(pFile, SQLITE_SET_LOCKPROXYFILE, 
                                     NULL);
      }
      if( res!=SQLITE_OK ){
        sqlite3ErrorMsg(pParse, "failed to set lock proxy file");
        goto pragma_out;
      }
    }
  }else
#endif /* SQLITE_ENABLE_LOCKING_STYLE */      
    
  /*
  **   PRAGMA [database.]synchronous
  **   PRAGMA [database.]synchronous=OFF|ON|NORMAL|FULL
  **
  ** Return or set the local value of the synchronous flag.  Changing
  ** the local value does not make changes to the disk file and the
  ** default value will be restored the next time the database is
  ** opened.
  */
  if( sqlite3StrICmp(zLeft,"synchronous")==0 ){
    if( sqlite3ReadSchema(pParse) ) goto pragma_out;
    if( !zRight ){
      returnSingleInt(pParse, "synchronous", pDb->safety_level-1);
    }else{
      if( !db->autoCommit ){
        sqlite3ErrorMsg(pParse, 
            "Safety level may not be changed inside a transaction");
      }else{
        pDb->safety_level = getSafetyLevel(zRight)+1;
      }
    }
  }else
#endif /* SQLITE_OMIT_PAGER_PRAGMAS */

#ifndef SQLITE_OMIT_FLAG_PRAGMAS
  if( flagPragma(pParse, zLeft, zRight) ){
    /* The flagPragma() subroutine also generates any necessary code
    ** there is nothing more to do here */
  }else
#endif /* SQLITE_OMIT_FLAG_PRAGMAS */

#ifndef SQLITE_OMIT_SCHEMA_PRAGMAS
  /*
  **   PRAGMA table_info(<table>)
  **
  ** Return a single row for each column of the named table. The columns of
  ** the returned data set are:
  **
  ** cid:        Column id (numbered from left to right, starting at 0)
  ** name:       Column name
  ** type:       Column declaration type.
  ** notnull:    True if 'NOT NULL' is part of column declaration
  ** dflt_value: The default value for the column, if any.
  */
  if( sqlite3StrICmp(zLeft, "table_info")==0 && zRight ){
    Table *pTab;
    if( sqlite3ReadSchema(pParse) ) goto pragma_out;
    pTab = sqlite3FindTable(db, zRight, zDb);
    if( pTab ){
      int i;
      int nHidden = 0;
      Column *pCol;
      sqlite3VdbeSetNumCols(v, 6);
      pParse->nMem = 6;
      sqlite3VdbeSetColName(v, 0, COLNAME_NAME, "cid", SQLITE_STATIC);
      sqlite3VdbeSetColName(v, 1, COLNAME_NAME, "name", SQLITE_STATIC);
      sqlite3VdbeSetColName(v, 2, COLNAME_NAME, "type", SQLITE_STATIC);
      sqlite3VdbeSetColName(v, 3, COLNAME_NAME, "notnull", SQLITE_STATIC);
      sqlite3VdbeSetColName(v, 4, COLNAME_NAME, "dflt_value", SQLITE_STATIC);
      sqlite3VdbeSetColName(v, 5, COLNAME_NAME, "pk", SQLITE_STATIC);
      sqlite3ViewGetColumnNames(pParse, pTab);
      for(i=0, pCol=pTab->aCol; i<pTab->nCol; i++, pCol++){
        const Token *pDflt;
        if( IsHiddenColumn(pCol) ){
          nHidden++;
          continue;
        }
        sqlite3VdbeAddOp2(v, OP_Integer, i-nHidden, 1);
        sqlite3VdbeAddOp4(v, OP_String8, 0, 2, 0, pCol->zName, 0);
        sqlite3VdbeAddOp4(v, OP_String8, 0, 3, 0,
           pCol->zType ? pCol->zType : "", 0);
        sqlite3VdbeAddOp2(v, OP_Integer, (pCol->notNull ? 1 : 0), 4);
        if( pCol->pDflt ){
          pDflt = &pCol->pDflt->span;
          assert( pDflt->z );
          sqlite3VdbeAddOp4(v, OP_String8, 0, 5, 0, (char*)pDflt->z, pDflt->n);
        }else{
          sqlite3VdbeAddOp2(v, OP_Null, 0, 5);
        }
        sqlite3VdbeAddOp2(v, OP_Integer, pCol->isPrimKey, 6);
        sqlite3VdbeAddOp2(v, OP_ResultRow, 1, 6);
      }
    }
  }else

  if( sqlite3StrICmp(zLeft, "index_info")==0 && zRight ){
    Index *pIdx;
    Table *pTab;
    if( sqlite3ReadSchema(pParse) ) goto pragma_out;
    pIdx = sqlite3FindIndex(db, zRight, zDb);
    if( pIdx ){
      int i;
      pTab = pIdx->pTable;
      sqlite3VdbeSetNumCols(v, 3);
      pParse->nMem = 3;
      sqlite3VdbeSetColName(v, 0, COLNAME_NAME, "seqno", SQLITE_STATIC);
      sqlite3VdbeSetColName(v, 1, COLNAME_NAME, "cid", SQLITE_STATIC);
      sqlite3VdbeSetColName(v, 2, COLNAME_NAME, "name", SQLITE_STATIC);
      for(i=0; i<pIdx->nColumn; i++){
        int cnum = pIdx->aiColumn[i];
        sqlite3VdbeAddOp2(v, OP_Integer, i, 1);
        sqlite3VdbeAddOp2(v, OP_Integer, cnum, 2);
        assert( pTab->nCol>cnum );
        sqlite3VdbeAddOp4(v, OP_String8, 0, 3, 0, pTab->aCol[cnum].zName, 0);
        sqlite3VdbeAddOp2(v, OP_ResultRow, 1, 3);
      }
    }
  }else

  if( sqlite3StrICmp(zLeft, "index_list")==0 && zRight ){
    Index *pIdx;
    Table *pTab;
    if( sqlite3ReadSchema(pParse) ) goto pragma_out;
    pTab = sqlite3FindTable(db, zRight, zDb);
    if( pTab ){
      v = sqlite3GetVdbe(pParse);
      pIdx = pTab->pIndex;
      if( pIdx ){
        int i = 0; 
        sqlite3VdbeSetNumCols(v, 3);
        pParse->nMem = 3;
        sqlite3VdbeSetColName(v, 0, COLNAME_NAME, "seq", SQLITE_STATIC);
        sqlite3VdbeSetColName(v, 1, COLNAME_NAME, "name", SQLITE_STATIC);
        sqlite3VdbeSetColName(v, 2, COLNAME_NAME, "unique", SQLITE_STATIC);
        while(pIdx){
          sqlite3VdbeAddOp2(v, OP_Integer, i, 1);
          sqlite3VdbeAddOp4(v, OP_String8, 0, 2, 0, pIdx->zName, 0);
          sqlite3VdbeAddOp2(v, OP_Integer, pIdx->onError!=OE_None, 3);
          sqlite3VdbeAddOp2(v, OP_ResultRow, 1, 3);
          ++i;
          pIdx = pIdx->pNext;
        }
      }
    }
  }else

  if( sqlite3StrICmp(zLeft, "database_list")==0 ){
    int i;
    if( sqlite3ReadSchema(pParse) ) goto pragma_out;
    sqlite3VdbeSetNumCols(v, 3);
    pParse->nMem = 3;
    sqlite3VdbeSetColName(v, 0, COLNAME_NAME, "seq", SQLITE_STATIC);
    sqlite3VdbeSetColName(v, 1, COLNAME_NAME, "name", SQLITE_STATIC);
    sqlite3VdbeSetColName(v, 2, COLNAME_NAME, "file", SQLITE_STATIC);
    for(i=0; i<db->nDb; i++){
      if( db->aDb[i].pBt==0 ) continue;
      assert( db->aDb[i].zName!=0 );
      sqlite3VdbeAddOp2(v, OP_Integer, i, 1);
      sqlite3VdbeAddOp4(v, OP_String8, 0, 2, 0, db->aDb[i].zName, 0);
      sqlite3VdbeAddOp4(v, OP_String8, 0, 3, 0,
           sqlite3BtreeGetFilename(db->aDb[i].pBt), 0);
      sqlite3VdbeAddOp2(v, OP_ResultRow, 1, 3);
    }
  }else

  if( sqlite3StrICmp(zLeft, "collation_list")==0 ){
    int i = 0;
    HashElem *p;
    sqlite3VdbeSetNumCols(v, 2);
    pParse->nMem = 2;
    sqlite3VdbeSetColName(v, 0, COLNAME_NAME, "seq", SQLITE_STATIC);
    sqlite3VdbeSetColName(v, 1, COLNAME_NAME, "name", SQLITE_STATIC);
    for(p=sqliteHashFirst(&db->aCollSeq); p; p=sqliteHashNext(p)){
      CollSeq *pColl = (CollSeq *)sqliteHashData(p);
      sqlite3VdbeAddOp2(v, OP_Integer, i++, 1);
      sqlite3VdbeAddOp4(v, OP_String8, 0, 2, 0, pColl->zName, 0);
      sqlite3VdbeAddOp2(v, OP_ResultRow, 1, 2);
    }
  }else
#endif /* SQLITE_OMIT_SCHEMA_PRAGMAS */

#ifndef SQLITE_OMIT_FOREIGN_KEY
  if( sqlite3StrICmp(zLeft, "foreign_key_list")==0 && zRight ){
    FKey *pFK;
    Table *pTab;
    if( sqlite3ReadSchema(pParse) ) goto pragma_out;
    pTab = sqlite3FindTable(db, zRight, zDb);
    if( pTab ){
      v = sqlite3GetVdbe(pParse);
      pFK = pTab->pFKey;
      if( pFK ){
        int i = 0; 
        sqlite3VdbeSetNumCols(v, 8);
        pParse->nMem = 8;
        sqlite3VdbeSetColName(v, 0, COLNAME_NAME, "id", SQLITE_STATIC);
        sqlite3VdbeSetColName(v, 1, COLNAME_NAME, "seq", SQLITE_STATIC);
        sqlite3VdbeSetColName(v, 2, COLNAME_NAME, "table", SQLITE_STATIC);
        sqlite3VdbeSetColName(v, 3, COLNAME_NAME, "from", SQLITE_STATIC);
        sqlite3VdbeSetColName(v, 4, COLNAME_NAME, "to", SQLITE_STATIC);
        sqlite3VdbeSetColName(v, 5, COLNAME_NAME, "on_update", SQLITE_STATIC);
        sqlite3VdbeSetColName(v, 6, COLNAME_NAME, "on_delete", SQLITE_STATIC);
        sqlite3VdbeSetColName(v, 7, COLNAME_NAME, "match", SQLITE_STATIC);
        while(pFK){
          int j;
          for(j=0; j<pFK->nCol; j++){
            char *zCol = pFK->aCol[j].zCol;
            char *zOnUpdate = (char *)actionName(pFK->updateConf);
            char *zOnDelete = (char *)actionName(pFK->deleteConf);
            sqlite3VdbeAddOp2(v, OP_Integer, i, 1);
            sqlite3VdbeAddOp2(v, OP_Integer, j, 2);
            sqlite3VdbeAddOp4(v, OP_String8, 0, 3, 0, pFK->zTo, 0);
            sqlite3VdbeAddOp4(v, OP_String8, 0, 4, 0,
                              pTab->aCol[pFK->aCol[j].iFrom].zName, 0);
            sqlite3VdbeAddOp4(v, zCol ? OP_String8 : OP_Null, 0, 5, 0, zCol, 0);
            sqlite3VdbeAddOp4(v, OP_String8, 0, 6, 0, zOnUpdate, 0);
            sqlite3VdbeAddOp4(v, OP_String8, 0, 7, 0, zOnDelete, 0);
            sqlite3VdbeAddOp4(v, OP_String8, 0, 8, 0, "NONE", 0);
            sqlite3VdbeAddOp2(v, OP_ResultRow, 1, 8);
          }
          ++i;
          pFK = pFK->pNextFrom;
        }
      }
    }
  }else
#endif /* !defined(SQLITE_OMIT_FOREIGN_KEY) */

#ifndef NDEBUG
  if( sqlite3StrICmp(zLeft, "parser_trace")==0 ){
    if( zRight ){
      if( getBoolean(zRight) ){
        sqlite3ParserTrace(stderr, "parser: ");
      }else{
        sqlite3ParserTrace(0, 0);
      }
    }
  }else
#endif

  /* Reinstall the LIKE and GLOB functions.  The variant of LIKE
  ** used will be case sensitive or not depending on the RHS.
  */
  if( sqlite3StrICmp(zLeft, "case_sensitive_like")==0 ){
    if( zRight ){
      sqlite3RegisterLikeFunctions(db, getBoolean(zRight));
    }
  }else

#ifndef SQLITE_INTEGRITY_CHECK_ERROR_MAX
# define SQLITE_INTEGRITY_CHECK_ERROR_MAX 100
#endif

#ifndef SQLITE_OMIT_INTEGRITY_CHECK
  /* Pragma "quick_check" is an experimental reduced version of 
  ** integrity_check designed to detect most database corruption
  ** without most of the overhead of a full integrity-check.
  */
  if( sqlite3StrICmp(zLeft, "integrity_check")==0
   || sqlite3StrICmp(zLeft, "quick_check")==0 
  ){
    int i, j, addr, mxErr;

    /* Code that appears at the end of the integrity check.  If no error
    ** messages have been generated, output OK.  Otherwise output the
    ** error message
    */
    static const VdbeOpList endCode[] = {
      { OP_AddImm,      1, 0,        0},    /* 0 */
      { OP_IfNeg,       1, 0,        0},    /* 1 */
      { OP_String8,     0, 3,        0},    /* 2 */
      { OP_ResultRow,   3, 1,        0},
    };

    int isQuick = (zLeft[0]=='q');

    /* Initialize the VDBE program */
    if( sqlite3ReadSchema(pParse) ) goto pragma_out;
    pParse->nMem = 6;
    sqlite3VdbeSetNumCols(v, 1);
    sqlite3VdbeSetColName(v, 0, COLNAME_NAME, "integrity_check", SQLITE_STATIC);

    /* Set the maximum error count */
    mxErr = SQLITE_INTEGRITY_CHECK_ERROR_MAX;
    if( zRight ){
      mxErr = atoi(zRight);
      if( mxErr<=0 ){
        mxErr = SQLITE_INTEGRITY_CHECK_ERROR_MAX;
      }
    }
    sqlite3VdbeAddOp2(v, OP_Integer, mxErr, 1);  /* reg[1] holds errors left */

    /* Do an integrity check on each database file */
    for(i=0; i<db->nDb; i++){
      HashElem *x;
      Hash *pTbls;
      int cnt = 0;

      if( OMIT_TEMPDB && i==1 ) continue;

      sqlite3CodeVerifySchema(pParse, i);
      addr = sqlite3VdbeAddOp1(v, OP_IfPos, 1); /* Halt if out of errors */
      sqlite3VdbeAddOp2(v, OP_Halt, 0, 0);
      sqlite3VdbeJumpHere(v, addr);

      /* Do an integrity check of the B-Tree
      **
      ** Begin by filling registers 2, 3, ... with the root pages numbers
      ** for all tables and indices in the database.
      */
      pTbls = &db->aDb[i].pSchema->tblHash;
      for(x=sqliteHashFirst(pTbls); x; x=sqliteHashNext(x)){
        Table *pTab = sqliteHashData(x);
        Index *pIdx;
        sqlite3VdbeAddOp2(v, OP_Integer, pTab->tnum, 2+cnt);
        cnt++;
        for(pIdx=pTab->pIndex; pIdx; pIdx=pIdx->pNext){
          sqlite3VdbeAddOp2(v, OP_Integer, pIdx->tnum, 2+cnt);
          cnt++;
        }
      }
      if( cnt==0 ) continue;

      /* Make sure sufficient number of registers have been allocated */
      if( pParse->nMem < cnt+4 ){
        pParse->nMem = cnt+4;
      }

      /* Do the b-tree integrity checks */
      sqlite3VdbeAddOp3(v, OP_IntegrityCk, 2, cnt, 1);
      sqlite3VdbeChangeP5(v, (u8)i);
      addr = sqlite3VdbeAddOp1(v, OP_IsNull, 2);
      sqlite3VdbeAddOp4(v, OP_String8, 0, 3, 0,
         sqlite3MPrintf(db, "*** in database %s ***\n", db->aDb[i].zName),
         P4_DYNAMIC);
      sqlite3VdbeAddOp3(v, OP_Move, 2, 4, 1);
      sqlite3VdbeAddOp3(v, OP_Concat, 4, 3, 2);
      sqlite3VdbeAddOp2(v, OP_ResultRow, 2, 1);
      sqlite3VdbeJumpHere(v, addr);

      /* Make sure all the indices are constructed correctly.
      */
      for(x=sqliteHashFirst(pTbls); x && !isQuick; x=sqliteHashNext(x)){
        Table *pTab = sqliteHashData(x);
        Index *pIdx;
        int loopTop;

        if( pTab->pIndex==0 ) continue;
        addr = sqlite3VdbeAddOp1(v, OP_IfPos, 1);  /* Stop if out of errors */
        sqlite3VdbeAddOp2(v, OP_Halt, 0, 0);
        sqlite3VdbeJumpHere(v, addr);
        sqlite3OpenTableAndIndices(pParse, pTab, 1, OP_OpenRead);
        sqlite3VdbeAddOp2(v, OP_Integer, 0, 2);  /* reg(2) will count entries */
        loopTop = sqlite3VdbeAddOp2(v, OP_Rewind, 1, 0);
        sqlite3VdbeAddOp2(v, OP_AddImm, 2, 1);   /* increment entry count */
        for(j=0, pIdx=pTab->pIndex; pIdx; pIdx=pIdx->pNext, j++){
          int jmp2;
          static const VdbeOpList idxErr[] = {
            { OP_AddImm,      1, -1,  0},
            { OP_String8,     0,  3,  0},    /* 1 */
            { OP_Rowid,       1,  4,  0},
            { OP_String8,     0,  5,  0},    /* 3 */
            { OP_String8,     0,  6,  0},    /* 4 */
            { OP_Concat,      4,  3,  3},
            { OP_Concat,      5,  3,  3},
            { OP_Concat,      6,  3,  3},
            { OP_ResultRow,   3,  1,  0},
            { OP_IfPos,       1,  0,  0},    /* 9 */
            { OP_Halt,        0,  0,  0},
          };
          sqlite3GenerateIndexKey(pParse, pIdx, 1, 3, 1);
          jmp2 = sqlite3VdbeAddOp3(v, OP_Found, j+2, 0, 3);
          addr = sqlite3VdbeAddOpList(v, ArraySize(idxErr), idxErr);
          sqlite3VdbeChangeP4(v, addr+1, "rowid ", P4_STATIC);
          sqlite3VdbeChangeP4(v, addr+3, " missing from index ", P4_STATIC);
          sqlite3VdbeChangeP4(v, addr+4, pIdx->zName, P4_STATIC);
          sqlite3VdbeJumpHere(v, addr+9);
          sqlite3VdbeJumpHere(v, jmp2);
        }
        sqlite3VdbeAddOp2(v, OP_Next, 1, loopTop+1);
        sqlite3VdbeJumpHere(v, loopTop);
        for(j=0, pIdx=pTab->pIndex; pIdx; pIdx=pIdx->pNext, j++){
          static const VdbeOpList cntIdx[] = {
             { OP_Integer,      0,  3,  0},
             { OP_Rewind,       0,  0,  0},  /* 1 */
             { OP_AddImm,       3,  1,  0},
             { OP_Next,         0,  0,  0},  /* 3 */
             { OP_Eq,           2,  0,  3},  /* 4 */
             { OP_AddImm,       1, -1,  0},
             { OP_String8,      0,  2,  0},  /* 6 */
             { OP_String8,      0,  3,  0},  /* 7 */
             { OP_Concat,       3,  2,  2},
             { OP_ResultRow,    2,  1,  0},
          };
          if( pIdx->tnum==0 ) continue;
          addr = sqlite3VdbeAddOp1(v, OP_IfPos, 1);
          sqlite3VdbeAddOp2(v, OP_Halt, 0, 0);
          sqlite3VdbeJumpHere(v, addr);
          addr = sqlite3VdbeAddOpList(v, ArraySize(cntIdx), cntIdx);
          sqlite3VdbeChangeP1(v, addr+1, j+2);
          sqlite3VdbeChangeP2(v, addr+1, addr+4);
          sqlite3VdbeChangeP1(v, addr+3, j+2);
          sqlite3VdbeChangeP2(v, addr+3, addr+2);
          sqlite3VdbeJumpHere(v, addr+4);
          sqlite3VdbeChangeP4(v, addr+6, 
                     "wrong # of entries in index ", P4_STATIC);
          sqlite3VdbeChangeP4(v, addr+7, pIdx->zName, P4_STATIC);
        }
      } 
    }
    addr = sqlite3VdbeAddOpList(v, ArraySize(endCode), endCode);
    sqlite3VdbeChangeP2(v, addr, -mxErr);
    sqlite3VdbeJumpHere(v, addr+1);
    sqlite3VdbeChangeP4(v, addr+2, "ok", P4_STATIC);
  }else
#endif /* SQLITE_OMIT_INTEGRITY_CHECK */

#ifndef SQLITE_OMIT_UTF16
  /*
  **   PRAGMA encoding
  **   PRAGMA encoding = "utf-8"|"utf-16"|"utf-16le"|"utf-16be"
  **
  ** In its first form, this pragma returns the encoding of the main
  ** database. If the database is not initialized, it is initialized now.
  **
  ** The second form of this pragma is a no-op if the main database file
  ** has not already been initialized. In this case it sets the default
  ** encoding that will be used for the main database file if a new file
  ** is created. If an existing main database file is opened, then the
  ** default text encoding for the existing database is used.
  ** 
  ** In all cases new databases created using the ATTACH command are
  ** created to use the same default text encoding as the main database. If
  ** the main database has not been initialized and/or created when ATTACH
  ** is executed, this is done before the ATTACH operation.
  **
  ** In the second form this pragma sets the text encoding to be used in
  ** new database files created using this database handle. It is only
  ** useful if invoked immediately after the main database i
  */
  if( sqlite3StrICmp(zLeft, "encoding")==0 ){
    static const struct EncName {
      char *zName;
      u8 enc;
    } encnames[] = {
      { "UTF8",     SQLITE_UTF8        },
      { "UTF-8",    SQLITE_UTF8        },  /* Must be element [1] */
      { "UTF-16le", SQLITE_UTF16LE     },  /* Must be element [2] */
      { "UTF-16be", SQLITE_UTF16BE     },  /* Must be element [3] */
      { "UTF16le",  SQLITE_UTF16LE     },
      { "UTF16be",  SQLITE_UTF16BE     },
      { "UTF-16",   0                  }, /* SQLITE_UTF16NATIVE */
      { "UTF16",    0                  }, /* SQLITE_UTF16NATIVE */
      { 0, 0 }
    };
    const struct EncName *pEnc;
    if( !zRight ){    /* "PRAGMA encoding" */
      if( sqlite3ReadSchema(pParse) ) goto pragma_out;
      sqlite3VdbeSetNumCols(v, 1);
      sqlite3VdbeSetColName(v, 0, COLNAME_NAME, "encoding", SQLITE_STATIC);
      sqlite3VdbeAddOp2(v, OP_String8, 0, 1);
      assert( encnames[SQLITE_UTF8].enc==SQLITE_UTF8 );
      assert( encnames[SQLITE_UTF16LE].enc==SQLITE_UTF16LE );
      assert( encnames[SQLITE_UTF16BE].enc==SQLITE_UTF16BE );
      sqlite3VdbeChangeP4(v, -1, encnames[ENC(pParse->db)].zName, P4_STATIC);
      sqlite3VdbeAddOp2(v, OP_ResultRow, 1, 1);
    }else{                        /* "PRAGMA encoding = XXX" */
      /* Only change the value of sqlite.enc if the database handle is not
      ** initialized. If the main database exists, the new sqlite.enc value
      ** will be overwritten when the schema is next loaded. If it does not
      ** already exists, it will be created to use the new encoding value.
      */
      if( 
        !(DbHasProperty(db, 0, DB_SchemaLoaded)) || 
        DbHasProperty(db, 0, DB_Empty) 
      ){
        for(pEnc=&encnames[0]; pEnc->zName; pEnc++){
          if( 0==sqlite3StrICmp(zRight, pEnc->zName) ){
            ENC(pParse->db) = pEnc->enc ? pEnc->enc : SQLITE_UTF16NATIVE;
            break;
          }
        }
        if( !pEnc->zName ){
          sqlite3ErrorMsg(pParse, "unsupported encoding: %s", zRight);
        }
      }
    }
  }else
#endif /* SQLITE_OMIT_UTF16 */

#ifndef SQLITE_OMIT_SCHEMA_VERSION_PRAGMAS
  /*
  **   PRAGMA [database.]schema_version
  **   PRAGMA [database.]schema_version = <integer>
  **
  **   PRAGMA [database.]user_version
  **   PRAGMA [database.]user_version = <integer>
  **
  ** The pragma's schema_version and user_version are used to set or get
  ** the value of the schema-version and user-version, respectively. Both
  ** the schema-version and the user-version are 32-bit signed integers
  ** stored in the database header.
  **
  ** The schema-cookie is usually only manipulated internally by SQLite. It
  ** is incremented by SQLite whenever the database schema is modified (by
  ** creating or dropping a table or index). The schema version is used by
  ** SQLite each time a query is executed to ensure that the internal cache
  ** of the schema used when compiling the SQL query matches the schema of
  ** the database against which the compiled query is actually executed.
  ** Subverting this mechanism by using "PRAGMA schema_version" to modify
  ** the schema-version is potentially dangerous and may lead to program
  ** crashes or database corruption. Use with caution!
  **
  ** The user-version is not used internally by SQLite. It may be used by
  ** applications for any purpose.
  */
  if( sqlite3StrICmp(zLeft, "schema_version")==0 
   || sqlite3StrICmp(zLeft, "user_version")==0 
   || sqlite3StrICmp(zLeft, "freelist_count")==0 
  ){
    int iCookie;   /* Cookie index. 0 for schema-cookie, 6 for user-cookie. */
    sqlite3VdbeUsesBtree(v, iDb);
    switch( zLeft[0] ){
      case 's': case 'S':
        iCookie = 0;
        break;
      case 'f': case 'F':
        iCookie = 1;
        iDb = (-1*(iDb+1));
        assert(iDb<=0);
        break;
      default:
        iCookie = 5;
        break;
    }

    if( zRight && iDb>=0 ){
      /* Write the specified cookie value */
      static const VdbeOpList setCookie[] = {
        { OP_Transaction,    0,  1,  0},    /* 0 */
        { OP_Integer,        0,  1,  0},    /* 1 */
        { OP_SetCookie,      0,  0,  1},    /* 2 */
      };
      int addr = sqlite3VdbeAddOpList(v, ArraySize(setCookie), setCookie);
      sqlite3VdbeChangeP1(v, addr, iDb);
      sqlite3VdbeChangeP1(v, addr+1, atoi(zRight));
      sqlite3VdbeChangeP1(v, addr+2, iDb);
      sqlite3VdbeChangeP2(v, addr+2, iCookie);
    }else{
      /* Read the specified cookie value */
      static const VdbeOpList readCookie[] = {
        { OP_ReadCookie,      0,  1,  0},    /* 0 */
        { OP_ResultRow,       1,  1,  0}
      };
      int addr = sqlite3VdbeAddOpList(v, ArraySize(readCookie), readCookie);
      sqlite3VdbeChangeP1(v, addr, iDb);
      sqlite3VdbeChangeP3(v, addr, iCookie);
      sqlite3VdbeSetNumCols(v, 1);
      sqlite3VdbeSetColName(v, 0, COLNAME_NAME, zLeft, SQLITE_TRANSIENT);
    }
  }else
#endif /* SQLITE_OMIT_SCHEMA_VERSION_PRAGMAS */

#if defined(SQLITE_DEBUG) || defined(SQLITE_TEST)
  /*
  ** Report the current state of file logs for all databases
  */
  if( sqlite3StrICmp(zLeft, "lock_status")==0 ){
    static const char *const azLockName[] = {
      "unlocked", "shared", "reserved", "pending", "exclusive"
    };
    int i;
    sqlite3VdbeSetNumCols(v, 2);
    pParse->nMem = 2;
    sqlite3VdbeSetColName(v, 0, COLNAME_NAME, "database", SQLITE_STATIC);
    sqlite3VdbeSetColName(v, 1, COLNAME_NAME, "status", SQLITE_STATIC);
    for(i=0; i<db->nDb; i++){
      Btree *pBt;
      Pager *pPager;
      const char *zState = "unknown";
      int j;
      if( db->aDb[i].zName==0 ) continue;
      sqlite3VdbeAddOp4(v, OP_String8, 0, 1, 0, db->aDb[i].zName, P4_STATIC);
      pBt = db->aDb[i].pBt;
      if( pBt==0 || (pPager = sqlite3BtreePager(pBt))==0 ){
        zState = "closed";
      }else if( sqlite3_file_control(db, i ? db->aDb[i].zName : 0, 
                                     SQLITE_FCNTL_LOCKSTATE, &j)==SQLITE_OK ){
         zState = azLockName[j];
      }
      sqlite3VdbeAddOp4(v, OP_String8, 0, 2, 0, zState, P4_STATIC);
      sqlite3VdbeAddOp2(v, OP_ResultRow, 1, 2);
    }

  }else
#endif

#ifdef SQLITE_SSE
  /*
  ** Check to see if the sqlite_statements table exists.  Create it
  ** if it does not.
  */
  if( sqlite3StrICmp(zLeft, "create_sqlite_statement_table")==0 ){
    extern int sqlite3CreateStatementsTable(Parse*);
    sqlite3CreateStatementsTable(pParse);
  }else
#endif

#if SQLITE_HAS_CODEC
<<<<<<< HEAD
  if( sqlite3StrICmp(zLeft, "key")==0 ){
    sqlite3_key(db, zRight, strlen(zRight));
  }else if (  sqlite3StrICmp(zLeft, "rekey")==0 ){
    sqlite3_rekey(db, zRight, strlen(zRight));
=======
  if( sqlite3StrICmp(zLeft, "key")==0 && zRight ){
    sqlite3_key(db, zRight, sqlite3Strlen30(zRight));
  }else
  if( sqlite3StrICmp(zLeft, "rekey")==0 && zRight ){
    sqlite3_rekey(db, zRight, sqlite3Strlen30(zRight));
  }else
  if( zRight && (sqlite3StrICmp(zLeft, "hexkey")==0 ||
                 sqlite3StrICmp(zLeft, "hexrekey")==0) ){
    int i, h1, h2;
    char zKey[40];
    for(i=0; (h1 = zRight[i])!=0 && (h2 = zRight[i+1])!=0; i+=2){
      h1 += 9*(1&(h1>>6));
      h2 += 9*(1&(h2>>6));
      zKey[i/2] = (h2 & 0x0f) | ((h1 & 0xf)<<4);
    }
    if( (zLeft[3] & 0xf)==0xb ){
      sqlite3_key(db, zKey, i/2);
    }else{
      sqlite3_rekey(db, zKey, i/2);
    }
>>>>>>> 6e36436e
  }else
#endif
#if SQLITE_HAS_CODEC || defined(SQLITE_ENABLE_CEROD)
  if( sqlite3StrICmp(zLeft, "activate_extensions")==0 ){
#if SQLITE_HAS_CODEC
    if( sqlite3StrNICmp(zRight, "see-", 4)==0 ){
      extern void sqlite3_activate_see(const char*);
      sqlite3_activate_see(&zRight[4]);
    }
#endif
#ifdef SQLITE_ENABLE_CEROD
    if( sqlite3StrNICmp(zRight, "cerod-", 6)==0 ){
      extern void sqlite3_activate_cerod(const char*);
      sqlite3_activate_cerod(&zRight[6]);
    }
#endif
  }else
#endif

 
  {/* Empty ELSE clause */}

  /* Code an OP_Expire at the end of each PRAGMA program to cause
  ** the VDBE implementing the pragma to expire. Most (all?) pragmas
  ** are only valid for a single execution.
  */
  sqlite3VdbeAddOp2(v, OP_Expire, 1, 0);

  /*
  ** Reset the safety level, in case the fullfsync flag or synchronous
  ** setting changed.
  */
#ifndef SQLITE_OMIT_PAGER_PRAGMAS
  if( db->autoCommit ){
    sqlite3BtreeSetSafetyLevel(pDb->pBt, pDb->safety_level,
               (db->flags&SQLITE_FullFSync)!=0);
  }
#endif
pragma_out:
  sqlite3DbFree(db, zLeft);
  sqlite3DbFree(db, zRight);
}

#endif /* SQLITE_OMIT_PRAGMA || SQLITE_OMIT_PARSER */<|MERGE_RESOLUTION|>--- conflicted
+++ resolved
@@ -1367,12 +1367,6 @@
 #endif
 
 #if SQLITE_HAS_CODEC
-<<<<<<< HEAD
-  if( sqlite3StrICmp(zLeft, "key")==0 ){
-    sqlite3_key(db, zRight, strlen(zRight));
-  }else if (  sqlite3StrICmp(zLeft, "rekey")==0 ){
-    sqlite3_rekey(db, zRight, strlen(zRight));
-=======
   if( sqlite3StrICmp(zLeft, "key")==0 && zRight ){
     sqlite3_key(db, zRight, sqlite3Strlen30(zRight));
   }else
@@ -1393,7 +1387,6 @@
     }else{
       sqlite3_rekey(db, zKey, i/2);
     }
->>>>>>> 6e36436e
   }else
 #endif
 #if SQLITE_HAS_CODEC || defined(SQLITE_ENABLE_CEROD)
