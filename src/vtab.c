--- conflicted
+++ resolved
@@ -891,11 +891,7 @@
     for(i=0; rc==SQLITE_OK && i<db->nVTrans; i++){
       VTable *pVTab = db->aVTrans[i];
       const sqlite3_module *pMod = pVTab->pMod->pModule;
-<<<<<<< HEAD
-      if( pMod->iVersion>=2 ){
-=======
       if( pVTab->pVtab && pMod->iVersion>=2 ){
->>>>>>> dea8ae9a
         int (*xMethod)(sqlite3_vtab *, int);
         switch( op ){
           case SAVEPOINT_BEGIN:
@@ -910,11 +906,7 @@
             break;
         }
         if( xMethod && pVTab->iSavepoint>iSavepoint ){
-<<<<<<< HEAD
-          rc = xMethod(db->aVTrans[i]->pVtab, iSavepoint);
-=======
           rc = xMethod(pVTab->pVtab, iSavepoint);
->>>>>>> dea8ae9a
         }
       }
     }
