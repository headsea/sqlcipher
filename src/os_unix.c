--- conflicted
+++ resolved
@@ -249,10 +249,6 @@
 /*
 ** Allowed values for the unixFile.ctrlFlags bitmask:
 */
-<<<<<<< HEAD
-#define UNIXFILE_EXCL   0x01     /* Connections from one process only */
-#define UNIXFILE_RDONLY 0x02     /* Connection is read only */
-=======
 #define UNIXFILE_EXCL        0x01     /* Connections from one process only */
 #define UNIXFILE_RDONLY      0x02     /* Connection is read only */
 #define UNIXFILE_PERSIST_WAL 0x04     /* Persistent WAL mode */
@@ -261,7 +257,6 @@
 #else
 # define UNIXFILE_DIRSYNC    0x00
 #endif
->>>>>>> dea8ae9a
 
 /*
 ** Include code that is common to all os_*.c files
@@ -307,12 +302,9 @@
   return open(zFile, flags, mode);
 }
 
-<<<<<<< HEAD
-=======
 /* Forward reference */
 static int openDirectory(const char*, int*);
 
->>>>>>> dea8ae9a
 /*
 ** Many system calls are accessed through pointer-to-functions so that
 ** they may be overridden at runtime to facilitate fault injection during
@@ -366,7 +358,6 @@
   { "pread",        (sqlite3_syscall_ptr)pread,      0  },
 #else
   { "pread",        (sqlite3_syscall_ptr)0,          0  },
-<<<<<<< HEAD
 #endif
 #define osPread     ((ssize_t(*)(int,void*,size_t,off_t))aSyscall[9].pCurrent)
 
@@ -409,6 +400,12 @@
   { "fallocate",    (sqlite3_syscall_ptr)0,                0 },
 #endif
 #define osFallocate ((int(*)(int,off_t,off_t))aSyscall[15].pCurrent)
+
+  { "unlink",       (sqlite3_syscall_ptr)unlink,           0 },
+#define osUnlink    ((int(*)(const char*))aSyscall[16].pCurrent)
+
+  { "openDirectory",    (sqlite3_syscall_ptr)openDirectory,      0 },
+#define osOpenDirectory ((int(*)(const char*,int*))aSyscall[17].pCurrent)
 
 }; /* End of the overrideable system calls */
 
@@ -483,130 +480,6 @@
 static const char *unixNextSystemCall(sqlite3_vfs *p, const char *zName){
   int i = -1;
 
-=======
-#endif
-#define osPread     ((ssize_t(*)(int,void*,size_t,off_t))aSyscall[9].pCurrent)
-
-#if defined(USE_PREAD64)
-  { "pread64",      (sqlite3_syscall_ptr)pread64,    0  },
-#else
-  { "pread64",      (sqlite3_syscall_ptr)0,          0  },
-#endif
-#define osPread64   ((ssize_t(*)(int,void*,size_t,off_t))aSyscall[10].pCurrent)
-
-  { "write",        (sqlite3_syscall_ptr)write,      0  },
-#define osWrite     ((ssize_t(*)(int,const void*,size_t))aSyscall[11].pCurrent)
-
-#if defined(USE_PREAD) || SQLITE_ENABLE_LOCKING_STYLE
-  { "pwrite",       (sqlite3_syscall_ptr)pwrite,     0  },
-#else
-  { "pwrite",       (sqlite3_syscall_ptr)0,          0  },
-#endif
-#define osPwrite    ((ssize_t(*)(int,const void*,size_t,off_t))\
-                    aSyscall[12].pCurrent)
-
-#if defined(USE_PREAD64)
-  { "pwrite64",     (sqlite3_syscall_ptr)pwrite64,   0  },
-#else
-  { "pwrite64",     (sqlite3_syscall_ptr)0,          0  },
-#endif
-#define osPwrite64  ((ssize_t(*)(int,const void*,size_t,off_t))\
-                    aSyscall[13].pCurrent)
-
-#if SQLITE_ENABLE_LOCKING_STYLE
-  { "fchmod",       (sqlite3_syscall_ptr)fchmod,     0  },
-#else
-  { "fchmod",       (sqlite3_syscall_ptr)0,          0  },
-#endif
-#define osFchmod    ((int(*)(int,mode_t))aSyscall[14].pCurrent)
-
-#if defined(HAVE_POSIX_FALLOCATE) && HAVE_POSIX_FALLOCATE
-  { "fallocate",    (sqlite3_syscall_ptr)posix_fallocate,  0 },
-#else
-  { "fallocate",    (sqlite3_syscall_ptr)0,                0 },
-#endif
-#define osFallocate ((int(*)(int,off_t,off_t))aSyscall[15].pCurrent)
-
-  { "unlink",       (sqlite3_syscall_ptr)unlink,           0 },
-#define osUnlink    ((int(*)(const char*))aSyscall[16].pCurrent)
-
-  { "openDirectory",    (sqlite3_syscall_ptr)openDirectory,      0 },
-#define osOpenDirectory ((int(*)(const char*,int*))aSyscall[17].pCurrent)
-
-}; /* End of the overrideable system calls */
-
-/*
-** This is the xSetSystemCall() method of sqlite3_vfs for all of the
-** "unix" VFSes.  Return SQLITE_OK opon successfully updating the
-** system call pointer, or SQLITE_NOTFOUND if there is no configurable
-** system call named zName.
-*/
-static int unixSetSystemCall(
-  sqlite3_vfs *pNotUsed,        /* The VFS pointer.  Not used */
-  const char *zName,            /* Name of system call to override */
-  sqlite3_syscall_ptr pNewFunc  /* Pointer to new system call value */
-){
-  unsigned int i;
-  int rc = SQLITE_NOTFOUND;
-
-  UNUSED_PARAMETER(pNotUsed);
-  if( zName==0 ){
-    /* If no zName is given, restore all system calls to their default
-    ** settings and return NULL
-    */
-    rc = SQLITE_OK;
-    for(i=0; i<sizeof(aSyscall)/sizeof(aSyscall[0]); i++){
-      if( aSyscall[i].pDefault ){
-        aSyscall[i].pCurrent = aSyscall[i].pDefault;
-      }
-    }
-  }else{
-    /* If zName is specified, operate on only the one system call
-    ** specified.
-    */
-    for(i=0; i<sizeof(aSyscall)/sizeof(aSyscall[0]); i++){
-      if( strcmp(zName, aSyscall[i].zName)==0 ){
-        if( aSyscall[i].pDefault==0 ){
-          aSyscall[i].pDefault = aSyscall[i].pCurrent;
-        }
-        rc = SQLITE_OK;
-        if( pNewFunc==0 ) pNewFunc = aSyscall[i].pDefault;
-        aSyscall[i].pCurrent = pNewFunc;
-        break;
-      }
-    }
-  }
-  return rc;
-}
-
-/*
-** Return the value of a system call.  Return NULL if zName is not a
-** recognized system call name.  NULL is also returned if the system call
-** is currently undefined.
-*/
-static sqlite3_syscall_ptr unixGetSystemCall(
-  sqlite3_vfs *pNotUsed,
-  const char *zName
-){
-  unsigned int i;
-
-  UNUSED_PARAMETER(pNotUsed);
-  for(i=0; i<sizeof(aSyscall)/sizeof(aSyscall[0]); i++){
-    if( strcmp(zName, aSyscall[i].zName)==0 ) return aSyscall[i].pCurrent;
-  }
-  return 0;
-}
-
-/*
-** Return the name of the first system call after zName.  If zName==NULL
-** then return the name of the first system call.  Return NULL if zName
-** is the last system call or if zName is not the name of a valid
-** system call.
-*/
-static const char *unixNextSystemCall(sqlite3_vfs *p, const char *zName){
-  int i = -1;
-
->>>>>>> dea8ae9a
   UNUSED_PARAMETER(p);
   if( zName ){
     for(i=0; i<ArraySize(aSyscall)-1; i++){
@@ -1701,10 +1574,6 @@
   unixInodeInfo *pInode;
   struct flock lock;
   int rc = SQLITE_OK;
-<<<<<<< HEAD
-  int h;
-=======
->>>>>>> dea8ae9a
 
   assert( pFile );
   OSTRACE(("UNLOCK  %d %d was %d(%d,%d) pid=%d (unix)\n", pFile->h, eFileLock,
@@ -1831,12 +1700,6 @@
       lock.l_type = F_UNLCK;
       lock.l_whence = SEEK_SET;
       lock.l_start = lock.l_len = 0L;
-<<<<<<< HEAD
-      SimulateIOErrorBenign(1);
-      SimulateIOError( h=(-1) )
-      SimulateIOErrorBenign(0);
-=======
->>>>>>> dea8ae9a
       if( unixFileLock(pFile, &lock)==0 ){
         pInode->eFileLock = NO_LOCK;
       }else{
@@ -1887,13 +1750,6 @@
 */
 static int closeUnixFile(sqlite3_file *id){
   unixFile *pFile = (unixFile*)id;
-<<<<<<< HEAD
-  if( pFile->dirfd>=0 ){
-    robust_close(pFile, pFile->dirfd, __LINE__);
-    pFile->dirfd=-1;
-  }
-=======
->>>>>>> dea8ae9a
   if( pFile->h>=0 ){
     robust_close(pFile, pFile->h, __LINE__);
     pFile->h = -1;
@@ -1901,11 +1757,7 @@
 #if OS_VXWORKS
   if( pFile->pId ){
     if( pFile->isDelete ){
-<<<<<<< HEAD
-      unlink(pFile->pId->zCanonicalName);
-=======
       osUnlink(pFile->pId->zCanonicalName);
->>>>>>> dea8ae9a
     }
     vxworksReleaseFileId(pFile->pId);
     pFile->pId = 0;
@@ -3179,19 +3031,6 @@
 #elif defined(USE_PREAD64)
   do{ got = osPwrite64(id->h, pBuf, cnt, offset);}while( got<0 && errno==EINTR);
 #else
-<<<<<<< HEAD
-  newOffset = lseek(id->h, offset, SEEK_SET);
-  SimulateIOError( newOffset-- );
-  if( newOffset!=offset ){
-    if( newOffset == -1 ){
-      ((unixFile*)id)->lastErrno = errno;
-    }else{
-      ((unixFile*)id)->lastErrno = 0;			
-    }
-    return -1;
-  }
-  do{ got = osWrite(id->h, pBuf, cnt); }while( got<0 && errno==EINTR );
-=======
   do{
     newOffset = lseek(id->h, offset, SEEK_SET);
     SimulateIOError( newOffset-- );
@@ -3205,7 +3044,6 @@
     }
     got = osWrite(id->h, pBuf, cnt);
   }while( got<0 && errno==EINTR );
->>>>>>> dea8ae9a
 #endif
   TIMER_END;
   if( got<0 ){
@@ -3491,30 +3329,6 @@
     pFile->lastErrno = errno;
     return unixLogError(SQLITE_IOERR_FSYNC, "full_fsync", pFile->zPath);
   }
-<<<<<<< HEAD
-  if( pFile->dirfd>=0 ){
-    OSTRACE(("DIRSYNC %-3d (have_fullfsync=%d fullsync=%d)\n", pFile->dirfd,
-            HAVE_FULLFSYNC, isFullsync));
-#ifndef SQLITE_DISABLE_DIRSYNC
-    /* The directory sync is only attempted if full_fsync is
-    ** turned off or unavailable.  If a full_fsync occurred above,
-    ** then the directory sync is superfluous.
-    */
-    if( (!HAVE_FULLFSYNC || !isFullsync) && full_fsync(pFile->dirfd,0,0) ){
-       /*
-       ** We have received multiple reports of fsync() returning
-       ** errors when applied to directories on certain file systems.
-       ** A failed directory sync is not a big deal.  So it seems
-       ** better to ignore the error.  Ticket #1657
-       */
-       /* pFile->lastErrno = errno; */
-       /* return SQLITE_IOERR; */
-    }
-#endif
-    /* Only need to sync once, so close the  directory when we are done */
-    robust_close(pFile, pFile->dirfd, __LINE__);
-    pFile->dirfd = -1;
-=======
 
   /* Also fsync the directory containing the file if the DIRSYNC flag
   ** is set.  This is a one-time occurrance.  Many systems (examples: AIX)
@@ -3532,7 +3346,6 @@
       rc = SQLITE_OK;
     }
     pFile->ctrlFlags &= ~UNIXFILE_DIRSYNC;
->>>>>>> dea8ae9a
   }
   return rc;
 }
@@ -4028,23 +3841,6 @@
     }
 
     if( pInode->bProcessLock==0 ){
-<<<<<<< HEAD
-      pShmNode->h = robust_open(zShmFilename, O_RDWR|O_CREAT,
-                               (sStat.st_mode & 0777));
-      if( pShmNode->h<0 ){
-        const char *zRO;
-        zRO = sqlite3_uri_parameter(pDbFd->zPath, "readonly_shm");
-        if( zRO && sqlite3GetBoolean(zRO) ){
-          pShmNode->h = robust_open(zShmFilename, O_RDONLY,
-                                    (sStat.st_mode & 0777));
-          pShmNode->isReadonly = 1;
-        }
-        if( pShmNode->h<0 ){
-          rc = unixLogError(SQLITE_CANTOPEN_BKPT, "open", zShmFilename);
-          goto shm_open_err;
-        }
-      }
-=======
       const char *zRO;
       int openFlags = O_RDWR | O_CREAT;
       zRO = sqlite3_uri_parameter(pDbFd->zPath, "readonly_shm");
@@ -4059,7 +3855,6 @@
           goto shm_open_err;
         }
       }
->>>>>>> dea8ae9a
   
       /* Check to see if another process is holding the dead-man switch.
       ** If not, truncate the file to zero length. 
@@ -4398,11 +4193,7 @@
   assert( pShmNode->nRef>0 );
   pShmNode->nRef--;
   if( pShmNode->nRef==0 ){
-<<<<<<< HEAD
-    if( deleteFlag && pShmNode->h>=0 ) unlink(pShmNode->zFilename);
-=======
     if( deleteFlag && pShmNode->h>=0 ) osUnlink(pShmNode->zFilename);
->>>>>>> dea8ae9a
     unixShmPurge(pDbFd);
   }
   unixLeaveMutex();
@@ -4744,17 +4535,11 @@
   assert( zFilename==0 || zFilename[0]=='/' );
 #endif
 
-<<<<<<< HEAD
+  /* No locking occurs in temporary files */
+  assert( zFilename!=0 || noLock );
+
   OSTRACE(("OPEN    %-3d %s\n", h, zFilename));
   pNew->h = h;
-  pNew->dirfd = dirfd;
-=======
-  /* No locking occurs in temporary files */
-  assert( zFilename!=0 || noLock );
-
-  OSTRACE(("OPEN    %-3d %s\n", h, zFilename));
-  pNew->h = h;
->>>>>>> dea8ae9a
   pNew->zPath = zFilename;
   if( memcmp(pVfs->zName,"unix-excl",10)==0 ){
     pNew->ctrlFlags = UNIXFILE_EXCL;
@@ -4764,12 +4549,9 @@
   if( isReadOnly ){
     pNew->ctrlFlags |= UNIXFILE_RDONLY;
   }
-<<<<<<< HEAD
-=======
   if( syncDir ){
     pNew->ctrlFlags |= UNIXFILE_DIRSYNC;
   }
->>>>>>> dea8ae9a
 
 #if OS_VXWORKS
   pNew->pId = vxworksFindFileId(zFilename);
@@ -4903,10 +4685,6 @@
   pNew->isDelete = isDelete;
 #endif
   if( rc!=SQLITE_OK ){
-<<<<<<< HEAD
-    if( dirfd>=0 ) robust_close(pNew, dirfd, __LINE__);
-=======
->>>>>>> dea8ae9a
     if( h>=0 ) robust_close(pNew, h, __LINE__);
   }else{
     pNew->pMethod = pLockingStyle;
@@ -4916,40 +4694,6 @@
 }
 
 /*
-<<<<<<< HEAD
-** Open a file descriptor to the directory containing file zFilename.
-** If successful, *pFd is set to the opened file descriptor and
-** SQLITE_OK is returned. If an error occurs, either SQLITE_NOMEM
-** or SQLITE_CANTOPEN is returned and *pFd is set to an undefined
-** value.
-**
-** If SQLITE_OK is returned, the caller is responsible for closing
-** the file descriptor *pFd using close().
-*/
-static int openDirectory(const char *zFilename, int *pFd){
-  int ii;
-  int fd = -1;
-  char zDirname[MAX_PATHNAME+1];
-
-  sqlite3_snprintf(MAX_PATHNAME, zDirname, "%s", zFilename);
-  for(ii=(int)strlen(zDirname); ii>1 && zDirname[ii]!='/'; ii--);
-  if( ii>0 ){
-    zDirname[ii] = '\0';
-    fd = robust_open(zDirname, O_RDONLY|O_BINARY, 0);
-    if( fd>=0 ){
-#ifdef FD_CLOEXEC
-      osFcntl(fd, F_SETFD, osFcntl(fd, F_GETFD, 0) | FD_CLOEXEC);
-#endif
-      OSTRACE(("OPENDIR %-3d %s\n", fd, zDirname));
-    }
-  }
-  *pFd = fd;
-  return (fd>=0?SQLITE_OK:unixLogError(SQLITE_CANTOPEN_BKPT, "open", zDirname));
-}
-
-/*
-=======
->>>>>>> dea8ae9a
 ** Return the name of a directory in which to put temporary files.
 ** If no suitable temporary file directory can be found, return NULL.
 */
@@ -5130,18 +4874,6 @@
     **   "<path to db>-journalNN"
     **   "<path to db>-walNN"
     **
-<<<<<<< HEAD
-    ** where NN is a 4 digit decimal number. The NN naming schemes are 
-    ** used by the test_multiplex.c module.
-    */
-    nDb = sqlite3Strlen30(zPath) - 1; 
-    while( nDb>0 && zPath[nDb]!='-' ) nDb--;
-    if( nDb==0 ) return SQLITE_OK;
-    memcpy(zDb, zPath, nDb);
-    zDb[nDb] = '\0';
-
-    if( 0==stat(zDb, &sStat) ){
-=======
     ** where NN is a decimal number. The NN naming schemes are 
     ** used by the test_multiplex.c module.
     */
@@ -5160,7 +4892,6 @@
     zDb[nDb] = '\0';
 
     if( 0==osStat(zDb, &sStat) ){
->>>>>>> dea8ae9a
       *pMode = sStat.st_mode & 0777;
     }else{
       rc = SQLITE_IOERR_FSTAT;
@@ -5342,22 +5073,6 @@
   }
 #endif
 
-<<<<<<< HEAD
-  if( isOpenDirectory ){
-    rc = openDirectory(zPath, &dirfd);
-    if( rc!=SQLITE_OK ){
-      /* It is safe to close fd at this point, because it is guaranteed not
-      ** to be open on a database file. If it were open on a database file,
-      ** it would not be safe to close as this would release any locks held
-      ** on the file by this process.  */
-      assert( eType!=SQLITE_OPEN_MAIN_DB );
-      robust_close(p, fd, __LINE__);
-      goto open_finished;
-    }
-  }
-
-=======
->>>>>>> dea8ae9a
 #ifdef FD_CLOEXEC
   osFcntl(fd, F_SETFD, osFcntl(fd, F_GETFD, 0) | FD_CLOEXEC);
 #endif
@@ -5368,10 +5083,6 @@
 #if defined(__APPLE__) || SQLITE_ENABLE_LOCKING_STYLE
   if( fstatfs(fd, &fsInfo) == -1 ){
     ((unixFile*)pFile)->lastErrno = errno;
-<<<<<<< HEAD
-    if( dirfd>=0 ) robust_close(p, dirfd, __LINE__);
-=======
->>>>>>> dea8ae9a
     robust_close(p, fd, __LINE__);
     return SQLITE_IOERR_ACCESS;
   }
@@ -5402,12 +5113,6 @@
         ** not while other file descriptors opened by the same process on
         ** the same file are working.  */
         p->lastErrno = errno;
-<<<<<<< HEAD
-        if( dirfd>=0 ){
-          robust_close(p, dirfd, __LINE__);
-        }
-=======
->>>>>>> dea8ae9a
         robust_close(p, fd, __LINE__);
         rc = SQLITE_IOERR_ACCESS;
         goto open_finished;
@@ -5415,11 +5120,7 @@
       useProxy = !(fsInfo.f_flags&MNT_LOCAL);
     }
     if( useProxy ){
-<<<<<<< HEAD
-      rc = fillInUnixFile(pVfs, fd, dirfd, pFile, zPath, noLock,
-=======
       rc = fillInUnixFile(pVfs, fd, syncDir, pFile, zPath, noLock,
->>>>>>> dea8ae9a
                           isDelete, isReadonly);
       if( rc==SQLITE_OK ){
         rc = proxyTransformUnixFile((unixFile*)pFile, ":auto:");
@@ -5437,11 +5138,7 @@
   }
 #endif
   
-<<<<<<< HEAD
-  rc = fillInUnixFile(pVfs, fd, dirfd, pFile, zPath, noLock,
-=======
   rc = fillInUnixFile(pVfs, fd, syncDir, pFile, zPath, noLock,
->>>>>>> dea8ae9a
                       isDelete, isReadonly);
 open_finished:
   if( rc!=SQLITE_OK ){
@@ -5463,11 +5160,7 @@
   int rc = SQLITE_OK;
   UNUSED_PARAMETER(NotUsed);
   SimulateIOError(return SQLITE_IOERR_DELETE);
-<<<<<<< HEAD
-  if( unlink(zPath)==(-1) && errno!=ENOENT ){
-=======
   if( osUnlink(zPath)==(-1) && errno!=ENOENT ){
->>>>>>> dea8ae9a
     return unixLogError(SQLITE_IOERR_DELETE, "unlink", zPath);
   }
 #ifndef SQLITE_DISABLE_DIRSYNC
@@ -5484,11 +5177,8 @@
         rc = unixLogError(SQLITE_IOERR_DIR_FSYNC, "fsync", zPath);
       }
       robust_close(0, fd, __LINE__);
-<<<<<<< HEAD
-=======
     }else if( rc==SQLITE_CANTOPEN ){
       rc = SQLITE_OK;
->>>>>>> dea8ae9a
     }
   }
 #endif
@@ -6120,11 +5810,7 @@
   pUnused->flags = openFlags;
   pNew->pUnused = pUnused;
   
-<<<<<<< HEAD
-  rc = fillInUnixFile(&dummyVfs, fd, dirfd, (sqlite3_file*)pNew, path, 0, 0, 0);
-=======
   rc = fillInUnixFile(&dummyVfs, fd, 0, (sqlite3_file*)pNew, path, 0, 0, 0);
->>>>>>> dea8ae9a
   if( rc==SQLITE_OK ){
     *ppFile = pNew;
     return SQLITE_OK;
@@ -6164,11 +5850,8 @@
       return SQLITE_IOERR;
     }
   }
-<<<<<<< HEAD
-=======
 #else
   UNUSED_PARAMETER(pError);
->>>>>>> dea8ae9a
 #endif
 #ifdef SQLITE_TEST
   /* simulate multiple hosts by creating unique hostid file paths */
@@ -6243,11 +5926,7 @@
 end_breaklock:
   if( rc ){
     if( fd>=0 ){
-<<<<<<< HEAD
-      unlink(tPath);
-=======
       osUnlink(tPath);
->>>>>>> dea8ae9a
       robust_close(pFile, fd, __LINE__);
     }
     fprintf(stderr, "failed to break stale lock on %s, %s\n", cPath, errmsg);
@@ -6502,11 +6181,7 @@
           robust_close(pFile, pFile->h, __LINE__);
         }
         pFile->h = -1;
-<<<<<<< HEAD
-        int fd = robust_open(pCtx->dbPath, pFile->openFlags,
-=======
         fd = robust_open(pCtx->dbPath, pFile->openFlags,
->>>>>>> dea8ae9a
                       SQLITE_DEFAULT_FILE_PERMISSIONS);
         OSTRACE(("TRANSPROXY: OPEN  %d\n", fd));
         if( fd>=0 ){
@@ -7076,11 +6751,7 @@
 
   /* Double-check that the aSyscall[] array has been constructed
   ** correctly.  See ticket [bb3a86e890c8e96ab] */
-<<<<<<< HEAD
-  assert( ArraySize(aSyscall)==16 );
-=======
   assert( ArraySize(aSyscall)==18 );
->>>>>>> dea8ae9a
 
   /* Register all VFSes defined in the aVfs[] array */
   for(i=0; i<(sizeof(aVfs)/sizeof(sqlite3_vfs)); i++){
