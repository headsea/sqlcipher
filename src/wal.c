--- conflicted
+++ resolved
@@ -1804,22 +1804,15 @@
     */
     rc = sqlite3OsLock(pWal->pDbFd, SQLITE_LOCK_EXCLUSIVE);
     if( rc==SQLITE_OK ){
-<<<<<<< HEAD
-=======
       int bPersistWal = -1;
->>>>>>> dea8ae9a
       if( pWal->exclusiveMode==WAL_NORMAL_MODE ){
         pWal->exclusiveMode = WAL_EXCLUSIVE_MODE;
       }
       rc = sqlite3WalCheckpoint(
           pWal, SQLITE_CHECKPOINT_PASSIVE, 0, 0, sync_flags, nBuf, zBuf, 0, 0
       );
-<<<<<<< HEAD
-      if( rc==SQLITE_OK ){
-=======
       sqlite3OsFileControl(pWal->pDbFd, SQLITE_FCNTL_PERSIST_WAL, &bPersistWal);
       if( rc==SQLITE_OK && bPersistWal!=1 ){
->>>>>>> dea8ae9a
         isDelete = 1;
       }
     }
