--- conflicted
+++ resolved
@@ -23,16 +23,7 @@
 **     * The FTS3 module is being built into the core of
 **       SQLite (in which case SQLITE_ENABLE_FTS3 is defined).
 */
-<<<<<<< HEAD
-#include "sqlite3ext.h"
-#ifndef SQLITE_CORE
-  SQLITE_EXTENSION_INIT1
-#endif
 #include "fts3Int.h"
-
-=======
-#include "fts3Int.h"
->>>>>>> dea8ae9a
 #if !defined(SQLITE_CORE) || defined(SQLITE_ENABLE_FTS3)
 
 #include <assert.h>
